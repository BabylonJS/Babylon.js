declare module BABYLON {
    class _DepthCullingState {
        private _isDepthTestDirty;
        private _isDepthMaskDirty;
        private _isDepthFuncDirty;
        private _isCullFaceDirty;
        private _isCullDirty;
        private _isZOffsetDirty;
        private _depthTest;
        private _depthMask;
        private _depthFunc;
        private _cull;
        private _cullFace;
        private _zOffset;
        isDirty: boolean;
        zOffset: number;
        cullFace: number;
        cull: boolean;
        depthFunc: number;
        depthMask: boolean;
        depthTest: boolean;
        reset(): void;
        apply(gl: WebGLRenderingContext): void;
    }
    class _AlphaState {
        private _isAlphaBlendDirty;
        private _isBlendFunctionParametersDirty;
        private _alphaBlend;
        private _blendFunctionParameters;
        isDirty: boolean;
        alphaBlend: boolean;
        setAlphaBlendFunctionParameters(value0: number, value1: number, value2: number, value3: number): void;
        reset(): void;
        apply(gl: WebGLRenderingContext): void;
    }
    class EngineCapabilities {
        maxTexturesImageUnits: number;
        maxTextureSize: number;
        maxCubemapTextureSize: number;
        maxRenderTextureSize: number;
        standardDerivatives: boolean;
        s3tc: any;
        textureFloat: boolean;
        textureAnisotropicFilterExtension: any;
        maxAnisotropy: number;
        instancedArrays: any;
        uintIndices: boolean;
        highPrecisionShaderSupported: boolean;
        fragmentDepthSupported: boolean;
        textureFloatLinearFiltering: boolean;
        textureLOD: boolean;
        drawBuffersExtension: any;
    }
    /**
     * The engine class is responsible for interfacing with all lower-level APIs such as WebGL and Audio.
     */
    class Engine {
        private static _ALPHA_DISABLE;
        private static _ALPHA_ADD;
        private static _ALPHA_COMBINE;
        private static _ALPHA_SUBTRACT;
        private static _ALPHA_MULTIPLY;
        private static _ALPHA_MAXIMIZED;
        private static _ALPHA_ONEONE;
        private static _DELAYLOADSTATE_NONE;
        private static _DELAYLOADSTATE_LOADED;
        private static _DELAYLOADSTATE_LOADING;
        private static _DELAYLOADSTATE_NOTLOADED;
        private static _TEXTUREFORMAT_ALPHA;
        private static _TEXTUREFORMAT_LUMINANCE;
        private static _TEXTUREFORMAT_LUMINANCE_ALPHA;
        private static _TEXTUREFORMAT_RGB;
        private static _TEXTUREFORMAT_RGBA;
        private static _TEXTURETYPE_UNSIGNED_INT;
        private static _TEXTURETYPE_FLOAT;
        static ALPHA_DISABLE: number;
        static ALPHA_ONEONE: number;
        static ALPHA_ADD: number;
        static ALPHA_COMBINE: number;
        static ALPHA_SUBTRACT: number;
        static ALPHA_MULTIPLY: number;
        static ALPHA_MAXIMIZED: number;
        static DELAYLOADSTATE_NONE: number;
        static DELAYLOADSTATE_LOADED: number;
        static DELAYLOADSTATE_LOADING: number;
        static DELAYLOADSTATE_NOTLOADED: number;
        static TEXTUREFORMAT_ALPHA: number;
        static TEXTUREFORMAT_LUMINANCE: number;
        static TEXTUREFORMAT_LUMINANCE_ALPHA: number;
        static TEXTUREFORMAT_RGB: number;
        static TEXTUREFORMAT_RGBA: number;
        static TEXTURETYPE_UNSIGNED_INT: number;
        static TEXTURETYPE_FLOAT: number;
        static Version: string;
        static Epsilon: number;
        static CollisionsEpsilon: number;
        static CodeRepository: string;
        static ShadersRepository: string;
        isFullscreen: boolean;
        isPointerLock: boolean;
        cullBackFaces: boolean;
        renderEvenInBackground: boolean;
        enableOfflineSupport: boolean;
        scenes: Scene[];
        _gl: WebGLRenderingContext;
        private _renderingCanvas;
        private _windowIsBackground;
        private _webGLVersion;
        static audioEngine: AudioEngine;
        private _onBlur;
        private _onFocus;
        private _onFullscreenChange;
        private _onPointerLockChange;
        private _hardwareScalingLevel;
        private _caps;
        private _pointerLockRequested;
        private _alphaTest;
        private _loadingScreen;
        private _drawCalls;
        private _glVersion;
        private _glRenderer;
        private _glVendor;
        private _videoTextureSupported;
        private _renderingQueueLaunched;
        private _activeRenderLoops;
        private fpsRange;
        private previousFramesDuration;
        private fps;
        private deltaTime;
        private _depthCullingState;
        private _alphaState;
        private _alphaMode;
        private _loadedTexturesCache;
        private _maxTextureChannels;
        private _activeTexturesCache;
        private _currentEffect;
        private _compiledEffects;
        private _vertexAttribArrays;
        private _cachedViewport;
        private _cachedVertexBuffers;
        private _cachedIndexBuffer;
        private _cachedEffectForVertexBuffers;
        private _currentRenderTarget;
        private _uintIndicesCurrentlySet;
        private _workingCanvas;
        private _workingContext;
        private _bindedRenderFunction;
        /**
         * @constructor
         * @param {HTMLCanvasElement} canvas - the canvas to be used for rendering
         * @param {boolean} [antialias] - enable antialias
         * @param options - further options to be sent to the getContext function
         */
        constructor(canvas: HTMLCanvasElement, antialias?: boolean, options?: {
            antialias?: boolean;
            preserveDrawingBuffer?: boolean;
        }, adaptToDeviceRatio?: boolean);
        webGLVersion: string;
        private _prepareWorkingCanvas();
        resetTextureCache(): void;
        getGlInfo(): {
            vendor: string;
            renderer: string;
            version: string;
        };
        getAspectRatio(camera: Camera, useScreen?: boolean): number;
        getRenderWidth(useScreen?: boolean): number;
        getRenderHeight(useScreen?: boolean): number;
        getRenderingCanvas(): HTMLCanvasElement;
        getRenderingCanvasClientRect(): ClientRect;
        setHardwareScalingLevel(level: number): void;
        getHardwareScalingLevel(): number;
        getLoadedTexturesCache(): WebGLTexture[];
        getCaps(): EngineCapabilities;
        drawCalls: number;
        resetDrawCalls(): void;
        setDepthFunctionToGreater(): void;
        setDepthFunctionToGreaterOrEqual(): void;
        setDepthFunctionToLess(): void;
        setDepthFunctionToLessOrEqual(): void;
        /**
         * stop executing a render loop function and remove it from the execution array
         * @param {Function} [renderFunction] the function to be removed. If not provided all functions will be removed.
         */
        stopRenderLoop(renderFunction?: () => void): void;
        _renderLoop(): void;
        /**
         * Register and execute a render loop. The engine can have more than one render function.
         * @param {Function} renderFunction - the function to continuesly execute starting the next render loop.
         * @example
         * engine.runRenderLoop(function () {
         *      scene.render()
         * })
         */
        runRenderLoop(renderFunction: () => void): void;
        /**
         * Toggle full screen mode.
         * @param {boolean} requestPointerLock - should a pointer lock be requested from the user
         */
        switchFullscreen(requestPointerLock: boolean): void;
        clear(color: any, backBuffer: boolean, depthStencil: boolean): void;
        /**
         * Set the WebGL's viewport
         * @param {BABYLON.Viewport} viewport - the viewport element to be used.
         * @param {number} [requiredWidth] - the width required for rendering. If not provided the rendering canvas' width is used.
         * @param {number} [requiredHeight] - the height required for rendering. If not provided the rendering canvas' height is used.
         */
        setViewport(viewport: Viewport, requiredWidth?: number, requiredHeight?: number): void;
        setDirectViewport(x: number, y: number, width: number, height: number): void;
        beginFrame(): void;
        endFrame(): void;
        /**
         * resize the view according to the canvas' size.
         * @example
         *   window.addEventListener("resize", function () {
         *      engine.resize();
         *   });
         */
        resize(): void;
        /**
         * force a specific size of the canvas
         * @param {number} width - the new canvas' width
         * @param {number} height - the new canvas' height
         */
        setSize(width: number, height: number): void;
        bindFramebuffer(texture: WebGLTexture, faceIndex?: number): void;
        unBindFramebuffer(texture: WebGLTexture, disableGenerateMipMaps?: boolean): void;
        generateMipMapsForCubemap(texture: WebGLTexture): void;
        flushFramebuffer(): void;
        restoreDefaultFramebuffer(): void;
        private _resetVertexBufferBinding();
        createVertexBuffer(vertices: number[] | Float32Array): WebGLBuffer;
        createDynamicVertexBuffer(capacity: number): WebGLBuffer;
        updateDynamicVertexBuffer(vertexBuffer: WebGLBuffer, vertices: number[] | Float32Array, offset?: number): void;
        private _resetIndexBufferBinding();
        createIndexBuffer(indices: number[] | Int32Array): WebGLBuffer;
        bindBuffers(vertexBuffer: WebGLBuffer, indexBuffer: WebGLBuffer, vertexDeclaration: number[], vertexStrideSize: number, effect: Effect): void;
        bindMultiBuffers(vertexBuffers: VertexBuffer[], indexBuffer: WebGLBuffer, effect: Effect): void;
        _releaseBuffer(buffer: WebGLBuffer): boolean;
        createInstancesBuffer(capacity: number): WebGLBuffer;
        deleteInstancesBuffer(buffer: WebGLBuffer): void;
        updateAndBindInstancesBuffer(instancesBuffer: WebGLBuffer, data: Float32Array, offsetLocations: number[]): void;
        unBindInstancesBuffer(instancesBuffer: WebGLBuffer, offsetLocations: number[]): void;
        applyStates(): void;
        draw(useTriangles: boolean, indexStart: number, indexCount: number, instancesCount?: number): void;
        drawPointClouds(verticesStart: number, verticesCount: number, instancesCount?: number): void;
        drawUnIndexed(useTriangles: boolean, verticesStart: number, verticesCount: number, instancesCount?: number): void;
        _releaseEffect(effect: Effect): void;
        createEffect(baseName: any, attributesNames: string[], uniformsNames: string[], samplers: string[], defines: string, fallbacks?: EffectFallbacks, onCompiled?: (effect: Effect) => void, onError?: (effect: Effect, errors: string) => void): Effect;
        createEffectForParticles(fragmentName: string, uniformsNames?: string[], samplers?: string[], defines?: string, fallbacks?: EffectFallbacks, onCompiled?: (effect: Effect) => void, onError?: (effect: Effect, errors: string) => void): Effect;
        createShaderProgram(vertexCode: string, fragmentCode: string, defines: string): WebGLProgram;
        getUniforms(shaderProgram: WebGLProgram, uniformsNames: string[]): WebGLUniformLocation[];
        getAttributes(shaderProgram: WebGLProgram, attributesNames: string[]): number[];
        enableEffect(effect: Effect): void;
        setArray(uniform: WebGLUniformLocation, array: number[]): void;
        setArray2(uniform: WebGLUniformLocation, array: number[]): void;
        setArray3(uniform: WebGLUniformLocation, array: number[]): void;
        setArray4(uniform: WebGLUniformLocation, array: number[]): void;
        setMatrices(uniform: WebGLUniformLocation, matrices: Float32Array): void;
        setMatrix(uniform: WebGLUniformLocation, matrix: Matrix): void;
        setMatrix3x3(uniform: WebGLUniformLocation, matrix: Float32Array): void;
        setMatrix2x2(uniform: WebGLUniformLocation, matrix: Float32Array): void;
        setFloat(uniform: WebGLUniformLocation, value: number): void;
        setFloat2(uniform: WebGLUniformLocation, x: number, y: number): void;
        setFloat3(uniform: WebGLUniformLocation, x: number, y: number, z: number): void;
        setBool(uniform: WebGLUniformLocation, bool: number): void;
        setFloat4(uniform: WebGLUniformLocation, x: number, y: number, z: number, w: number): void;
        setColor3(uniform: WebGLUniformLocation, color3: Color3): void;
        setColor4(uniform: WebGLUniformLocation, color3: Color3, alpha: number): void;
        setState(culling: boolean, zOffset?: number, force?: boolean, reverseSide?: boolean): void;
        setDepthBuffer(enable: boolean): void;
        getDepthWrite(): boolean;
        setDepthWrite(enable: boolean): void;
        setColorWrite(enable: boolean): void;
        setAlphaMode(mode: number): void;
        getAlphaMode(): number;
        setAlphaTesting(enable: boolean): void;
        getAlphaTesting(): boolean;
        wipeCaches(): void;
        setSamplingMode(texture: WebGLTexture, samplingMode: number): void;
        createTexture(url: string, noMipmap: boolean, invertY: boolean, scene: Scene, samplingMode?: number, onLoad?: () => void, onError?: () => void, buffer?: any): WebGLTexture;
        private _getInternalFormat(format);
        updateRawTexture(texture: WebGLTexture, data: ArrayBufferView, format: number, invertY: boolean, compression?: string): void;
        createRawTexture(data: ArrayBufferView, width: number, height: number, format: number, generateMipMaps: boolean, invertY: boolean, samplingMode: number, compression?: string): WebGLTexture;
        createDynamicTexture(width: number, height: number, generateMipMaps: boolean, samplingMode: number, forceExponantOfTwo?: boolean): WebGLTexture;
        updateTextureSamplingMode(samplingMode: number, texture: WebGLTexture): void;
        updateDynamicTexture(texture: WebGLTexture, canvas: HTMLCanvasElement, invertY: boolean): void;
        updateVideoTexture(texture: WebGLTexture, video: HTMLVideoElement, invertY: boolean): void;
        createRenderTargetTexture(size: any, options: any): WebGLTexture;
        createRenderTargetCubeTexture(size: number, options?: any): WebGLTexture;
        createCubeTexture(rootUrl: string, scene: Scene, files: string[], noMipmap?: boolean): WebGLTexture;
        createRawCubeTexture(url: string, scene: Scene, size: number, format: number, type: number, noMipmap: boolean, callback: (ArrayBuffer) => ArrayBufferView[]): WebGLTexture;
        _releaseTexture(texture: WebGLTexture): void;
        bindSamplers(effect: Effect): void;
        _bindTexture(channel: number, texture: WebGLTexture): void;
        setTextureFromPostProcess(channel: number, postProcess: PostProcess): void;
        unbindAllTextures(): void;
        setTexture(channel: number, texture: BaseTexture): void;
        _setAnisotropicLevel(key: number, texture: BaseTexture): void;
        readPixels(x: number, y: number, width: number, height: number): Uint8Array;
        releaseInternalTexture(texture: WebGLTexture): void;
        dispose(): void;
        displayLoadingUI(): void;
        hideLoadingUI(): void;
        loadingScreen: ILoadingScreen;
        loadingUIText: string;
        loadingUIBackgroundColor: string;
        getFps(): number;
        getDeltaTime(): number;
        private _measureFps();
        static isSupported(): boolean;
    }
}

interface Window {
    mozIndexedDB(func: any): any;
    webkitIndexedDB(func: any): any;
    IDBTransaction(func: any): any;
    webkitIDBTransaction(func: any): any;
    msIDBTransaction(func: any): any;
    IDBKeyRange(func: any): any;
    webkitIDBKeyRange(func: any): any;
    msIDBKeyRange(func: any): any;
    webkitURL: HTMLURL;
    webkitRequestAnimationFrame(func: any): any;
    mozRequestAnimationFrame(func: any): any;
    oRequestAnimationFrame(func: any): any;
    WebGLRenderingContext: WebGLRenderingContext;
    MSGesture: MSGesture;
    CANNON: any;
    SIMD: any;
    AudioContext: AudioContext;
    webkitAudioContext: AudioContext;
    PointerEvent: any;
}
interface HTMLURL {
    createObjectURL(param1: any, param2?: any): any;
}
interface Document {
    exitFullscreen(): void;
    webkitCancelFullScreen(): void;
    mozCancelFullScreen(): void;
    msCancelFullScreen(): void;
    mozFullScreen: boolean;
    msIsFullScreen: boolean;
    fullscreen: boolean;
    mozPointerLockElement: HTMLElement;
    msPointerLockElement: HTMLElement;
    webkitPointerLockElement: HTMLElement;
}
interface HTMLCanvasElement {
    requestPointerLock(): void;
    msRequestPointerLock(): void;
    mozRequestPointerLock(): void;
    webkitRequestPointerLock(): void;
}
interface CanvasRenderingContext2D {
    imageSmoothingEnabled: boolean;
    mozImageSmoothingEnabled: boolean;
    oImageSmoothingEnabled: boolean;
    webkitImageSmoothingEnabled: boolean;
}
interface WebGLTexture {
    isReady: boolean;
    isCube: boolean;
    url: string;
    noMipmap: boolean;
    samplingMode: number;
    references: number;
    generateMipMaps: boolean;
    _size: number;
    _baseWidth: number;
    _baseHeight: number;
    _width: number;
    _height: number;
    _workingCanvas: HTMLCanvasElement;
    _workingContext: CanvasRenderingContext2D;
    _framebuffer: WebGLFramebuffer;
    _depthBuffer: WebGLRenderbuffer;
    _cachedCoordinatesMode: number;
    _cachedWrapU: number;
    _cachedWrapV: number;
    _isDisabled: boolean;
}
interface WebGLBuffer {
    references: number;
    capacity: number;
    is32Bits: boolean;
}
interface MouseEvent {
    mozMovementX: number;
    mozMovementY: number;
    webkitMovementX: number;
    webkitMovementY: number;
    msMovementX: number;
    msMovementY: number;
}
interface MSStyleCSSProperties {
    webkitTransform: string;
    webkitTransition: string;
}
interface Navigator {
    getVRDevices: () => any;
    mozGetVRDevices: (any: any) => any;
    isCocoonJS: boolean;
}
interface Screen {
    orientation: string;
    mozOrientation: string;
}
interface HTMLMediaElement {
    crossOrigin: string;
}

declare module BABYLON {
    /**
     * Node is the basic class for all scene objects (Mesh, Light Camera).
     */
    class Node {
        parent: Node;
        name: string;
        id: string;
        uniqueId: number;
        state: string;
        animations: Animation[];
        private _ranges;
        onReady: (node: Node) => void;
        private _childrenFlag;
        private _isEnabled;
        private _isReady;
        _currentRenderId: number;
        private _parentRenderId;
        _waitingParentId: string;
        private _scene;
        _cache: any;
        /**
         * @constructor
         * @param {string} name - the name and id to be given to this node
         * @param {BABYLON.Scene} the scene this node will be added to
         */
        constructor(name: string, scene: Scene);
        getScene(): Scene;
        getEngine(): Engine;
        getWorldMatrix(): Matrix;
        _initCache(): void;
        updateCache(force?: boolean): void;
        _updateCache(ignoreParentClass?: boolean): void;
        _isSynchronized(): boolean;
        _markSyncedWithParent(): void;
        isSynchronizedWithParent(): boolean;
        isSynchronized(updateCache?: boolean): boolean;
        hasNewParent(update?: boolean): boolean;
        /**
         * Is this node ready to be used/rendered
         * @return {boolean} is it ready
         */
        isReady(): boolean;
        /**
         * Is this node enabled.
         * If the node has a parent and is enabled, the parent will be inspected as well.
         * @return {boolean} whether this node (and its parent) is enabled.
         * @see setEnabled
         */
        isEnabled(): boolean;
        /**
         * Set the enabled state of this node.
         * @param {boolean} value - the new enabled state
         * @see isEnabled
         */
        setEnabled(value: boolean): void;
        /**
         * Is this node a descendant of the given node.
         * The function will iterate up the hierarchy until the ancestor was found or no more parents defined.
         * @param {BABYLON.Node} ancestor - The parent node to inspect
         * @see parent
         */
        isDescendantOf(ancestor: Node): boolean;
        _getDescendants(list: Node[], results: Node[]): void;
        /**
         * Will return all nodes that have this node as parent.
         * @return {BABYLON.Node[]} all children nodes of all types.
         */
        getDescendants(): Node[];
        _setReady(state: boolean): void;
        getAnimationByName(name: string): Animation;
        createAnimationRange(name: string, from: number, to: number): void;
        deleteAnimationRange(name: string, deleteFrames?: boolean): void;
        getAnimationRange(name: string): AnimationRange;
        beginAnimation(name: string, loop?: boolean, speedRatio?: number, onAnimationEnd?: () => void): void;
        serializeAnimationRanges(): any;
        static ParseAnimationRanges(node: Node, parsedNode: any, scene: Scene): void;
    }
}

declare module BABYLON {
    interface IDisposable {
        dispose(): void;
    }
    /**
     * Represents a scene to be rendered by the engine.
     * @see http://doc.babylonjs.com/page.php?p=21911
     */
    class Scene implements IAnimatable {
        private static _FOGMODE_NONE;
        private static _FOGMODE_EXP;
        private static _FOGMODE_EXP2;
        private static _FOGMODE_LINEAR;
        static MinDeltaTime: number;
        static MaxDeltaTime: number;
        static FOGMODE_NONE: number;
        static FOGMODE_EXP: number;
        static FOGMODE_EXP2: number;
        static FOGMODE_LINEAR: number;
        autoClear: boolean;
        clearColor: any;
        ambientColor: Color3;
        /**
        * A function to be executed before rendering this scene
        * @type {Function}
        */
        beforeRender: () => void;
        /**
        * A function to be executed after rendering this scene
        * @type {Function}
        */
        afterRender: () => void;
        /**
        * A function to be executed when this scene is disposed.
        * @type {Function}
        */
        onDispose: () => void;
        beforeCameraRender: (camera: Camera) => void;
        afterCameraRender: (camera: Camera) => void;
        forceWireframe: boolean;
        forcePointsCloud: boolean;
        forceShowBoundingBoxes: boolean;
        clipPlane: Plane;
        animationsEnabled: boolean;
        constantlyUpdateMeshUnderPointer: boolean;
        animations: Animation[];
        private _onPointerMove;
        private _onPointerDown;
        private _onPointerUp;
        onPointerMove: (evt: PointerEvent, pickInfo: PickingInfo) => void;
        onPointerDown: (evt: PointerEvent, pickInfo: PickingInfo) => void;
        onPointerUp: (evt: PointerEvent, pickInfo: PickingInfo) => void;
        onPointerPick: (evt: PointerEvent, pickInfo: PickingInfo) => void;
        cameraToUseForPointers: Camera;
        private _pointerX;
        private _pointerY;
        private _unTranslatedPointerX;
        private _unTranslatedPointerY;
        private _startingPointerPosition;
        private _startingPointerTime;
        _mirroredCameraPosition: Vector3;
        private _onKeyDown;
        private _onKeyUp;
        /**
        * is fog enabled on this scene.
        * @type {boolean}
        */
        fogEnabled: boolean;
        fogMode: number;
        fogColor: Color3;
        fogDensity: number;
        fogStart: number;
        fogEnd: number;
        /**
        * is shadow enabled on this scene.
        * @type {boolean}
        */
        shadowsEnabled: boolean;
        /**
        * is light enabled on this scene.
        * @type {boolean}
        */
        lightsEnabled: boolean;
        /**
        * All of the lights added to this scene.
        * @see BABYLON.Light
        * @type {BABYLON.Light[]}
        */
        lights: Light[];
        onNewLightAdded: (newLight?: Light, positionInArray?: number, scene?: Scene) => void;
        onLightRemoved: (removedLight?: Light) => void;
        /**
        * All of the cameras added to this scene.
        * @see BABYLON.Camera
        * @type {BABYLON.Camera[]}
        */
        cameras: Camera[];
        onNewCameraAdded: (newCamera?: Camera, positionInArray?: number, scene?: Scene) => void;
        onCameraRemoved: (removedCamera?: Camera) => void;
        activeCameras: Camera[];
        activeCamera: Camera;
        /**
        * All of the (abstract) meshes added to this scene.
        * @see BABYLON.AbstractMesh
        * @type {BABYLON.AbstractMesh[]}
        */
        meshes: AbstractMesh[];
        onNewMeshAdded: (newMesh?: AbstractMesh, positionInArray?: number, scene?: Scene) => void;
        onMeshRemoved: (removedMesh?: AbstractMesh) => void;
        private _geometries;
        onGeometryAdded: (newGeometry?: Geometry) => void;
        onGeometryRemoved: (removedGeometry?: Geometry) => void;
        materials: Material[];
        multiMaterials: MultiMaterial[];
        defaultMaterial: StandardMaterial;
        texturesEnabled: boolean;
        textures: BaseTexture[];
        particlesEnabled: boolean;
        particleSystems: ParticleSystem[];
        spritesEnabled: boolean;
        spriteManagers: SpriteManager[];
        layers: Layer[];
        skeletonsEnabled: boolean;
        skeletons: Skeleton[];
        lensFlaresEnabled: boolean;
        lensFlareSystems: LensFlareSystem[];
        collisionsEnabled: boolean;
        private _workerCollisions;
        collisionCoordinator: ICollisionCoordinator;
        gravity: Vector3;
        postProcessesEnabled: boolean;
        postProcessManager: PostProcessManager;
        postProcessRenderPipelineManager: PostProcessRenderPipelineManager;
        renderTargetsEnabled: boolean;
        dumpNextRenderTargets: boolean;
        customRenderTargets: RenderTargetTexture[];
        useDelayedTextureLoading: boolean;
        importedMeshesFiles: String[];
        probesEnabled: boolean;
        reflectionProbes: ReflectionProbe[];
        database: any;
        /**
         * This scene's action manager
         * @type {BABYLON.ActionManager}
         */
        actionManager: ActionManager;
        _actionManagers: ActionManager[];
        private _meshesForIntersections;
        proceduralTexturesEnabled: boolean;
        _proceduralTextures: ProceduralTexture[];
        mainSoundTrack: SoundTrack;
        soundTracks: SoundTrack[];
        private _audioEnabled;
        private _headphone;
        simplificationQueue: SimplificationQueue;
        private _engine;
        private _totalVertices;
        _activeIndices: number;
        _activeParticles: number;
        private _lastFrameDuration;
        private _evaluateActiveMeshesDuration;
        private _renderTargetsDuration;
        _particlesDuration: number;
        private _renderDuration;
        _spritesDuration: number;
        private _animationRatio;
        private _animationStartDate;
        _cachedMaterial: Material;
        private _renderId;
        private _executeWhenReadyTimeoutId;
        _toBeDisposed: SmartArray<IDisposable>;
        private _onReadyCallbacks;
        private _pendingData;
        private _onBeforeRenderCallbacks;
        private _onAfterRenderCallbacks;
        private _activeMeshes;
        private _processedMaterials;
        private _renderTargets;
        _activeParticleSystems: SmartArray<ParticleSystem>;
        private _activeSkeletons;
        private _softwareSkinnedMeshes;
        _activeBones: number;
        private _renderingManager;
        private _physicsEngine;
        _activeAnimatables: Animatable[];
        private _transformMatrix;
        private _pickWithRayInverseMatrix;
        private _edgesRenderers;
        private _boundingBoxRenderer;
        private _outlineRenderer;
        private _viewMatrix;
        private _projectionMatrix;
        private _frustumPlanes;
        private _selectionOctree;
        private _pointerOverMesh;
        private _pointerOverSprite;
        private _debugLayer;
        private _depthRenderer;
        private _uniqueIdCounter;
        private _pickedDownMesh;
        private _pickedDownSprite;
        /**
         * @constructor
         * @param {BABYLON.Engine} engine - the engine to be used to render this scene.
         */
        constructor(engine: Engine);
        debugLayer: DebugLayer;
        workerCollisions: boolean;
        SelectionOctree: Octree<AbstractMesh>;
        /**
         * The mesh that is currently under the pointer.
         * @return {BABYLON.AbstractMesh} mesh under the pointer/mouse cursor or null if none.
         */
        meshUnderPointer: AbstractMesh;
        /**
         * Current on-screen X position of the pointer
         * @return {number} X position of the pointer
         */
        pointerX: number;
        /**
         * Current on-screen Y position of the pointer
         * @return {number} Y position of the pointer
         */
        pointerY: number;
        getCachedMaterial(): Material;
        getBoundingBoxRenderer(): BoundingBoxRenderer;
        getOutlineRenderer(): OutlineRenderer;
        getEngine(): Engine;
        getTotalVertices(): number;
        getActiveIndices(): number;
        getActiveParticles(): number;
        getActiveBones(): number;
        getLastFrameDuration(): number;
        getEvaluateActiveMeshesDuration(): number;
        getActiveMeshes(): SmartArray<Mesh>;
        getRenderTargetsDuration(): number;
        getRenderDuration(): number;
        getParticlesDuration(): number;
        getSpritesDuration(): number;
        getAnimationRatio(): number;
        getRenderId(): number;
        incrementRenderId(): void;
        private _updatePointerPosition(evt);
        attachControl(): void;
        detachControl(): void;
        isReady(): boolean;
        resetCachedMaterial(): void;
        registerBeforeRender(func: () => void): void;
        unregisterBeforeRender(func: () => void): void;
        registerAfterRender(func: () => void): void;
        unregisterAfterRender(func: () => void): void;
        _addPendingData(data: any): void;
        _removePendingData(data: any): void;
        getWaitingItemsCount(): number;
        /**
         * Registers a function to be executed when the scene is ready.
         * @param {Function} func - the function to be executed.
         */
        executeWhenReady(func: () => void): void;
        _checkIsReady(): void;
        /**
         * Will start the animation sequence of a given target
         * @param target - the target
         * @param {number} from - from which frame should animation start
         * @param {number} to - till which frame should animation run.
         * @param {boolean} [loop] - should the animation loop
         * @param {number} [speedRatio] - the speed in which to run the animation
         * @param {Function} [onAnimationEnd] function to be executed when the animation ended.
         * @param {BABYLON.Animatable} [animatable] an animatable object. If not provided a new one will be created from the given params.
         * @return {BABYLON.Animatable} the animatable object created for this animation
         * @see BABYLON.Animatable
         * @see http://doc.babylonjs.com/page.php?p=22081
         */
        beginAnimation(target: any, from: number, to: number, loop?: boolean, speedRatio?: number, onAnimationEnd?: () => void, animatable?: Animatable): Animatable;
        beginDirectAnimation(target: any, animations: Animation[], from: number, to: number, loop?: boolean, speedRatio?: number, onAnimationEnd?: () => void): Animatable;
        getAnimatableByTarget(target: any): Animatable;
        Animatables: Animatable[];
        /**
         * Will stop the animation of the given target
         * @param target - the target
         * @see beginAnimation
         */
        stopAnimation(target: any): void;
        private _animate();
        getViewMatrix(): Matrix;
        getProjectionMatrix(): Matrix;
        getTransformMatrix(): Matrix;
        setTransformMatrix(view: Matrix, projection: Matrix): void;
        addMesh(newMesh: AbstractMesh): void;
        removeMesh(toRemove: AbstractMesh): number;
        removeSkeleton(toRemove: Skeleton): number;
        removeLight(toRemove: Light): number;
        removeCamera(toRemove: Camera): number;
        addLight(newLight: Light): void;
        addCamera(newCamera: Camera): void;
        /**
         * Switch active camera
         * @param {Camera} newCamera - new active camera
         * @param {boolean} attachControl - call attachControl for the new active camera (default: true)
         */
        swithActiveCamera(newCamera: Camera, attachControl?: boolean): void;
        /**
         * sets the active camera of the scene using its ID
         * @param {string} id - the camera's ID
         * @return {BABYLON.Camera|null} the new active camera or null if none found.
         * @see activeCamera
         */
        setActiveCameraByID(id: string): Camera;
        /**
         * sets the active camera of the scene using its name
         * @param {string} name - the camera's name
         * @return {BABYLON.Camera|null} the new active camera or null if none found.
         * @see activeCamera
         */
        setActiveCameraByName(name: string): Camera;
        /**
         * get a material using its id
         * @param {string} the material's ID
         * @return {BABYLON.Material|null} the material or null if none found.
         */
        getMaterialByID(id: string): Material;
        /**
         * get a material using its name
         * @param {string} the material's name
         * @return {BABYLON.Material|null} the material or null if none found.
         */
        getMaterialByName(name: string): Material;
        getLensFlareSystemByName(name: string): LensFlareSystem;
        getCameraByID(id: string): Camera;
        getCameraByUniqueID(uniqueId: number): Camera;
        /**
         * get a camera using its name
         * @param {string} the camera's name
         * @return {BABYLON.Camera|null} the camera or null if none found.
         */
        getCameraByName(name: string): Camera;
        /**
         * get a bone using its id
         * @param {string} the bone's id
         * @return {BABYLON.Bone|null} the bone or null if not found
         */
        getBoneByID(id: string): Bone;
        /**
        * get a bone using its id
        * @param {string} the bone's name
        * @return {BABYLON.Bone|null} the bone or null if not found
        */
        getBoneByName(name: string): Bone;
        /**
         * get a light node using its name
         * @param {string} the light's name
         * @return {BABYLON.Light|null} the light or null if none found.
         */
        getLightByName(name: string): Light;
        /**
         * get a light node using its ID
         * @param {string} the light's id
         * @return {BABYLON.Light|null} the light or null if none found.
         */
        getLightByID(id: string): Light;
        /**
         * get a light node using its scene-generated unique ID
         * @param {number} the light's unique id
         * @return {BABYLON.Light|null} the light or null if none found.
         */
        getLightByUniqueID(uniqueId: number): Light;
        /**
         * get a particle system by id
         * @param id {number} the particle system id
         * @return {BABYLON.ParticleSystem|null} the corresponding system or null if none found.
         */
        getParticleSystemByID(id: string): ParticleSystem;
        /**
         * get a geometry using its ID
         * @param {string} the geometry's id
         * @return {BABYLON.Geometry|null} the geometry or null if none found.
         */
        getGeometryByID(id: string): Geometry;
        /**
         * add a new geometry to this scene.
         * @param {BABYLON.Geometry} geometry - the geometry to be added to the scene.
         * @param {boolean} [force] - force addition, even if a geometry with this ID already exists
         * @return {boolean} was the geometry added or not
         */
        pushGeometry(geometry: Geometry, force?: boolean): boolean;
        /**
         * Removes an existing geometry
         * @param {BABYLON.Geometry} geometry - the geometry to be removed from the scene.
         * @return {boolean} was the geometry removed or not
         */
        removeGeometry(geometry: Geometry): boolean;
        getGeometries(): Geometry[];
        /**
         * Get the first added mesh found of a given ID
         * @param {string} id - the id to search for
         * @return {BABYLON.AbstractMesh|null} the mesh found or null if not found at all.
         */
        getMeshByID(id: string): AbstractMesh;
        /**
         * Get a mesh with its auto-generated unique id
         * @param {number} uniqueId - the unique id to search for
         * @return {BABYLON.AbstractMesh|null} the mesh found or null if not found at all.
         */
        getMeshByUniqueID(uniqueId: number): AbstractMesh;
        /**
         * Get a the last added mesh found of a given ID
         * @param {string} id - the id to search for
         * @return {BABYLON.AbstractMesh|null} the mesh found or null if not found at all.
         */
        getLastMeshByID(id: string): AbstractMesh;
        /**
         * Get a the last added node (Mesh, Camera, Light) found of a given ID
         * @param {string} id - the id to search for
         * @return {BABYLON.Node|null} the node found or null if not found at all.
         */
        getLastEntryByID(id: string): Node;
        getNodeByID(id: string): Node;
        getNodeByName(name: string): Node;
        getMeshByName(name: string): AbstractMesh;
        getSoundByName(name: string): Sound;
        getLastSkeletonByID(id: string): Skeleton;
        getSkeletonById(id: string): Skeleton;
        getSkeletonByName(name: string): Skeleton;
        isActiveMesh(mesh: Mesh): boolean;
        private _evaluateSubMesh(subMesh, mesh);
        private _evaluateActiveMeshes();
        private _activeMesh(mesh);
        updateTransformMatrix(force?: boolean): void;
        private _renderForCamera(camera);
        private _processSubCameras(camera);
        private _checkIntersections();
        render(): void;
        private _updateAudioParameters();
        audioEnabled: boolean;
        private _disableAudio();
        private _enableAudio();
        headphone: boolean;
        private _switchAudioModeForHeadphones();
        private _switchAudioModeForNormalSpeakers();
        enableDepthRenderer(): DepthRenderer;
        disableDepthRenderer(): void;
        freezeMaterials(): void;
        unfreezeMaterials(): void;
        dispose(): void;
        disposeSounds(): void;
        getWorldExtends(): {
            min: Vector3;
            max: Vector3;
        };
        createOrUpdateSelectionOctree(maxCapacity?: number, maxDepth?: number): Octree<AbstractMesh>;
        createPickingRay(x: number, y: number, world: Matrix, camera: Camera, cameraViewSpace?: boolean): Ray;
        createPickingRayInCameraSpace(x: number, y: number, camera: Camera): Ray;
        private _internalPick(rayFunction, predicate, fastCheck?);
        private _internalPickSprites(ray, predicate?, fastCheck?, camera?);
        pick(x: number, y: number, predicate?: (mesh: AbstractMesh) => boolean, fastCheck?: boolean, camera?: Camera): PickingInfo;
        pickSprite(x: number, y: number, predicate?: (sprite: Sprite) => boolean, fastCheck?: boolean, camera?: Camera): PickingInfo;
        pickWithRay(ray: Ray, predicate: (mesh: Mesh) => boolean, fastCheck?: boolean): PickingInfo;
        setPointerOverMesh(mesh: AbstractMesh): void;
        getPointerOverMesh(): AbstractMesh;
        setPointerOverSprite(sprite: Sprite): void;
        getPointerOverSprite(): Sprite;
        getPhysicsEngine(): PhysicsEngine;
        /**
         * Enables physics to the current scene
         * @param {BABYLON.Vector3} [gravity] - the scene's gravity for the physics engine
         * @param {BABYLON.IPhysicsEnginePlugin} [plugin] - The physics engine to be used. defaults to OimoJS.
         * @return {boolean} was the physics engine initialized
         */
        enablePhysics(gravity?: Vector3, plugin?: IPhysicsEnginePlugin): boolean;
        disablePhysicsEngine(): void;
        isPhysicsEnabled(): boolean;
        /**
         *
         * Sets the gravity of the physics engine (and NOT of the scene)
         * @param {BABYLON.Vector3} [gravity] - the new gravity to be used
         */
        setGravity(gravity: Vector3): void;
        /**
         * Legacy support, using the new API
         * @Deprecated
         */
        createCompoundImpostor(parts: any, options: PhysicsImpostorParameters): any;
        deleteCompoundImpostor(compound: any): void;
        createDefaultCameraOrLight(): void;
        private _getByTags(list, tagsQuery, forEach?);
        getMeshesByTags(tagsQuery: string, forEach?: (mesh: AbstractMesh) => void): Mesh[];
        getCamerasByTags(tagsQuery: string, forEach?: (camera: Camera) => void): Camera[];
        getLightsByTags(tagsQuery: string, forEach?: (light: Light) => void): Light[];
        getMaterialByTags(tagsQuery: string, forEach?: (material: Material) => void): Material[];
    }
}

declare module BABYLON {
    class Action {
        triggerOptions: any;
        trigger: number;
        _actionManager: ActionManager;
        private _nextActiveAction;
        private _child;
        private _condition;
        private _triggerParameter;
        constructor(triggerOptions: any, condition?: Condition);
        _prepare(): void;
        getTriggerParameter(): any;
        _executeCurrent(evt: ActionEvent): void;
        execute(evt: ActionEvent): void;
        skipToNextActiveAction(): void;
        then(action: Action): Action;
        _getProperty(propertyPath: string): string;
        _getEffectiveTarget(target: any, propertyPath: string): any;
    }
}

declare module BABYLON {
    /**
     * ActionEvent is the event beint sent when an action is triggered.
     */
    class ActionEvent {
        source: any;
        pointerX: number;
        pointerY: number;
        meshUnderPointer: AbstractMesh;
        sourceEvent: any;
        additionalData: any;
        /**
         * @constructor
         * @param source The mesh or sprite that triggered the action.
         * @param pointerX The X mouse cursor position at the time of the event
         * @param pointerY The Y mouse cursor position at the time of the event
         * @param meshUnderPointer The mesh that is currently pointed at (can be null)
         * @param sourceEvent the original (browser) event that triggered the ActionEvent
         */
        constructor(source: any, pointerX: number, pointerY: number, meshUnderPointer: AbstractMesh, sourceEvent?: any, additionalData?: any);
        /**
         * Helper function to auto-create an ActionEvent from a source mesh.
         * @param source The source mesh that triggered the event
         * @param evt {Event} The original (browser) event
         */
        static CreateNew(source: AbstractMesh, evt?: Event, additionalData?: any): ActionEvent;
        /**
         * Helper function to auto-create an ActionEvent from a source mesh.
         * @param source The source sprite that triggered the event
         * @param scene Scene associated with the sprite
         * @param evt {Event} The original (browser) event
         */
        static CreateNewFromSprite(source: Sprite, scene: Scene, evt?: Event, additionalData?: any): ActionEvent;
        /**
         * Helper function to auto-create an ActionEvent from a scene. If triggered by a mesh use ActionEvent.CreateNew
         * @param scene the scene where the event occurred
         * @param evt {Event} The original (browser) event
         */
        static CreateNewFromScene(scene: Scene, evt: Event): ActionEvent;
    }
    /**
     * Action Manager manages all events to be triggered on a given mesh or the global scene.
     * A single scene can have many Action Managers to handle predefined actions on specific meshes.
     */
    class ActionManager {
        private static _NothingTrigger;
        private static _OnPickTrigger;
        private static _OnLeftPickTrigger;
        private static _OnRightPickTrigger;
        private static _OnCenterPickTrigger;
        private static _OnPickDownTrigger;
        private static _OnPickUpTrigger;
        private static _OnLongPressTrigger;
        private static _OnPointerOverTrigger;
        private static _OnPointerOutTrigger;
        private static _OnEveryFrameTrigger;
        private static _OnIntersectionEnterTrigger;
        private static _OnIntersectionExitTrigger;
        private static _OnKeyDownTrigger;
        private static _OnKeyUpTrigger;
        private static _OnPickOutTrigger;
        static NothingTrigger: number;
        static OnPickTrigger: number;
        static OnLeftPickTrigger: number;
        static OnRightPickTrigger: number;
        static OnCenterPickTrigger: number;
        static OnPickDownTrigger: number;
        static OnPickUpTrigger: number;
        static OnPickOutTrigger: number;
        static OnLongPressTrigger: number;
        static OnPointerOverTrigger: number;
        static OnPointerOutTrigger: number;
        static OnEveryFrameTrigger: number;
        static OnIntersectionEnterTrigger: number;
        static OnIntersectionExitTrigger: number;
        static OnKeyDownTrigger: number;
        static OnKeyUpTrigger: number;
        static DragMovementThreshold: number;
        static LongPressDelay: number;
        actions: Action[];
        private _scene;
        constructor(scene: Scene);
        dispose(): void;
        getScene(): Scene;
        /**
         * Does this action manager handles actions of any of the given triggers
         * @param {number[]} triggers - the triggers to be tested
         * @return {boolean} whether one (or more) of the triggers is handeled
         */
        hasSpecificTriggers(triggers: number[]): boolean;
        /**
         * Does this action manager handles actions of a given trigger
         * @param {number} trigger - the trigger to be tested
         * @return {boolean} whether the trigger is handeled
         */
        hasSpecificTrigger(trigger: number): boolean;
        /**
         * Does this action manager has pointer triggers
         * @return {boolean} whether or not it has pointer triggers
         */
        hasPointerTriggers: boolean;
        /**
         * Does this action manager has pick triggers
         * @return {boolean} whether or not it has pick triggers
         */
        hasPickTriggers: boolean;
        /**
         * Registers an action to this action manager
         * @param {BABYLON.Action} action - the action to be registered
         * @return {BABYLON.Action} the action amended (prepared) after registration
         */
        registerAction(action: Action): Action;
        /**
         * Process a specific trigger
         * @param {number} trigger - the trigger to process
         * @param evt {BABYLON.ActionEvent} the event details to be processed
         */
        processTrigger(trigger: number, evt: ActionEvent): void;
        _getEffectiveTarget(target: any, propertyPath: string): any;
        _getProperty(propertyPath: string): string;
        static Parse(parsedActions: any, object: AbstractMesh, scene: Scene): void;
    }
}

declare module BABYLON {
    class Condition {
        _actionManager: ActionManager;
        _evaluationId: number;
        _currentResult: boolean;
        constructor(actionManager: ActionManager);
        isValid(): boolean;
        _getProperty(propertyPath: string): string;
        _getEffectiveTarget(target: any, propertyPath: string): any;
    }
    class ValueCondition extends Condition {
        propertyPath: string;
        value: any;
        operator: number;
        private static _IsEqual;
        private static _IsDifferent;
        private static _IsGreater;
        private static _IsLesser;
        static IsEqual: number;
        static IsDifferent: number;
        static IsGreater: number;
        static IsLesser: number;
        _actionManager: ActionManager;
        private _target;
        private _property;
        constructor(actionManager: ActionManager, target: any, propertyPath: string, value: any, operator?: number);
        isValid(): boolean;
    }
    class PredicateCondition extends Condition {
        predicate: () => boolean;
        _actionManager: ActionManager;
        constructor(actionManager: ActionManager, predicate: () => boolean);
        isValid(): boolean;
    }
    class StateCondition extends Condition {
        value: string;
        _actionManager: ActionManager;
        private _target;
        constructor(actionManager: ActionManager, target: any, value: string);
        isValid(): boolean;
    }
}

declare module BABYLON {
    class SwitchBooleanAction extends Action {
        propertyPath: string;
        private _target;
        private _property;
        constructor(triggerOptions: any, target: any, propertyPath: string, condition?: Condition);
        _prepare(): void;
        execute(): void;
    }
    class SetStateAction extends Action {
        value: string;
        private _target;
        constructor(triggerOptions: any, target: any, value: string, condition?: Condition);
        execute(): void;
    }
    class SetValueAction extends Action {
        propertyPath: string;
        value: any;
        private _target;
        private _property;
        constructor(triggerOptions: any, target: any, propertyPath: string, value: any, condition?: Condition);
        _prepare(): void;
        execute(): void;
    }
    class IncrementValueAction extends Action {
        propertyPath: string;
        value: any;
        private _target;
        private _property;
        constructor(triggerOptions: any, target: any, propertyPath: string, value: any, condition?: Condition);
        _prepare(): void;
        execute(): void;
    }
    class PlayAnimationAction extends Action {
        from: number;
        to: number;
        loop: boolean;
        private _target;
        constructor(triggerOptions: any, target: any, from: number, to: number, loop?: boolean, condition?: Condition);
        _prepare(): void;
        execute(): void;
    }
    class StopAnimationAction extends Action {
        private _target;
        constructor(triggerOptions: any, target: any, condition?: Condition);
        _prepare(): void;
        execute(): void;
    }
    class DoNothingAction extends Action {
        constructor(triggerOptions?: any, condition?: Condition);
        execute(): void;
    }
    class CombineAction extends Action {
        children: Action[];
        constructor(triggerOptions: any, children: Action[], condition?: Condition);
        _prepare(): void;
        execute(evt: ActionEvent): void;
    }
    class ExecuteCodeAction extends Action {
        func: (evt: ActionEvent) => void;
        constructor(triggerOptions: any, func: (evt: ActionEvent) => void, condition?: Condition);
        execute(evt: ActionEvent): void;
    }
    class SetParentAction extends Action {
        private _parent;
        private _target;
        constructor(triggerOptions: any, target: any, parent: any, condition?: Condition);
        _prepare(): void;
        execute(): void;
    }
    class PlaySoundAction extends Action {
        private _sound;
        constructor(triggerOptions: any, sound: Sound, condition?: Condition);
        _prepare(): void;
        execute(): void;
    }
    class StopSoundAction extends Action {
        private _sound;
        constructor(triggerOptions: any, sound: Sound, condition?: Condition);
        _prepare(): void;
        execute(): void;
    }
}

declare module BABYLON {
    class InterpolateValueAction extends Action {
        propertyPath: string;
        value: any;
        duration: number;
        stopOtherAnimations: boolean;
        onInterpolationDone: () => void;
        private _target;
        private _property;
        constructor(triggerOptions: any, target: any, propertyPath: string, value: any, duration?: number, condition?: Condition, stopOtherAnimations?: boolean, onInterpolationDone?: () => void);
        _prepare(): void;
        execute(): void;
    }
}

declare module BABYLON {
    class Animatable {
        target: any;
        fromFrame: number;
        toFrame: number;
        loopAnimation: boolean;
        speedRatio: number;
        onAnimationEnd: any;
        private _localDelayOffset;
        private _pausedDelay;
        private _animations;
        private _paused;
        private _scene;
        animationStarted: boolean;
        constructor(scene: Scene, target: any, fromFrame?: number, toFrame?: number, loopAnimation?: boolean, speedRatio?: number, onAnimationEnd?: any, animations?: any);
        getAnimations(): Animation[];
        appendAnimations(target: any, animations: Animation[]): void;
        getAnimationByTargetProperty(property: string): Animation;
        reset(): void;
        goToFrame(frame: number): void;
        pause(): void;
        restart(): void;
        stop(): void;
        _animate(delay: number): boolean;
    }
}

declare module BABYLON {
    class AnimationRange {
        name: string;
        from: number;
        to: number;
        constructor(name: string, from: number, to: number);
    }
    /**
     * Composed of a frame, and an action function
     */
    class AnimationEvent {
        frame: number;
        action: () => void;
        onlyOnce: boolean;
        isDone: boolean;
        constructor(frame: number, action: () => void, onlyOnce?: boolean);
    }
    class Animation {
        name: string;
        targetProperty: string;
        framePerSecond: number;
        dataType: number;
        loopMode: number;
        private _keys;
        private _offsetsCache;
        private _highLimitsCache;
        private _stopped;
        _target: any;
        private _easingFunction;
        private _events;
        targetPropertyPath: string[];
        currentFrame: number;
        allowMatricesInterpolation: boolean;
        private _ranges;
        static _PrepareAnimation(name: string, targetProperty: string, framePerSecond: number, totalFrame: number, from: any, to: any, loopMode?: number, easingFunction?: EasingFunction): Animation;
        static CreateAndStartAnimation(name: string, node: Node, targetProperty: string, framePerSecond: number, totalFrame: number, from: any, to: any, loopMode?: number, easingFunction?: EasingFunction, onAnimationEnd?: () => void): Animatable;
        static CreateMergeAndStartAnimation(name: string, node: Node, targetProperty: string, framePerSecond: number, totalFrame: number, from: any, to: any, loopMode?: number, easingFunction?: EasingFunction, onAnimationEnd?: () => void): Animatable;
        constructor(name: string, targetProperty: string, framePerSecond: number, dataType: number, loopMode?: number);
        /**
         * Add an event to this animation.
         */
        addEvent(event: AnimationEvent): void;
        /**
         * Remove all events found at the given frame
         * @param frame
         */
        removeEvents(frame: number): void;
        createRange(name: string, from: number, to: number): void;
        deleteRange(name: string, deleteFrames?: boolean): void;
        getRange(name: string): AnimationRange;
        reset(): void;
        isStopped(): boolean;
        getKeys(): any[];
        getHighestFrame(): number;
        getEasingFunction(): IEasingFunction;
        setEasingFunction(easingFunction: EasingFunction): void;
        floatInterpolateFunction(startValue: number, endValue: number, gradient: number): number;
        quaternionInterpolateFunction(startValue: Quaternion, endValue: Quaternion, gradient: number): Quaternion;
        vector3InterpolateFunction(startValue: Vector3, endValue: Vector3, gradient: number): Vector3;
        vector2InterpolateFunction(startValue: Vector2, endValue: Vector2, gradient: number): Vector2;
        color3InterpolateFunction(startValue: Color3, endValue: Color3, gradient: number): Color3;
        matrixInterpolateFunction(startValue: Matrix, endValue: Matrix, gradient: number): Matrix;
        clone(): Animation;
        setKeys(values: Array<any>): void;
        private _getKeyValue(value);
        private _interpolate(currentFrame, repeatCount, loopMode, offsetValue?, highLimitValue?);
        setValue(currentValue: any): void;
        goToFrame(frame: number): void;
        animate(delay: number, from: number, to: number, loop: boolean, speedRatio: number): boolean;
        serialize(): any;
        private static _ANIMATIONTYPE_FLOAT;
        private static _ANIMATIONTYPE_VECTOR3;
        private static _ANIMATIONTYPE_QUATERNION;
        private static _ANIMATIONTYPE_MATRIX;
        private static _ANIMATIONTYPE_COLOR3;
        private static _ANIMATIONTYPE_VECTOR2;
        private static _ANIMATIONLOOPMODE_RELATIVE;
        private static _ANIMATIONLOOPMODE_CYCLE;
        private static _ANIMATIONLOOPMODE_CONSTANT;
        static ANIMATIONTYPE_FLOAT: number;
        static ANIMATIONTYPE_VECTOR3: number;
        static ANIMATIONTYPE_VECTOR2: number;
        static ANIMATIONTYPE_QUATERNION: number;
        static ANIMATIONTYPE_MATRIX: number;
        static ANIMATIONTYPE_COLOR3: number;
        static ANIMATIONLOOPMODE_RELATIVE: number;
        static ANIMATIONLOOPMODE_CYCLE: number;
        static ANIMATIONLOOPMODE_CONSTANT: number;
        static Parse(parsedAnimation: any): Animation;
        static AppendSerializedAnimations(source: IAnimatable, destination: any): any;
    }
}

declare module BABYLON {
    interface IEasingFunction {
        ease(gradient: number): number;
    }
    class EasingFunction implements IEasingFunction {
        private static _EASINGMODE_EASEIN;
        private static _EASINGMODE_EASEOUT;
        private static _EASINGMODE_EASEINOUT;
        static EASINGMODE_EASEIN: number;
        static EASINGMODE_EASEOUT: number;
        static EASINGMODE_EASEINOUT: number;
        private _easingMode;
        setEasingMode(easingMode: number): void;
        getEasingMode(): number;
        easeInCore(gradient: number): number;
        ease(gradient: number): number;
    }
    class CircleEase extends EasingFunction implements IEasingFunction {
        easeInCore(gradient: number): number;
    }
    class BackEase extends EasingFunction implements IEasingFunction {
        amplitude: number;
        constructor(amplitude?: number);
        easeInCore(gradient: number): number;
    }
    class BounceEase extends EasingFunction implements IEasingFunction {
        bounces: number;
        bounciness: number;
        constructor(bounces?: number, bounciness?: number);
        easeInCore(gradient: number): number;
    }
    class CubicEase extends EasingFunction implements IEasingFunction {
        easeInCore(gradient: number): number;
    }
    class ElasticEase extends EasingFunction implements IEasingFunction {
        oscillations: number;
        springiness: number;
        constructor(oscillations?: number, springiness?: number);
        easeInCore(gradient: number): number;
    }
    class ExponentialEase extends EasingFunction implements IEasingFunction {
        exponent: number;
        constructor(exponent?: number);
        easeInCore(gradient: number): number;
    }
    class PowerEase extends EasingFunction implements IEasingFunction {
        power: number;
        constructor(power?: number);
        easeInCore(gradient: number): number;
    }
    class QuadraticEase extends EasingFunction implements IEasingFunction {
        easeInCore(gradient: number): number;
    }
    class QuarticEase extends EasingFunction implements IEasingFunction {
        easeInCore(gradient: number): number;
    }
    class QuinticEase extends EasingFunction implements IEasingFunction {
        easeInCore(gradient: number): number;
    }
    class SineEase extends EasingFunction implements IEasingFunction {
        easeInCore(gradient: number): number;
    }
    class BezierCurveEase extends EasingFunction implements IEasingFunction {
        x1: number;
        y1: number;
        x2: number;
        y2: number;
        constructor(x1?: number, y1?: number, x2?: number, y2?: number);
        easeInCore(gradient: number): number;
    }
}

declare module BABYLON {
    class Analyser {
        SMOOTHING: number;
        FFT_SIZE: number;
        BARGRAPHAMPLITUDE: number;
        DEBUGCANVASPOS: {
            x: number;
            y: number;
        };
        DEBUGCANVASSIZE: {
            width: number;
            height: number;
        };
        private _byteFreqs;
        private _byteTime;
        private _floatFreqs;
        private _webAudioAnalyser;
        private _debugCanvas;
        private _debugCanvasContext;
        private _scene;
        private _registerFunc;
        private _audioEngine;
        constructor(scene: Scene);
        getFrequencyBinCount(): number;
        getByteFrequencyData(): Uint8Array;
        getByteTimeDomainData(): Uint8Array;
        getFloatFrequencyData(): Uint8Array;
        drawDebugCanvas(): void;
        stopDebugCanvas(): void;
        connectAudioNodes(inputAudioNode: AudioNode, outputAudioNode: AudioNode): void;
        dispose(): void;
    }
}

declare module BABYLON {
    class AudioEngine {
        private _audioContext;
        private _audioContextInitialized;
        canUseWebAudio: boolean;
        masterGain: GainNode;
        private _connectedAnalyser;
        WarnedWebAudioUnsupported: boolean;
        unlocked: boolean;
        onAudioUnlocked: () => any;
        audioContext: AudioContext;
        constructor();
        private _unlockiOSaudio();
        private _initializeAudioContext();
        dispose(): void;
        getGlobalVolume(): number;
        setGlobalVolume(newVolume: number): void;
        connectToAnalyser(analyser: Analyser): void;
    }
}

declare module BABYLON {
    class Sound {
        name: string;
        autoplay: boolean;
        loop: boolean;
        useCustomAttenuation: boolean;
        soundTrackId: number;
        spatialSound: boolean;
        refDistance: number;
        rolloffFactor: number;
        maxDistance: number;
        distanceModel: string;
        private _panningModel;
        onended: () => any;
        private _playbackRate;
        private _streaming;
        private _startTime;
        private _startOffset;
        private _position;
        private _localDirection;
        private _volume;
        private _isLoaded;
        private _isReadyToPlay;
        isPlaying: boolean;
        isPaused: boolean;
        private _isDirectional;
        private _readyToPlayCallback;
        private _audioBuffer;
        private _soundSource;
        private _streamingSource;
        private _soundPanner;
        private _soundGain;
        private _inputAudioNode;
        private _ouputAudioNode;
        private _coneInnerAngle;
        private _coneOuterAngle;
        private _coneOuterGain;
        private _scene;
        private _connectedMesh;
        private _customAttenuationFunction;
        private _registerFunc;
        private _isOutputConnected;
        private _htmlAudioElement;
        /**
        * Create a sound and attach it to a scene
        * @param name Name of your sound
        * @param urlOrArrayBuffer Url to the sound to load async or ArrayBuffer
        * @param readyToPlayCallback Provide a callback function if you'd like to load your code once the sound is ready to be played
        * @param options Objects to provide with the current available options: autoplay, loop, volume, spatialSound, maxDistance, rolloffFactor, refDistance, distanceModel, panningModel, streaming
        */
        constructor(name: string, urlOrArrayBuffer: any, scene: Scene, readyToPlayCallback?: () => void, options?: any);
        dispose(): void;
        private _soundLoaded(audioData);
        setAudioBuffer(audioBuffer: AudioBuffer): void;
        updateOptions(options: any): void;
        private _createSpatialParameters();
        private _updateSpatialParameters();
        switchPanningModelToHRTF(): void;
        switchPanningModelToEqualPower(): void;
        private _switchPanningModel();
        connectToSoundTrackAudioNode(soundTrackAudioNode: AudioNode): void;
        /**
        * Transform this sound into a directional source
        * @param coneInnerAngle Size of the inner cone in degree
        * @param coneOuterAngle Size of the outer cone in degree
        * @param coneOuterGain Volume of the sound outside the outer cone (between 0.0 and 1.0)
        */
        setDirectionalCone(coneInnerAngle: number, coneOuterAngle: number, coneOuterGain: number): void;
        setPosition(newPosition: Vector3): void;
        setLocalDirectionToMesh(newLocalDirection: Vector3): void;
        private _updateDirection();
        updateDistanceFromListener(): void;
        setAttenuationFunction(callback: (currentVolume: number, currentDistance: number, maxDistance: number, refDistance: number, rolloffFactor: number) => number): void;
        /**
        * Play the sound
        * @param time (optional) Start the sound after X seconds. Start immediately (0) by default.
        */
        play(time?: number): void;
        private _onended();
        /**
        * Stop the sound
        * @param time (optional) Stop the sound after X seconds. Stop immediately (0) by default.
        */
        stop(time?: number): void;
        pause(): void;
        setVolume(newVolume: number, time?: number): void;
        setPlaybackRate(newPlaybackRate: number): void;
        getVolume(): number;
        attachToMesh(meshToConnectTo: AbstractMesh): void;
        private _onRegisterAfterWorldMatrixUpdate(connectedMesh);
        clone(): Sound;
        getAudioBuffer(): AudioBuffer;
        static Parse(parsedSound: any, scene: Scene, rootUrl: string, sourceSound?: Sound): Sound;
    }
}

declare module BABYLON {
    class SoundTrack {
        private _outputAudioNode;
        private _inputAudioNode;
        private _trackConvolver;
        private _scene;
        id: number;
        soundCollection: Array<Sound>;
        private _isMainTrack;
        private _connectedAnalyser;
        private _options;
        private _isInitialized;
        constructor(scene: Scene, options?: any);
        private _initializeSoundTrackAudioGraph();
        dispose(): void;
        AddSound(sound: Sound): void;
        RemoveSound(sound: Sound): void;
        setVolume(newVolume: number): void;
        switchPanningModelToHRTF(): void;
        switchPanningModelToEqualPower(): void;
        connectToAnalyser(analyser: Analyser): void;
    }
}

declare module BABYLON {
    class Bone extends Node {
        name: string;
        children: Bone[];
        animations: Animation[];
        length: number;
        private _skeleton;
        _matrix: Matrix;
        private _restPose;
        private _baseMatrix;
        private _worldTransform;
        private _absoluteTransform;
        private _invertedAbsoluteTransform;
        private _parent;
        constructor(name: string, skeleton: Skeleton, parentBone: Bone, matrix: Matrix, restPose?: Matrix);
        getParent(): Bone;
        getLocalMatrix(): Matrix;
        getBaseMatrix(): Matrix;
        getRestPose(): Matrix;
        returnToRest(): void;
        getWorldMatrix(): Matrix;
        getInvertedAbsoluteTransform(): Matrix;
        getAbsoluteTransform(): Matrix;
        updateMatrix(matrix: Matrix): void;
        _updateDifferenceMatrix(rootMatrix?: Matrix): void;
        markAsDirty(): void;
        copyAnimationRange(source: Bone, rangeName: string, frameOffset: number, rescaleAsRequired?: boolean): boolean;
    }
}

declare module BABYLON {
    class Skeleton {
        name: string;
        id: string;
        bones: Bone[];
        needInitialSkinMatrix: boolean;
        private _scene;
        private _isDirty;
        private _transformMatrices;
        private _meshesWithPoseMatrix;
        private _animatables;
        private _identity;
        private _ranges;
        constructor(name: string, id: string, scene: Scene);
        getTransformMatrices(mesh: AbstractMesh): Float32Array;
        getScene(): Scene;
        createAnimationRange(name: string, from: number, to: number): void;
        deleteAnimationRange(name: string, deleteFrames?: boolean): void;
        getAnimationRange(name: string): AnimationRange;
        /**
         *  note: This is not for a complete retargeting, only between very similar skeleton's with only possible bone length differences
         */
        copyAnimationRange(source: Skeleton, name: string, rescaleAsRequired?: boolean): boolean;
        returnToRest(): void;
        private _getHighestAnimationFrame();
        beginAnimation(name: string, loop?: boolean, speedRatio?: number, onAnimationEnd?: () => void): void;
        _markAsDirty(): void;
        _registerMeshWithPoseMatrix(mesh: AbstractMesh): void;
        _unregisterMeshWithPoseMatrix(mesh: AbstractMesh): void;
        _computeTransformMatrices(targetMatrix: Float32Array, initialSkinMatrix: Matrix): void;
        prepare(): void;
        getAnimatables(): IAnimatable[];
        clone(name: string, id: string): Skeleton;
        dispose(): void;
        serialize(): any;
        static Parse(parsedSkeleton: any, scene: Scene): Skeleton;
    }
}

declare module BABYLON {
<<<<<<< HEAD
=======
    class DebugLayer {
        private _scene;
        private _camera;
        private _transformationMatrix;
        private _enabled;
        private _labelsEnabled;
        private _displayStatistics;
        private _displayTree;
        private _displayLogs;
        private _globalDiv;
        private _statsDiv;
        private _statsSubsetDiv;
        private _optionsDiv;
        private _optionsSubsetDiv;
        private _logDiv;
        private _logSubsetDiv;
        private _treeDiv;
        private _treeSubsetDiv;
        private _drawingCanvas;
        private _drawingContext;
        private _rootElement;
        _syncPositions: () => void;
        private _syncData;
        private _syncUI;
        private _onCanvasClick;
        private _clickPosition;
        private _ratio;
        private _identityMatrix;
        private _showUI;
        private _needToRefreshMeshesTree;
        shouldDisplayLabel: (node: Node) => boolean;
        shouldDisplayAxis: (mesh: Mesh) => boolean;
        axisRatio: number;
        accentColor: string;
        customStatsFunction: () => string;
        constructor(scene: Scene);
        private _refreshMeshesTreeContent();
        private _renderSingleAxis(zero, unit, unitText, label, color);
        private _renderAxis(projectedPosition, mesh, globalViewport);
        private _renderLabel(text, projectedPosition, labelOffset, onClick, getFillStyle);
        private _isClickInsideRect(x, y, width, height);
        isVisible(): boolean;
        hide(): void;
        show(showUI?: boolean, camera?: Camera, rootElement?: HTMLElement): void;
        private _clearLabels();
        private _generateheader(root, text);
        private _generateTexBox(root, title, color);
        private _generateAdvancedCheckBox(root, leftTitle, rightTitle, initialState, task, tag?);
        private _generateCheckBox(root, title, initialState, task, tag?);
        private _generateButton(root, title, task, tag?);
        private _generateRadio(root, title, name, initialState, task, tag?);
        private _generateDOMelements();
        private _displayStats();
    }
}

declare module BABYLON {
>>>>>>> 3581c0aa
    class ArcRotateCamera extends TargetCamera {
        alpha: number;
        beta: number;
        radius: number;
        target: any;
        inertialAlphaOffset: number;
        inertialBetaOffset: number;
        inertialRadiusOffset: number;
        lowerAlphaLimit: any;
        upperAlphaLimit: any;
        lowerBetaLimit: number;
        upperBetaLimit: number;
        lowerRadiusLimit: any;
        upperRadiusLimit: any;
        angularSensibilityX: number;
        angularSensibilityY: number;
        wheelPrecision: number;
        pinchPrecision: number;
        panningSensibility: number;
        inertialPanningX: number;
        inertialPanningY: number;
        keysUp: number[];
        keysDown: number[];
        keysLeft: number[];
        keysRight: number[];
        zoomOnFactor: number;
        targetScreenOffset: Vector2;
        pinchInwards: boolean;
        allowUpsideDown: boolean;
        private _keys;
        _viewMatrix: Matrix;
        private _attachedElement;
        private _onContextMenu;
        private _onPointerDown;
        private _onPointerUp;
        private _onPointerMove;
        private _wheel;
        private _onMouseMove;
        private _onKeyDown;
        private _onKeyUp;
        private _onLostFocus;
        _reset: () => void;
        private _onGestureStart;
        private _onGesture;
        private _MSGestureHandler;
        panningAxis: Vector3;
        private _localDirection;
        private _transformedDirection;
        private _isRightClick;
        private _isCtrlPushed;
        onCollide: (collidedMesh: AbstractMesh) => void;
        checkCollisions: boolean;
        collisionRadius: Vector3;
        private _collider;
        private _previousPosition;
        private _collisionVelocity;
        private _newPosition;
        private _previousAlpha;
        private _previousBeta;
        private _previousRadius;
        private _collisionTriggered;
        angularSensibility: number;
        constructor(name: string, alpha: number, beta: number, radius: number, target: any, scene: Scene);
        _getTargetPosition(): Vector3;
        _initCache(): void;
        _updateCache(ignoreParentClass?: boolean): void;
        _isSynchronizedViewMatrix(): boolean;
        attachControl(element: HTMLElement, noPreventDefault?: boolean, useCtrlForPanning?: boolean): void;
        detachControl(element: HTMLElement): void;
        _checkInputs(): void;
        private _checkLimits();
        rebuildAnglesAndRadius(): void;
        setPosition(position: Vector3): void;
        setTarget(target: Vector3): void;
        _getViewMatrix(): Matrix;
        private _onCollisionPositionChange;
        zoomOn(meshes?: AbstractMesh[], doNotUpdateMaxZ?: boolean): void;
        focusOn(meshesOrMinMaxVectorAndDistance: any, doNotUpdateMaxZ?: boolean): void;
        /**
         * @override
         * Override Camera.createRigCamera
         */
        createRigCamera(name: string, cameraIndex: number): Camera;
        /**
         * @override
         * Override Camera._updateRigCameras
         */
        _updateRigCameras(): void;
        serialize(): any;
    }
}

declare module BABYLON {
    class VRCameraMetrics {
        hResolution: number;
        vResolution: number;
        hScreenSize: number;
        vScreenSize: number;
        vScreenCenter: number;
        eyeToScreenDistance: number;
        lensSeparationDistance: number;
        interpupillaryDistance: number;
        distortionK: number[];
        chromaAbCorrection: number[];
        postProcessScaleFactor: number;
        lensCenterOffset: number;
        compensateDistortion: boolean;
        aspectRatio: number;
        aspectRatioFov: number;
        leftHMatrix: Matrix;
        rightHMatrix: Matrix;
        leftPreViewMatrix: Matrix;
        rightPreViewMatrix: Matrix;
        static GetDefault(): VRCameraMetrics;
    }
    class Camera extends Node {
        position: Vector3;
        private static _PERSPECTIVE_CAMERA;
        private static _ORTHOGRAPHIC_CAMERA;
        private static _FOVMODE_VERTICAL_FIXED;
        private static _FOVMODE_HORIZONTAL_FIXED;
        private static _RIG_MODE_NONE;
        private static _RIG_MODE_STEREOSCOPIC_ANAGLYPH;
        private static _RIG_MODE_STEREOSCOPIC_SIDEBYSIDE_PARALLEL;
        private static _RIG_MODE_STEREOSCOPIC_SIDEBYSIDE_CROSSEYED;
        private static _RIG_MODE_STEREOSCOPIC_OVERUNDER;
        private static _RIG_MODE_VR;
        static PERSPECTIVE_CAMERA: number;
        static ORTHOGRAPHIC_CAMERA: number;
        static FOVMODE_VERTICAL_FIXED: number;
        static FOVMODE_HORIZONTAL_FIXED: number;
        static RIG_MODE_NONE: number;
        static RIG_MODE_STEREOSCOPIC_ANAGLYPH: number;
        static RIG_MODE_STEREOSCOPIC_SIDEBYSIDE_PARALLEL: number;
        static RIG_MODE_STEREOSCOPIC_SIDEBYSIDE_CROSSEYED: number;
        static RIG_MODE_STEREOSCOPIC_OVERUNDER: number;
        static RIG_MODE_VR: number;
        upVector: Vector3;
        orthoLeft: any;
        orthoRight: any;
        orthoBottom: any;
        orthoTop: any;
        fov: number;
        minZ: number;
        maxZ: number;
        inertia: number;
        mode: number;
        isIntermediate: boolean;
        viewport: Viewport;
        layerMask: number;
        fovMode: number;
        cameraRigMode: number;
        _cameraRigParams: any;
        _rigCameras: Camera[];
        private _computedViewMatrix;
        _projectionMatrix: Matrix;
        private _worldMatrix;
        _postProcesses: PostProcess[];
        _postProcessesTakenIndices: any[];
        _activeMeshes: SmartArray<Mesh>;
        private _globalPosition;
        constructor(name: string, position: Vector3, scene: Scene);
        globalPosition: Vector3;
        getActiveMeshes(): SmartArray<Mesh>;
        isActiveMesh(mesh: Mesh): boolean;
        _initCache(): void;
        _updateCache(ignoreParentClass?: boolean): void;
        _updateFromScene(): void;
        _isSynchronized(): boolean;
        _isSynchronizedViewMatrix(): boolean;
        _isSynchronizedProjectionMatrix(): boolean;
        attachControl(element: HTMLElement): void;
        detachControl(element: HTMLElement): void;
        _update(): void;
        _checkInputs(): void;
        attachPostProcess(postProcess: PostProcess, insertAt?: number): number;
        detachPostProcess(postProcess: PostProcess, atIndices?: any): number[];
        getWorldMatrix(): Matrix;
        _getViewMatrix(): Matrix;
        getViewMatrix(force?: boolean): Matrix;
        _computeViewMatrix(force?: boolean): Matrix;
        getProjectionMatrix(force?: boolean): Matrix;
        dispose(): void;
        setCameraRigMode(mode: number, rigParams: any): void;
        private _getVRProjectionMatrix();
        setCameraRigParameter(name: string, value: any): void;
        /**
         * May needs to be overridden by children so sub has required properties to be copied
         */
        createRigCamera(name: string, cameraIndex: number): Camera;
        /**
         * May needs to be overridden by children
         */
        _updateRigCameras(): void;
        serialize(): any;
        static Parse(parsedCamera: any, scene: Scene): Camera;
    }
}

declare module BABYLON {
    class DeviceOrientationCamera extends FreeCamera {
        private _offsetX;
        private _offsetY;
        private _orientationGamma;
        private _orientationBeta;
        private _initialOrientationGamma;
        private _initialOrientationBeta;
        private _attachedCanvas;
        private _orientationChanged;
        angularSensibility: number;
        moveSensibility: number;
        constructor(name: string, position: Vector3, scene: Scene);
        attachControl(canvas: HTMLCanvasElement, noPreventDefault: boolean): void;
        detachControl(canvas: HTMLCanvasElement): void;
        _checkInputs(): void;
        serialize(): any;
    }
}

declare module BABYLON {
    class FollowCamera extends TargetCamera {
        radius: number;
        rotationOffset: number;
        heightOffset: number;
        cameraAcceleration: number;
        maxCameraSpeed: number;
        target: AbstractMesh;
        constructor(name: string, position: Vector3, scene: Scene);
        private getRadians(degrees);
        private follow(cameraTarget);
        _checkInputs(): void;
        serialize(): any;
    }
    class ArcFollowCamera extends TargetCamera {
        alpha: number;
        beta: number;
        radius: number;
        target: AbstractMesh;
        private _cartesianCoordinates;
        constructor(name: string, alpha: number, beta: number, radius: number, target: AbstractMesh, scene: Scene);
        private follow();
        _checkInputs(): void;
        serialize(): any;
    }
}

declare module BABYLON {
    class FreeCamera extends TargetCamera {
        ellipsoid: Vector3;
        keysUp: number[];
        keysDown: number[];
        keysLeft: number[];
        keysRight: number[];
        checkCollisions: boolean;
        applyGravity: boolean;
        angularSensibility: number;
        onCollide: (collidedMesh: AbstractMesh) => void;
        private _keys;
        private _collider;
        private _needMoveForGravity;
        private _oldPosition;
        private _diffPosition;
        private _newPosition;
        private _attachedElement;
        private _localDirection;
        private _transformedDirection;
        private _onMouseDown;
        private _onMouseUp;
        private _onMouseOut;
        private _onMouseMove;
        private _onKeyDown;
        private _onKeyUp;
        _waitingLockedTargetId: string;
        constructor(name: string, position: Vector3, scene: Scene);
        _onLostFocus(e: FocusEvent): void;
        attachControl(element: HTMLElement, noPreventDefault?: boolean): void;
        detachControl(element: HTMLElement): void;
        _collideWithWorld(velocity: Vector3): void;
        private _onCollisionPositionChange;
        _checkInputs(): void;
        _decideIfNeedsToMove(): boolean;
        _updatePosition(): void;
        serialize(): any;
    }
}

declare module BABYLON {
    class GamepadCamera extends UniversalCamera {
        constructor(name: string, position: Vector3, scene: Scene);
        serialize(): any;
    }
}

declare module BABYLON {
    class AnaglyphFreeCamera extends FreeCamera {
        interaxialDistance: number;
        constructor(name: string, position: Vector3, interaxialDistance: number, scene: Scene);
        serialize(): any;
    }
    class AnaglyphArcRotateCamera extends ArcRotateCamera {
        constructor(name: string, alpha: number, beta: number, radius: number, target: any, interaxialDistance: number, scene: Scene);
        serialize(): any;
    }
    class AnaglyphGamepadCamera extends GamepadCamera {
        constructor(name: string, position: Vector3, interaxialDistance: number, scene: Scene);
        serialize(): any;
    }
    class StereoscopicFreeCamera extends FreeCamera {
        constructor(name: string, position: Vector3, interaxialDistance: number, isSideBySide: boolean, scene: Scene);
        serialize(): any;
    }
    class StereoscopicArcRotateCamera extends ArcRotateCamera {
        constructor(name: string, alpha: number, beta: number, radius: number, target: any, interaxialDistance: number, isSideBySide: boolean, scene: Scene);
        serialize(): any;
    }
    class StereoscopicGamepadCamera extends GamepadCamera {
        constructor(name: string, position: Vector3, interaxialDistance: number, isSideBySide: boolean, scene: Scene);
        serialize(): any;
    }
}

declare module BABYLON {
    class TargetCamera extends Camera {
        cameraDirection: Vector3;
        cameraRotation: Vector2;
        rotation: Vector3;
        speed: number;
        noRotationConstraint: boolean;
        lockedTarget: any;
        _currentTarget: Vector3;
        _viewMatrix: Matrix;
        _camMatrix: Matrix;
        _cameraTransformMatrix: Matrix;
        _cameraRotationMatrix: Matrix;
        private _rigCamTransformMatrix;
        _referencePoint: Vector3;
        _transformedReferencePoint: Vector3;
        _lookAtTemp: Matrix;
        _tempMatrix: Matrix;
        _reset: () => void;
        _waitingLockedTargetId: string;
        constructor(name: string, position: Vector3, scene: Scene);
        getFrontPosition(distance: number): Vector3;
        _getLockedTargetPosition(): Vector3;
        _initCache(): void;
        _updateCache(ignoreParentClass?: boolean): void;
        _isSynchronizedViewMatrix(): boolean;
        _computeLocalCameraSpeed(): number;
        setTarget(target: Vector3): void;
        getTarget(): Vector3;
        _decideIfNeedsToMove(): boolean;
        _updatePosition(): void;
        _checkInputs(): void;
        _getViewMatrix(): Matrix;
        _getVRViewMatrix(): Matrix;
        /**
         * @override
         * Override Camera.createRigCamera
         */
        createRigCamera(name: string, cameraIndex: number): Camera;
        /**
         * @override
         * Override Camera._updateRigCameras
         */
        _updateRigCameras(): void;
        private _getRigCamPosition(halfSpace, result);
        serialize(): any;
    }
}

declare module BABYLON {
    class TouchCamera extends FreeCamera {
        private _offsetX;
        private _offsetY;
        private _pointerCount;
        private _pointerPressed;
        private _attachedCanvas;
        private _onPointerDown;
        private _onPointerUp;
        private _onPointerMove;
        touchAngularSensibility: number;
        touchMoveSensibility: number;
        constructor(name: string, position: Vector3, scene: Scene);
        _onLostFocus(e: FocusEvent): void;
        attachControl(canvas: HTMLCanvasElement, noPreventDefault: boolean): void;
        detachControl(canvas: HTMLCanvasElement): void;
        _checkInputs(): void;
        serialize(): any;
    }
}

declare module BABYLON {
    class UniversalCamera extends TouchCamera {
        gamepad: Gamepad;
        private _gamepads;
        gamepadAngularSensibility: number;
        gamepadMoveSensibility: number;
        constructor(name: string, position: Vector3, scene: Scene);
        private _onNewGameConnected(gamepad);
        attachControl(canvas: HTMLCanvasElement, noPreventDefault: boolean): void;
        detachControl(canvas: HTMLCanvasElement): void;
        _checkInputs(): void;
        dispose(): void;
        serialize(): any;
    }
}

declare module BABYLON {
    class VirtualJoysticksCamera extends FreeCamera {
        private _leftjoystick;
        private _rightjoystick;
        constructor(name: string, position: Vector3, scene: Scene);
        getLeftJoystick(): VirtualJoystick;
        getRightJoystick(): VirtualJoystick;
        _checkInputs(): void;
        dispose(): void;
        serialize(): any;
    }
}

declare module BABYLON {
    class BoundingBox {
        minimum: Vector3;
        maximum: Vector3;
        vectors: Vector3[];
        center: Vector3;
        extendSize: Vector3;
        directions: Vector3[];
        vectorsWorld: Vector3[];
        minimumWorld: Vector3;
        maximumWorld: Vector3;
        private _worldMatrix;
        constructor(minimum: Vector3, maximum: Vector3);
        getWorldMatrix(): Matrix;
        setWorldMatrix(matrix: Matrix): BoundingBox;
        _update(world: Matrix): void;
        isInFrustum(frustumPlanes: Plane[]): boolean;
        isCompletelyInFrustum(frustumPlanes: Plane[]): boolean;
        intersectsPoint(point: Vector3): boolean;
        intersectsSphere(sphere: BoundingSphere): boolean;
        intersectsMinMax(min: Vector3, max: Vector3): boolean;
        static Intersects(box0: BoundingBox, box1: BoundingBox): boolean;
        static IntersectsSphere(minPoint: Vector3, maxPoint: Vector3, sphereCenter: Vector3, sphereRadius: number): boolean;
        static IsCompletelyInFrustum(boundingVectors: Vector3[], frustumPlanes: Plane[]): boolean;
        static IsInFrustum(boundingVectors: Vector3[], frustumPlanes: Plane[]): boolean;
    }
}

declare module BABYLON {
    class BoundingInfo {
        minimum: Vector3;
        maximum: Vector3;
        boundingBox: BoundingBox;
        boundingSphere: BoundingSphere;
        private _isLocked;
        constructor(minimum: Vector3, maximum: Vector3);
        isLocked: boolean;
        update(world: Matrix): void;
        isInFrustum(frustumPlanes: Plane[]): boolean;
        isCompletelyInFrustum(frustumPlanes: Plane[]): boolean;
        _checkCollision(collider: Collider): boolean;
        intersectsPoint(point: Vector3): boolean;
        intersects(boundingInfo: BoundingInfo, precise: boolean): boolean;
    }
}

declare module BABYLON {
    class BoundingSphere {
        minimum: Vector3;
        maximum: Vector3;
        center: Vector3;
        radius: number;
        centerWorld: Vector3;
        radiusWorld: number;
        private _tempRadiusVector;
        constructor(minimum: Vector3, maximum: Vector3);
        _update(world: Matrix): void;
        isInFrustum(frustumPlanes: Plane[]): boolean;
        intersectsPoint(point: Vector3): boolean;
        static Intersects(sphere0: BoundingSphere, sphere1: BoundingSphere): boolean;
    }
}

declare module BABYLON {
    class Layer {
        name: string;
        texture: Texture;
        isBackground: boolean;
        color: Color4;
        scale: Vector2;
        offset: Vector2;
        onDispose: () => void;
        alphaBlendingMode: number;
        private _scene;
        private _vertexDeclaration;
        private _vertexStrideSize;
        private _vertexBuffer;
        private _indexBuffer;
        private _effect;
        constructor(name: string, imgUrl: string, scene: Scene, isBackground?: boolean, color?: Color4);
        render(): void;
        dispose(): void;
    }
}

declare module BABYLON {
    class Collider {
        radius: Vector3;
        retry: number;
        velocity: Vector3;
        basePoint: Vector3;
        epsilon: number;
        collisionFound: boolean;
        velocityWorldLength: number;
        basePointWorld: Vector3;
        velocityWorld: Vector3;
        normalizedVelocity: Vector3;
        initialVelocity: Vector3;
        initialPosition: Vector3;
        nearestDistance: number;
        intersectionPoint: Vector3;
        collidedMesh: AbstractMesh;
        private _collisionPoint;
        private _planeIntersectionPoint;
        private _tempVector;
        private _tempVector2;
        private _tempVector3;
        private _tempVector4;
        private _edge;
        private _baseToVertex;
        private _destinationPoint;
        private _slidePlaneNormal;
        private _displacementVector;
        _initialize(source: Vector3, dir: Vector3, e: number): void;
        _checkPointInTriangle(point: Vector3, pa: Vector3, pb: Vector3, pc: Vector3, n: Vector3): boolean;
        _canDoCollision(sphereCenter: Vector3, sphereRadius: number, vecMin: Vector3, vecMax: Vector3): boolean;
        _testTriangle(faceIndex: number, trianglePlaneArray: Array<Plane>, p1: Vector3, p2: Vector3, p3: Vector3, hasMaterial: boolean): void;
        _collide(trianglePlaneArray: Array<Plane>, pts: Vector3[], indices: number[] | Int32Array, indexStart: number, indexEnd: number, decal: number, hasMaterial: boolean): void;
        _getResponse(pos: Vector3, vel: Vector3): void;
    }
}

declare module BABYLON {
    var CollisionWorker: string;
    interface ICollisionCoordinator {
        getNewPosition(position: Vector3, velocity: Vector3, collider: Collider, maximumRetry: number, excludedMesh: AbstractMesh, onNewPosition: (collisionIndex: number, newPosition: Vector3, collidedMesh?: AbstractMesh) => void, collisionIndex: number): void;
        init(scene: Scene): void;
        destroy(): void;
        onMeshAdded(mesh: AbstractMesh): any;
        onMeshUpdated(mesh: AbstractMesh): any;
        onMeshRemoved(mesh: AbstractMesh): any;
        onGeometryAdded(geometry: Geometry): any;
        onGeometryUpdated(geometry: Geometry): any;
        onGeometryDeleted(geometry: Geometry): any;
    }
    interface SerializedMesh {
        id: string;
        name: string;
        uniqueId: number;
        geometryId: string;
        sphereCenter: Array<number>;
        sphereRadius: number;
        boxMinimum: Array<number>;
        boxMaximum: Array<number>;
        worldMatrixFromCache: any;
        subMeshes: Array<SerializedSubMesh>;
        checkCollisions: boolean;
    }
    interface SerializedSubMesh {
        position: number;
        verticesStart: number;
        verticesCount: number;
        indexStart: number;
        indexCount: number;
        hasMaterial: boolean;
        sphereCenter: Array<number>;
        sphereRadius: number;
        boxMinimum: Array<number>;
        boxMaximum: Array<number>;
    }
    interface SerializedGeometry {
        id: string;
        positions: Float32Array;
        indices: Int32Array;
        normals: Float32Array;
    }
    interface BabylonMessage {
        taskType: WorkerTaskType;
        payload: InitPayload | CollidePayload | UpdatePayload;
    }
    interface SerializedColliderToWorker {
        position: Array<number>;
        velocity: Array<number>;
        radius: Array<number>;
    }
    enum WorkerTaskType {
        INIT = 0,
        UPDATE = 1,
        COLLIDE = 2,
    }
    interface WorkerReply {
        error: WorkerReplyType;
        taskType: WorkerTaskType;
        payload?: any;
    }
    interface CollisionReplyPayload {
        newPosition: Array<number>;
        collisionId: number;
        collidedMeshUniqueId: number;
    }
    interface InitPayload {
    }
    interface CollidePayload {
        collisionId: number;
        collider: SerializedColliderToWorker;
        maximumRetry: number;
        excludedMeshUniqueId?: number;
    }
    interface UpdatePayload {
        updatedMeshes: {
            [n: number]: SerializedMesh;
        };
        updatedGeometries: {
            [s: string]: SerializedGeometry;
        };
        removedMeshes: Array<number>;
        removedGeometries: Array<string>;
    }
    enum WorkerReplyType {
        SUCCESS = 0,
        UNKNOWN_ERROR = 1,
    }
    class CollisionCoordinatorWorker implements ICollisionCoordinator {
        private _scene;
        private _scaledPosition;
        private _scaledVelocity;
        private _collisionsCallbackArray;
        private _init;
        private _runningUpdated;
        private _runningCollisionTask;
        private _worker;
        private _addUpdateMeshesList;
        private _addUpdateGeometriesList;
        private _toRemoveMeshesArray;
        private _toRemoveGeometryArray;
        constructor();
        static SerializeMesh: (mesh: AbstractMesh) => SerializedMesh;
        static SerializeGeometry: (geometry: Geometry) => SerializedGeometry;
        getNewPosition(position: Vector3, velocity: Vector3, collider: Collider, maximumRetry: number, excludedMesh: AbstractMesh, onNewPosition: (collisionIndex: number, newPosition: Vector3, collidedMesh?: AbstractMesh) => void, collisionIndex: number): void;
        init(scene: Scene): void;
        destroy(): void;
        onMeshAdded(mesh: AbstractMesh): void;
        onMeshUpdated: (mesh: AbstractMesh) => void;
        onMeshRemoved(mesh: AbstractMesh): void;
        onGeometryAdded(geometry: Geometry): void;
        onGeometryUpdated: (geometry: Geometry) => void;
        onGeometryDeleted(geometry: Geometry): void;
        private _afterRender;
        private _onMessageFromWorker;
    }
    class CollisionCoordinatorLegacy implements ICollisionCoordinator {
        private _scene;
        private _scaledPosition;
        private _scaledVelocity;
        private _finalPosition;
        getNewPosition(position: Vector3, velocity: Vector3, collider: Collider, maximumRetry: number, excludedMesh: AbstractMesh, onNewPosition: (collisionIndex: number, newPosition: Vector3, collidedMesh?: AbstractMesh) => void, collisionIndex: number): void;
        init(scene: Scene): void;
        destroy(): void;
        onMeshAdded(mesh: AbstractMesh): void;
        onMeshUpdated(mesh: AbstractMesh): void;
        onMeshRemoved(mesh: AbstractMesh): void;
        onGeometryAdded(geometry: Geometry): void;
        onGeometryUpdated(geometry: Geometry): void;
        onGeometryDeleted(geometry: Geometry): void;
        private _collideWithWorld(position, velocity, collider, maximumRetry, finalPosition, excludedMesh?);
    }
}

declare module BABYLON {
    var WorkerIncluded: boolean;
    class CollisionCache {
        private _meshes;
        private _geometries;
        getMeshes(): {
            [n: number]: SerializedMesh;
        };
        getGeometries(): {
            [s: number]: SerializedGeometry;
        };
        getMesh(id: any): SerializedMesh;
        addMesh(mesh: SerializedMesh): void;
        removeMesh(uniqueId: number): void;
        getGeometry(id: string): SerializedGeometry;
        addGeometry(geometry: SerializedGeometry): void;
        removeGeometry(id: string): void;
    }
    class CollideWorker {
        collider: Collider;
        private _collisionCache;
        private finalPosition;
        private collisionsScalingMatrix;
        private collisionTranformationMatrix;
        constructor(collider: Collider, _collisionCache: CollisionCache, finalPosition: Vector3);
        collideWithWorld(position: Vector3, velocity: Vector3, maximumRetry: number, excludedMeshUniqueId?: number): void;
        private checkCollision(mesh);
        private processCollisionsForSubMeshes(transformMatrix, mesh);
        private collideForSubMesh(subMesh, transformMatrix, meshGeometry);
        private checkSubmeshCollision(subMesh);
    }
    interface ICollisionDetector {
        onInit(payload: InitPayload): void;
        onUpdate(payload: UpdatePayload): void;
        onCollision(payload: CollidePayload): void;
    }
    class CollisionDetectorTransferable implements ICollisionDetector {
        private _collisionCache;
        onInit(payload: InitPayload): void;
        onUpdate(payload: UpdatePayload): void;
        onCollision(payload: CollidePayload): void;
    }
}

declare module BABYLON {
    class IntersectionInfo {
        bu: number;
        bv: number;
        distance: number;
        faceId: number;
        subMeshId: number;
        constructor(bu: number, bv: number, distance: number);
    }
    class PickingInfo {
        hit: boolean;
        distance: number;
        pickedPoint: Vector3;
        pickedMesh: AbstractMesh;
        bu: number;
        bv: number;
        faceId: number;
        subMeshId: number;
        pickedSprite: Sprite;
        getNormal(useWorldCoordinates?: boolean, useVerticesNormals?: boolean): Vector3;
        getTextureCoordinates(): Vector2;
    }
}

declare module BABYLON {
<<<<<<< HEAD
    class DebugLayer {
        private _scene;
        private _camera;
        private _transformationMatrix;
        private _enabled;
        private _labelsEnabled;
        private _displayStatistics;
        private _displayTree;
        private _displayLogs;
        private _globalDiv;
        private _statsDiv;
        private _statsSubsetDiv;
        private _optionsDiv;
        private _optionsSubsetDiv;
        private _logDiv;
        private _logSubsetDiv;
        private _treeDiv;
        private _treeSubsetDiv;
        private _drawingCanvas;
        private _drawingContext;
        private _rootElement;
        _syncPositions: () => void;
        private _syncData;
        private _syncUI;
        private _onCanvasClick;
        private _clickPosition;
        private _ratio;
        private _identityMatrix;
        private _showUI;
        private _needToRefreshMeshesTree;
        shouldDisplayLabel: (node: Node) => boolean;
        shouldDisplayAxis: (mesh: Mesh) => boolean;
        axisRatio: number;
        accentColor: string;
        customStatsFunction: () => string;
        constructor(scene: Scene);
        private _refreshMeshesTreeContent();
        private _renderSingleAxis(zero, unit, unitText, label, color);
        private _renderAxis(projectedPosition, mesh, globalViewport);
        private _renderLabel(text, projectedPosition, labelOffset, onClick, getFillStyle);
        private _isClickInsideRect(x, y, width, height);
        isVisible(): boolean;
        hide(): void;
        show(showUI?: boolean, camera?: Camera, rootElement?: HTMLElement): void;
        private _clearLabels();
        private _generateheader(root, text);
        private _generateTexBox(root, title, color);
        private _generateAdvancedCheckBox(root, leftTitle, rightTitle, initialState, task, tag?);
        private _generateCheckBox(root, title, initialState, task, tag?);
        private _generateButton(root, title, task, tag?);
        private _generateRadio(root, title, name, initialState, task, tag?);
        private _generateDOMelements();
        private _displayStats();
    }
}

declare module BABYLON {
    class Layer {
        name: string;
        texture: Texture;
        isBackground: boolean;
        color: Color4;
        scale: Vector2;
        offset: Vector2;
        onDispose: () => void;
        alphaBlendingMode: number;
        private _scene;
        private _vertexDeclaration;
        private _vertexStrideSize;
        private _vertexBuffer;
        private _indexBuffer;
        private _effect;
        constructor(name: string, imgUrl: string, scene: Scene, isBackground?: boolean, color?: Color4);
        render(): void;
        dispose(): void;
    }
}

declare module BABYLON {
=======
>>>>>>> 3581c0aa
    class LensFlare {
        size: number;
        position: number;
        color: Color3;
        texture: Texture;
        private _system;
        constructor(size: number, position: number, color: any, imgUrl: string, system: LensFlareSystem);
        dispose: () => void;
    }
}

declare module BABYLON {
    class LensFlareSystem {
        name: string;
        lensFlares: LensFlare[];
        borderLimit: number;
        meshesSelectionPredicate: (mesh: Mesh) => boolean;
        layerMask: number;
        private _scene;
        private _emitter;
        private _vertexDeclaration;
        private _vertexStrideSize;
        private _vertexBuffer;
        private _indexBuffer;
        private _effect;
        private _positionX;
        private _positionY;
        private _isEnabled;
        constructor(name: string, emitter: any, scene: Scene);
        isEnabled: boolean;
        getScene(): Scene;
        getEmitter(): any;
        setEmitter(newEmitter: any): void;
        getEmitterPosition(): Vector3;
        computeEffectivePosition(globalViewport: Viewport): boolean;
        _isVisible(): boolean;
        render(): boolean;
        dispose(): void;
        static Parse(parsedLensFlareSystem: any, scene: Scene, rootUrl: string): LensFlareSystem;
        serialize(): any;
<<<<<<< HEAD
    }
}

declare module BABYLON {
    class BoundingBox {
        minimum: Vector3;
        maximum: Vector3;
        vectors: Vector3[];
        center: Vector3;
        extendSize: Vector3;
        directions: Vector3[];
        vectorsWorld: Vector3[];
        minimumWorld: Vector3;
        maximumWorld: Vector3;
        private _worldMatrix;
        constructor(minimum: Vector3, maximum: Vector3);
        getWorldMatrix(): Matrix;
        setWorldMatrix(matrix: Matrix): BoundingBox;
        _update(world: Matrix): void;
        isInFrustum(frustumPlanes: Plane[]): boolean;
        isCompletelyInFrustum(frustumPlanes: Plane[]): boolean;
        intersectsPoint(point: Vector3): boolean;
        intersectsSphere(sphere: BoundingSphere): boolean;
        intersectsMinMax(min: Vector3, max: Vector3): boolean;
        static Intersects(box0: BoundingBox, box1: BoundingBox): boolean;
        static IntersectsSphere(minPoint: Vector3, maxPoint: Vector3, sphereCenter: Vector3, sphereRadius: number): boolean;
        static IsCompletelyInFrustum(boundingVectors: Vector3[], frustumPlanes: Plane[]): boolean;
        static IsInFrustum(boundingVectors: Vector3[], frustumPlanes: Plane[]): boolean;
    }
}

declare module BABYLON {
    class BoundingInfo {
        minimum: Vector3;
        maximum: Vector3;
        boundingBox: BoundingBox;
        boundingSphere: BoundingSphere;
        private _isLocked;
        constructor(minimum: Vector3, maximum: Vector3);
        isLocked: boolean;
        update(world: Matrix): void;
        isInFrustum(frustumPlanes: Plane[]): boolean;
        isCompletelyInFrustum(frustumPlanes: Plane[]): boolean;
        _checkCollision(collider: Collider): boolean;
        intersectsPoint(point: Vector3): boolean;
        intersects(boundingInfo: BoundingInfo, precise: boolean): boolean;
    }
}

declare module BABYLON {
    class BoundingSphere {
        minimum: Vector3;
        maximum: Vector3;
        center: Vector3;
        radius: number;
        centerWorld: Vector3;
        radiusWorld: number;
        private _tempRadiusVector;
        constructor(minimum: Vector3, maximum: Vector3);
        _update(world: Matrix): void;
        isInFrustum(frustumPlanes: Plane[]): boolean;
        intersectsPoint(point: Vector3): boolean;
        static Intersects(sphere0: BoundingSphere, sphere1: BoundingSphere): boolean;
=======
>>>>>>> 3581c0aa
    }
}

declare module BABYLON {
    class DirectionalLight extends Light implements IShadowLight {
        direction: Vector3;
        position: Vector3;
        private _transformedDirection;
        transformedPosition: Vector3;
        private _worldMatrix;
        shadowOrthoScale: number;
        autoUpdateExtends: boolean;
        private _orthoLeft;
        private _orthoRight;
        private _orthoTop;
        private _orthoBottom;
        constructor(name: string, direction: Vector3, scene: Scene);
        getAbsolutePosition(): Vector3;
        setDirectionToTarget(target: Vector3): Vector3;
        setShadowProjectionMatrix(matrix: Matrix, viewMatrix: Matrix, renderList: Array<AbstractMesh>): void;
        supportsVSM(): boolean;
        needRefreshPerFrame(): boolean;
        needCube(): boolean;
        getShadowDirection(faceIndex?: number): Vector3;
        computeTransformedPosition(): boolean;
        transferToEffect(effect: Effect, directionUniformName: string): void;
        _getWorldMatrix(): Matrix;
        serialize(): any;
    }
}

declare module BABYLON {
    class HemisphericLight extends Light {
        direction: Vector3;
        groundColor: Color3;
        private _worldMatrix;
        constructor(name: string, direction: Vector3, scene: Scene);
        setDirectionToTarget(target: Vector3): Vector3;
        getShadowGenerator(): ShadowGenerator;
        transferToEffect(effect: Effect, directionUniformName: string, groundColorUniformName: string): void;
        _getWorldMatrix(): Matrix;
        serialize(): any;
    }
}

declare module BABYLON {
    interface IShadowLight {
        id: string;
        position: Vector3;
        transformedPosition: Vector3;
        name: string;
        computeTransformedPosition(): boolean;
        getScene(): Scene;
        setShadowProjectionMatrix(matrix: Matrix, viewMatrix: Matrix, renderList: Array<AbstractMesh>): void;
        supportsVSM(): boolean;
        needRefreshPerFrame(): boolean;
        needCube(): boolean;
        getShadowDirection(faceIndex?: number): Vector3;
        _shadowGenerator: ShadowGenerator;
    }
    class Light extends Node {
        diffuse: Color3;
        specular: Color3;
        intensity: number;
        range: number;
        includeOnlyWithLayerMask: number;
        includedOnlyMeshes: AbstractMesh[];
        excludedMeshes: AbstractMesh[];
        excludeWithLayerMask: number;
        radius: number;
        _shadowGenerator: ShadowGenerator;
        private _parentedWorldMatrix;
        _excludedMeshesIds: string[];
        _includedOnlyMeshesIds: string[];
        constructor(name: string, scene: Scene);
        getShadowGenerator(): ShadowGenerator;
        getAbsolutePosition(): Vector3;
        transferToEffect(effect: Effect, uniformName0?: string, uniformName1?: string): void;
        _getWorldMatrix(): Matrix;
        canAffectMesh(mesh: AbstractMesh): boolean;
        getWorldMatrix(): Matrix;
        dispose(): void;
        serialize(): any;
        static Parse(parsedLight: any, scene: Scene): Light;
    }
}

declare module BABYLON {
    class PointLight extends Light implements IShadowLight {
        position: Vector3;
        private _worldMatrix;
        transformedPosition: Vector3;
        constructor(name: string, position: Vector3, scene: Scene);
        getAbsolutePosition(): Vector3;
        computeTransformedPosition(): boolean;
        transferToEffect(effect: Effect, positionUniformName: string): void;
        needCube(): boolean;
        supportsVSM(): boolean;
        needRefreshPerFrame(): boolean;
        getShadowDirection(faceIndex?: number): Vector3;
        setShadowProjectionMatrix(matrix: Matrix, viewMatrix: Matrix, renderList: Array<AbstractMesh>): void;
        _getWorldMatrix(): Matrix;
        serialize(): any;
    }
}

declare module BABYLON {
    class SpotLight extends Light implements IShadowLight {
        position: Vector3;
        direction: Vector3;
        angle: number;
        exponent: number;
        transformedPosition: Vector3;
        private _transformedDirection;
        private _worldMatrix;
        constructor(name: string, position: Vector3, direction: Vector3, angle: number, exponent: number, scene: Scene);
        getAbsolutePosition(): Vector3;
        setShadowProjectionMatrix(matrix: Matrix, viewMatrix: Matrix, renderList: Array<AbstractMesh>): void;
        needCube(): boolean;
        supportsVSM(): boolean;
        needRefreshPerFrame(): boolean;
        getShadowDirection(faceIndex?: number): Vector3;
        setDirectionToTarget(target: Vector3): Vector3;
        computeTransformedPosition(): boolean;
        transferToEffect(effect: Effect, positionUniformName: string, directionUniformName: string): void;
        _getWorldMatrix(): Matrix;
        serialize(): any;
    }
}

declare module BABYLON {
    interface ISceneLoaderPlugin {
        extensions: string;
        importMesh: (meshesNames: any, scene: Scene, data: any, rootUrl: string, meshes: AbstractMesh[], particleSystems: ParticleSystem[], skeletons: Skeleton[]) => boolean;
        load: (scene: Scene, data: string, rootUrl: string) => boolean;
<<<<<<< HEAD
    }
    class SceneLoader {
        private static _ForceFullSceneLoadingForIncremental;
        private static _ShowLoadingScreen;
        static ForceFullSceneLoadingForIncremental: boolean;
        static ShowLoadingScreen: boolean;
        private static _registeredPlugins;
        private static _getPluginForFilename(sceneFilename);
        static GetPluginForExtension(extension: string): ISceneLoaderPlugin;
        static RegisterPlugin(plugin: ISceneLoaderPlugin): void;
        static ImportMesh(meshesNames: any, rootUrl: string, sceneFilename: string, scene: Scene, onsuccess?: (meshes: AbstractMesh[], particleSystems: ParticleSystem[], skeletons: Skeleton[]) => void, progressCallBack?: () => void, onerror?: (scene: Scene, e: any) => void): void;
        /**
        * Load a scene
        * @param rootUrl a string that defines the root url for scene and resources
        * @param sceneFilename a string that defines the name of the scene file. can start with "data:" following by the stringified version of the scene
        * @param engine is the instance of BABYLON.Engine to use to create the scene
        */
        static Load(rootUrl: string, sceneFilename: any, engine: Engine, onsuccess?: (scene: Scene) => void, progressCallBack?: any, onerror?: (scene: Scene) => void): void;
        /**
        * Append a scene
        * @param rootUrl a string that defines the root url for scene and resources
        * @param sceneFilename a string that defines the name of the scene file. can start with "data:" following by the stringified version of the scene
        * @param scene is the instance of BABYLON.Scene to append to
        */
        static Append(rootUrl: string, sceneFilename: any, scene: Scene, onsuccess?: (scene: Scene) => void, progressCallBack?: any, onerror?: (scene: Scene) => void): void;
    }
}

declare module BABYLON {
    class EffectFallbacks {
        private _defines;
        private _currentRank;
        private _maxRank;
        private _mesh;
        private _meshRank;
        addFallback(rank: number, define: string): void;
        addCPUSkinningFallback(rank: number, mesh: BABYLON.AbstractMesh): void;
        isMoreFallbacks: boolean;
        reduce(currentDefines: string): string;
=======
>>>>>>> 3581c0aa
    }
    class SceneLoader {
        private static _ForceFullSceneLoadingForIncremental;
        private static _ShowLoadingScreen;
        static ForceFullSceneLoadingForIncremental: boolean;
        static ShowLoadingScreen: boolean;
        private static _registeredPlugins;
        private static _getPluginForFilename(sceneFilename);
        static GetPluginForExtension(extension: string): ISceneLoaderPlugin;
        static RegisterPlugin(plugin: ISceneLoaderPlugin): void;
        static ImportMesh(meshesNames: any, rootUrl: string, sceneFilename: string, scene: Scene, onsuccess?: (meshes: AbstractMesh[], particleSystems: ParticleSystem[], skeletons: Skeleton[]) => void, progressCallBack?: () => void, onerror?: (scene: Scene, e: any) => void): void;
        /**
        * Load a scene
        * @param rootUrl a string that defines the root url for scene and resources
        * @param sceneFilename a string that defines the name of the scene file. can start with "data:" following by the stringified version of the scene
        * @param engine is the instance of BABYLON.Engine to use to create the scene
        */
        static Load(rootUrl: string, sceneFilename: any, engine: Engine, onsuccess?: (scene: Scene) => void, progressCallBack?: any, onerror?: (scene: Scene) => void): void;
        /**
        * Append a scene
        * @param rootUrl a string that defines the root url for scene and resources
        * @param sceneFilename a string that defines the name of the scene file. can start with "data:" following by the stringified version of the scene
        * @param scene is the instance of BABYLON.Scene to append to
        */
        static Append(rootUrl: string, sceneFilename: any, scene: Scene, onsuccess?: (scene: Scene) => void, progressCallBack?: any, onerror?: (scene: Scene) => void): void;
    }
}

declare module BABYLON {
    class SIMDVector3 {
        static TransformCoordinatesToRefSIMD(vector: Vector3, transformation: Matrix, result: Vector3): void;
        static TransformCoordinatesFromFloatsToRefSIMD(x: number, y: number, z: number, transformation: Matrix, result: Vector3): void;
    }
    class SIMDMatrix {
        multiplyToArraySIMD(other: Matrix, result: Matrix, offset?: number): void;
        invertToRefSIMD(other: Matrix): Matrix;
        static LookAtLHToRefSIMD(eyeRef: Vector3, targetRef: Vector3, upRef: Vector3, result: Matrix): void;
    }
    class SIMDHelper {
        private static _isEnabled;
        static IsEnabled: boolean;
        static DisableSIMD(): void;
        static EnableSIMD(): void;
    }
}

declare module BABYLON {
    const ToGammaSpace: number;
    const ToLinearSpace: number;
    class Color3 {
        r: number;
        g: number;
        b: number;
        constructor(r?: number, g?: number, b?: number);
        toString(): string;
        toArray(array: number[], index?: number): Color3;
        toColor4(alpha?: number): Color4;
        asArray(): number[];
        toLuminance(): number;
        multiply(otherColor: Color3): Color3;
        multiplyToRef(otherColor: Color3, result: Color3): Color3;
        equals(otherColor: Color3): boolean;
        equalsFloats(r: number, g: number, b: number): boolean;
        scale(scale: number): Color3;
        scaleToRef(scale: number, result: Color3): Color3;
        add(otherColor: Color3): Color3;
        addToRef(otherColor: Color3, result: Color3): Color3;
        subtract(otherColor: Color3): Color3;
        subtractToRef(otherColor: Color3, result: Color3): Color3;
        clone(): Color3;
        copyFrom(source: Color3): Color3;
        copyFromFloats(r: number, g: number, b: number): Color3;
        toHexString(): string;
        toLinearSpace(): Color3;
        toLinearSpaceToRef(convertedColor: Color3): Color3;
        toGammaSpace(): Color3;
        toGammaSpaceToRef(convertedColor: Color3): Color3;
        static FromHexString(hex: string): Color3;
        static FromArray(array: number[], offset?: number): Color3;
        static FromInts(r: number, g: number, b: number): Color3;
        static Lerp(start: Color3, end: Color3, amount: number): Color3;
        static Red(): Color3;
        static Green(): Color3;
        static Blue(): Color3;
        static Black(): Color3;
        static White(): Color3;
        static Purple(): Color3;
        static Magenta(): Color3;
        static Yellow(): Color3;
        static Gray(): Color3;
    }
    class Color4 {
        r: number;
        g: number;
        b: number;
        a: number;
        constructor(r: number, g: number, b: number, a: number);
        addInPlace(right: any): Color4;
        asArray(): number[];
        toArray(array: number[], index?: number): Color4;
        add(right: Color4): Color4;
        subtract(right: Color4): Color4;
        subtractToRef(right: Color4, result: Color4): Color4;
        scale(scale: number): Color4;
        scaleToRef(scale: number, result: Color4): Color4;
        toString(): string;
        clone(): Color4;
        copyFrom(source: Color4): Color4;
        toHexString(): string;
        static FromHexString(hex: string): Color4;
        static Lerp(left: Color4, right: Color4, amount: number): Color4;
        static LerpToRef(left: Color4, right: Color4, amount: number, result: Color4): void;
        static FromArray(array: number[], offset?: number): Color4;
        static FromInts(r: number, g: number, b: number, a: number): Color4;
        static CheckColors4(colors: number[], count: number): number[];
    }
    class Vector2 {
        x: number;
        y: number;
        constructor(x: number, y: number);
        toString(): string;
        toArray(array: number[], index?: number): Vector2;
        asArray(): number[];
        copyFrom(source: Vector2): Vector2;
        copyFromFloats(x: number, y: number): Vector2;
        add(otherVector: Vector2): Vector2;
        addVector3(otherVector: Vector3): Vector2;
        subtract(otherVector: Vector2): Vector2;
        subtractInPlace(otherVector: Vector2): Vector2;
        multiplyInPlace(otherVector: Vector2): Vector2;
        multiply(otherVector: Vector2): Vector2;
        multiplyToRef(otherVector: Vector2, result: Vector2): Vector2;
        multiplyByFloats(x: number, y: number): Vector2;
        divide(otherVector: Vector2): Vector2;
        divideToRef(otherVector: Vector2, result: Vector2): Vector2;
        negate(): Vector2;
        scaleInPlace(scale: number): Vector2;
        scale(scale: number): Vector2;
        equals(otherVector: Vector2): boolean;
        equalsWithEpsilon(otherVector: Vector2, epsilon?: number): boolean;
        length(): number;
        lengthSquared(): number;
        normalize(): Vector2;
        clone(): Vector2;
        static Zero(): Vector2;
        static FromArray(array: number[] | Float32Array, offset?: number): Vector2;
        static FromArrayToRef(array: number[] | Float32Array, offset: number, result: Vector2): void;
        static CatmullRom(value1: Vector2, value2: Vector2, value3: Vector2, value4: Vector2, amount: number): Vector2;
        static Clamp(value: Vector2, min: Vector2, max: Vector2): Vector2;
        static Hermite(value1: Vector2, tangent1: Vector2, value2: Vector2, tangent2: Vector2, amount: number): Vector2;
        static Lerp(start: Vector2, end: Vector2, amount: number): Vector2;
        static Dot(left: Vector2, right: Vector2): number;
        static Normalize(vector: Vector2): Vector2;
        static Minimize(left: Vector2, right: Vector2): Vector2;
        static Maximize(left: Vector2, right: Vector2): Vector2;
        static Transform(vector: Vector2, transformation: Matrix): Vector2;
        static Distance(value1: Vector2, value2: Vector2): number;
        static DistanceSquared(value1: Vector2, value2: Vector2): number;
    }
    class Vector3 {
        x: number;
        y: number;
        z: number;
        constructor(x: number, y: number, z: number);
        toString(): string;
        asArray(): number[];
        toArray(array: number[] | Float32Array, index?: number): Vector3;
        toQuaternion(): Quaternion;
        addInPlace(otherVector: Vector3): Vector3;
        add(otherVector: Vector3): Vector3;
        addToRef(otherVector: Vector3, result: Vector3): Vector3;
        subtractInPlace(otherVector: Vector3): Vector3;
        subtract(otherVector: Vector3): Vector3;
        subtractToRef(otherVector: Vector3, result: Vector3): Vector3;
        subtractFromFloats(x: number, y: number, z: number): Vector3;
        subtractFromFloatsToRef(x: number, y: number, z: number, result: Vector3): Vector3;
        negate(): Vector3;
        scaleInPlace(scale: number): Vector3;
        scale(scale: number): Vector3;
        scaleToRef(scale: number, result: Vector3): void;
        equals(otherVector: Vector3): boolean;
        equalsWithEpsilon(otherVector: Vector3, epsilon?: number): boolean;
        equalsToFloats(x: number, y: number, z: number): boolean;
        multiplyInPlace(otherVector: Vector3): Vector3;
        multiply(otherVector: Vector3): Vector3;
        multiplyToRef(otherVector: Vector3, result: Vector3): Vector3;
        multiplyByFloats(x: number, y: number, z: number): Vector3;
        divide(otherVector: Vector3): Vector3;
        divideToRef(otherVector: Vector3, result: Vector3): Vector3;
        MinimizeInPlace(other: Vector3): Vector3;
        MaximizeInPlace(other: Vector3): Vector3;
        length(): number;
        lengthSquared(): number;
        normalize(): Vector3;
        clone(): Vector3;
        copyFrom(source: Vector3): Vector3;
        copyFromFloats(x: number, y: number, z: number): Vector3;
        static GetClipFactor(vector0: Vector3, vector1: Vector3, axis: Vector3, size: any): number;
        static FromArray(array: number[] | Float32Array, offset?: number): Vector3;
        static FromFloatArray(array: Float32Array, offset?: number): Vector3;
        static FromArrayToRef(array: number[] | Float32Array, offset: number, result: Vector3): void;
        static FromFloatArrayToRef(array: Float32Array, offset: number, result: Vector3): void;
        static FromFloatsToRef(x: number, y: number, z: number, result: Vector3): void;
        static Zero(): Vector3;
        static Up(): Vector3;
        static TransformCoordinates(vector: Vector3, transformation: Matrix): Vector3;
        static TransformCoordinatesToRef(vector: Vector3, transformation: Matrix, result: Vector3): void;
        static TransformCoordinatesFromFloatsToRef(x: number, y: number, z: number, transformation: Matrix, result: Vector3): void;
        static TransformNormal(vector: Vector3, transformation: Matrix): Vector3;
        static TransformNormalToRef(vector: Vector3, transformation: Matrix, result: Vector3): void;
        static TransformNormalFromFloatsToRef(x: number, y: number, z: number, transformation: Matrix, result: Vector3): void;
        static CatmullRom(value1: Vector3, value2: Vector3, value3: Vector3, value4: Vector3, amount: number): Vector3;
        static Clamp(value: Vector3, min: Vector3, max: Vector3): Vector3;
        static Hermite(value1: Vector3, tangent1: Vector3, value2: Vector3, tangent2: Vector3, amount: number): Vector3;
        static Lerp(start: Vector3, end: Vector3, amount: number): Vector3;
        static Dot(left: Vector3, right: Vector3): number;
        static Cross(left: Vector3, right: Vector3): Vector3;
        static CrossToRef(left: Vector3, right: Vector3, result: Vector3): void;
        static Normalize(vector: Vector3): Vector3;
        static NormalizeToRef(vector: Vector3, result: Vector3): void;
        static Project(vector: Vector3, world: Matrix, transform: Matrix, viewport: Viewport): Vector3;
        static UnprojectFromTransform(source: Vector3, viewportWidth: number, viewportHeight: number, world: Matrix, transform: Matrix): Vector3;
        static Unproject(source: Vector3, viewportWidth: number, viewportHeight: number, world: Matrix, view: Matrix, projection: Matrix): Vector3;
        static Minimize(left: Vector3, right: Vector3): Vector3;
        static Maximize(left: Vector3, right: Vector3): Vector3;
        static Distance(value1: Vector3, value2: Vector3): number;
        static DistanceSquared(value1: Vector3, value2: Vector3): number;
        static Center(value1: Vector3, value2: Vector3): Vector3;
        /**
         * Given three orthogonal normalized left-handed oriented Vector3 axis in space (target system),
         * RotationFromAxis() returns the rotation Euler angles (ex : rotation.x, rotation.y, rotation.z) to apply
         * to something in order to rotate it from its local system to the given target system.
         */
        static RotationFromAxis(axis1: Vector3, axis2: Vector3, axis3: Vector3): Vector3;
        /**
         * The same than RotationFromAxis but updates the passed ref Vector3 parameter.
         */
        static RotationFromAxisToRef(axis1: Vector3, axis2: Vector3, axis3: Vector3, ref: Vector3): void;
    }
    class Vector4 {
        x: number;
        y: number;
        z: number;
        w: number;
        constructor(x: number, y: number, z: number, w: number);
        toString(): string;
        asArray(): number[];
        toArray(array: number[], index?: number): Vector4;
        addInPlace(otherVector: Vector4): Vector4;
        add(otherVector: Vector4): Vector4;
        addToRef(otherVector: Vector4, result: Vector4): Vector4;
        subtractInPlace(otherVector: Vector4): Vector4;
        subtract(otherVector: Vector4): Vector4;
        subtractToRef(otherVector: Vector4, result: Vector4): Vector4;
        subtractFromFloats(x: number, y: number, z: number, w: number): Vector4;
        subtractFromFloatsToRef(x: number, y: number, z: number, w: number, result: Vector4): Vector4;
        negate(): Vector4;
        scaleInPlace(scale: number): Vector4;
        scale(scale: number): Vector4;
        scaleToRef(scale: number, result: Vector4): void;
        equals(otherVector: Vector4): boolean;
        equalsWithEpsilon(otherVector: Vector4, epsilon?: number): boolean;
        equalsToFloats(x: number, y: number, z: number, w: number): boolean;
        multiplyInPlace(otherVector: Vector4): Vector4;
        multiply(otherVector: Vector4): Vector4;
        multiplyToRef(otherVector: Vector4, result: Vector4): Vector4;
        multiplyByFloats(x: number, y: number, z: number, w: number): Vector4;
        divide(otherVector: Vector4): Vector4;
        divideToRef(otherVector: Vector4, result: Vector4): Vector4;
        MinimizeInPlace(other: Vector4): Vector4;
        MaximizeInPlace(other: Vector4): Vector4;
        length(): number;
        lengthSquared(): number;
        normalize(): Vector4;
        clone(): Vector4;
        copyFrom(source: Vector4): Vector4;
        copyFromFloats(x: number, y: number, z: number, w: number): Vector4;
        static FromArray(array: number[], offset?: number): Vector4;
        static FromArrayToRef(array: number[], offset: number, result: Vector4): void;
        static FromFloatArrayToRef(array: Float32Array, offset: number, result: Vector4): void;
        static FromFloatsToRef(x: number, y: number, z: number, w: number, result: Vector4): void;
        static Zero(): Vector4;
        static Normalize(vector: Vector4): Vector4;
        static NormalizeToRef(vector: Vector4, result: Vector4): void;
        static Minimize(left: Vector4, right: Vector4): Vector4;
        static Maximize(left: Vector4, right: Vector4): Vector4;
        static Distance(value1: Vector4, value2: Vector4): number;
        static DistanceSquared(value1: Vector4, value2: Vector4): number;
        static Center(value1: Vector4, value2: Vector4): Vector4;
    }
    class Quaternion {
        x: number;
        y: number;
        z: number;
        w: number;
        constructor(x?: number, y?: number, z?: number, w?: number);
        toString(): string;
        asArray(): number[];
        equals(otherQuaternion: Quaternion): boolean;
        clone(): Quaternion;
        copyFrom(other: Quaternion): Quaternion;
        copyFromFloats(x: number, y: number, z: number, w: number): Quaternion;
        add(other: Quaternion): Quaternion;
        subtract(other: Quaternion): Quaternion;
        scale(value: number): Quaternion;
        multiply(q1: Quaternion): Quaternion;
        multiplyToRef(q1: Quaternion, result: Quaternion): Quaternion;
        multiplyInPlace(q1: Quaternion): Quaternion;
        length(): number;
        normalize(): Quaternion;
        toEulerAngles(order?: string): Vector3;
        toEulerAnglesToRef(result: Vector3, order?: string): Quaternion;
        toRotationMatrix(result: Matrix): Quaternion;
        fromRotationMatrix(matrix: Matrix): Quaternion;
        static FromRotationMatrix(matrix: Matrix): Quaternion;
        static FromRotationMatrixToRef(matrix: Matrix, result: Quaternion): void;
        static Inverse(q: Quaternion): Quaternion;
        static Identity(): Quaternion;
        static RotationAxis(axis: Vector3, angle: number): Quaternion;
        static FromArray(array: number[], offset?: number): Quaternion;
        static RotationYawPitchRoll(yaw: number, pitch: number, roll: number): Quaternion;
        static RotationYawPitchRollToRef(yaw: number, pitch: number, roll: number, result: Quaternion): void;
        static RotationAlphaBetaGamma(alpha: number, beta: number, gamma: number): Quaternion;
        static RotationAlphaBetaGammaToRef(alpha: number, beta: number, gamma: number, result: Quaternion): void;
        static Slerp(left: Quaternion, right: Quaternion, amount: number): Quaternion;
    }
    class Matrix {
        private static _tempQuaternion;
        private static _xAxis;
        private static _yAxis;
        private static _zAxis;
        m: Float32Array;
        isIdentity(): boolean;
        determinant(): number;
        toArray(): Float32Array;
        asArray(): Float32Array;
        invert(): Matrix;
        reset(): Matrix;
        add(other: Matrix): Matrix;
        addToRef(other: Matrix, result: Matrix): Matrix;
        addToSelf(other: Matrix): Matrix;
        invertToRef(other: Matrix): Matrix;
        setTranslation(vector3: Vector3): Matrix;
        multiply(other: Matrix): Matrix;
        copyFrom(other: Matrix): Matrix;
        copyToArray(array: Float32Array, offset?: number): Matrix;
        multiplyToRef(other: Matrix, result: Matrix): Matrix;
        multiplyToArray(other: Matrix, result: Float32Array, offset: number): Matrix;
        equals(value: Matrix): boolean;
        clone(): Matrix;
        decompose(scale: Vector3, rotation: Quaternion, translation: Vector3): boolean;
        static FromArray(array: number[], offset?: number): Matrix;
        static FromArrayToRef(array: number[], offset: number, result: Matrix): void;
        static FromFloat32ArrayToRefScaled(array: Float32Array, offset: number, scale: number, result: Matrix): void;
        static FromValuesToRef(initialM11: number, initialM12: number, initialM13: number, initialM14: number, initialM21: number, initialM22: number, initialM23: number, initialM24: number, initialM31: number, initialM32: number, initialM33: number, initialM34: number, initialM41: number, initialM42: number, initialM43: number, initialM44: number, result: Matrix): void;
        static FromValues(initialM11: number, initialM12: number, initialM13: number, initialM14: number, initialM21: number, initialM22: number, initialM23: number, initialM24: number, initialM31: number, initialM32: number, initialM33: number, initialM34: number, initialM41: number, initialM42: number, initialM43: number, initialM44: number): Matrix;
        static Compose(scale: Vector3, rotation: Quaternion, translation: Vector3): Matrix;
        static Identity(): Matrix;
        static IdentityToRef(result: Matrix): void;
        static Zero(): Matrix;
        static RotationX(angle: number): Matrix;
        static Invert(source: Matrix): Matrix;
        static RotationXToRef(angle: number, result: Matrix): void;
        static RotationY(angle: number): Matrix;
        static RotationYToRef(angle: number, result: Matrix): void;
        static RotationZ(angle: number): Matrix;
        static RotationZToRef(angle: number, result: Matrix): void;
        static RotationAxis(axis: Vector3, angle: number): Matrix;
        static RotationAxisToRef(axis: Vector3, angle: number, result: Matrix): void;
        static RotationYawPitchRoll(yaw: number, pitch: number, roll: number): Matrix;
        static RotationYawPitchRollToRef(yaw: number, pitch: number, roll: number, result: Matrix): void;
        static Scaling(x: number, y: number, z: number): Matrix;
        static ScalingToRef(x: number, y: number, z: number, result: Matrix): void;
        static Translation(x: number, y: number, z: number): Matrix;
        static TranslationToRef(x: number, y: number, z: number, result: Matrix): void;
        static Lerp(startValue: Matrix, endValue: Matrix, gradient: number): Matrix;
        static LookAtLH(eye: Vector3, target: Vector3, up: Vector3): Matrix;
        static LookAtLHToRef(eye: Vector3, target: Vector3, up: Vector3, result: Matrix): void;
        static OrthoLH(width: number, height: number, znear: number, zfar: number): Matrix;
        static OrthoLHToRef(width: number, height: number, znear: number, zfar: number, result: Matrix): void;
        static OrthoOffCenterLH(left: number, right: number, bottom: number, top: number, znear: number, zfar: number): Matrix;
        static OrthoOffCenterLHToRef(left: number, right: any, bottom: number, top: number, znear: number, zfar: number, result: Matrix): void;
        static PerspectiveLH(width: number, height: number, znear: number, zfar: number): Matrix;
        static PerspectiveFovLH(fov: number, aspect: number, znear: number, zfar: number): Matrix;
        static PerspectiveFovLHToRef(fov: number, aspect: number, znear: number, zfar: number, result: Matrix, fovMode?: number): void;
        static GetFinalMatrix(viewport: Viewport, world: Matrix, view: Matrix, projection: Matrix, zmin: number, zmax: number): Matrix;
        static GetAsMatrix2x2(matrix: Matrix): Float32Array;
        static GetAsMatrix3x3(matrix: Matrix): Float32Array;
        static Transpose(matrix: Matrix): Matrix;
        static Reflection(plane: Plane): Matrix;
        static ReflectionToRef(plane: Plane, result: Matrix): void;
    }
    class Plane {
        normal: Vector3;
        d: number;
        constructor(a: number, b: number, c: number, d: number);
        asArray(): number[];
        clone(): Plane;
        normalize(): Plane;
        transform(transformation: Matrix): Plane;
        dotCoordinate(point: any): number;
        copyFromPoints(point1: Vector3, point2: Vector3, point3: Vector3): Plane;
        isFrontFacingTo(direction: Vector3, epsilon: number): boolean;
        signedDistanceTo(point: Vector3): number;
        static FromArray(array: number[]): Plane;
        static FromPoints(point1: any, point2: any, point3: any): Plane;
        static FromPositionAndNormal(origin: Vector3, normal: Vector3): Plane;
        static SignedDistanceToPlaneFromPositionAndNormal(origin: Vector3, normal: Vector3, point: Vector3): number;
    }
    class Viewport {
        x: number;
        y: number;
        width: number;
        height: number;
        constructor(x: number, y: number, width: number, height: number);
        toGlobal(engine: Engine): Viewport;
        toScreenGlobal(engine: Engine): Viewport;
    }
    class Frustum {
        static GetPlanes(transform: Matrix): Plane[];
        static GetPlanesToRef(transform: Matrix, frustumPlanes: Plane[]): void;
    }
    class Ray {
        origin: Vector3;
        direction: Vector3;
        length: number;
        private _edge1;
        private _edge2;
        private _pvec;
        private _tvec;
        private _qvec;
        constructor(origin: Vector3, direction: Vector3, length?: number);
        intersectsBoxMinMax(minimum: Vector3, maximum: Vector3): boolean;
        intersectsBox(box: BoundingBox): boolean;
        intersectsSphere(sphere: any): boolean;
        intersectsTriangle(vertex0: Vector3, vertex1: Vector3, vertex2: Vector3): IntersectionInfo;
        static CreateNew(x: number, y: number, viewportWidth: number, viewportHeight: number, world: Matrix, view: Matrix, projection: Matrix): Ray;
        /**
        * Function will create a new transformed ray starting from origin and ending at the end point. Ray's length will be set, and ray will be
        * transformed to the given world matrix.
        * @param origin The origin point
        * @param end The end point
        * @param world a matrix to transform the ray to. Default is the identity matrix.
        */
        static CreateNewFromTo(origin: Vector3, end: Vector3, world?: Matrix): Ray;
        static Transform(ray: Ray, matrix: Matrix): Ray;
    }
    enum Space {
        LOCAL = 0,
        WORLD = 1,
    }
    class Axis {
        static X: Vector3;
        static Y: Vector3;
        static Z: Vector3;
    }
    class BezierCurve {
        static interpolate(t: number, x1: number, y1: number, x2: number, y2: number): number;
    }
    enum Orientation {
        CW = 0,
        CCW = 1,
    }
    class Angle {
        private _radians;
        constructor(radians: number);
        degrees: () => number;
        radians: () => number;
        static BetweenTwoPoints(a: Vector2, b: Vector2): Angle;
        static FromRadians(radians: number): Angle;
        static FromDegrees(degrees: number): Angle;
    }
    class Arc2 {
        startPoint: Vector2;
        midPoint: Vector2;
        endPoint: Vector2;
        centerPoint: Vector2;
        radius: number;
        angle: Angle;
        startAngle: Angle;
        orientation: Orientation;
        constructor(startPoint: Vector2, midPoint: Vector2, endPoint: Vector2);
    }
    class PathCursor {
        private path;
        private _onchange;
        value: number;
        animations: Animation[];
        constructor(path: Path2);
        getPoint(): Vector3;
        moveAhead(step?: number): PathCursor;
        moveBack(step?: number): PathCursor;
        move(step: number): PathCursor;
        private ensureLimits();
        private markAsDirty(propertyName);
        private raiseOnChange();
        onchange(f: (cursor: PathCursor) => void): PathCursor;
    }
    class Path2 {
        private _points;
        private _length;
        closed: boolean;
        constructor(x: number, y: number);
        addLineTo(x: number, y: number): Path2;
        addArcTo(midX: number, midY: number, endX: number, endY: number, numberOfSegments?: number): Path2;
        close(): Path2;
        length(): number;
        getPoints(): Vector2[];
        getPointAtLengthPosition(normalizedLengthPosition: number): Vector2;
        static StartingAt(x: number, y: number): Path2;
    }
    class Path3D {
        path: Vector3[];
        private _curve;
        private _distances;
        private _tangents;
        private _normals;
        private _binormals;
        private _raw;
        /**
        * new Path3D(path, normal, raw)
        * path : an array of Vector3, the curve axis of the Path3D
        * normal (optional) : Vector3, the first wanted normal to the curve. Ex (0, 1, 0) for a vertical normal.
        * raw (optional, default false) : boolean, if true the returned Path3D isn't normalized. Useful to depict path acceleration or speed.
        */
        constructor(path: Vector3[], firstNormal?: Vector3, raw?: boolean);
        getCurve(): Vector3[];
        getTangents(): Vector3[];
        getNormals(): Vector3[];
        getBinormals(): Vector3[];
        getDistances(): number[];
        update(path: Vector3[], firstNormal?: Vector3): Path3D;
        private _compute(firstNormal);
        private _getFirstNonNullVector(index);
        private _getLastNonNullVector(index);
        private _normalVector(v0, vt, va);
    }
    class Curve3 {
        private _points;
        private _length;
        static CreateQuadraticBezier(v0: Vector3, v1: Vector3, v2: Vector3, nbPoints: number): Curve3;
        static CreateCubicBezier(v0: Vector3, v1: Vector3, v2: Vector3, v3: Vector3, nbPoints: number): Curve3;
        static CreateHermiteSpline(p1: Vector3, t1: Vector3, p2: Vector3, t2: Vector3, nbPoints: number): Curve3;
        constructor(points: Vector3[]);
        getPoints(): Vector3[];
        length(): number;
        continue(curve: Curve3): Curve3;
        private _computeLength(path);
    }
    class SphericalHarmonics {
        L00: Vector3;
        L1_1: Vector3;
        L10: Vector3;
        L11: Vector3;
        L2_2: Vector3;
        L2_1: Vector3;
        L20: Vector3;
        L21: Vector3;
        L22: Vector3;
        addLight(direction: Vector3, color: Color3, deltaSolidAngle: number): void;
        scale(scale: number): void;
    }
    class SphericalPolynomial {
        x: Vector3;
        y: Vector3;
        z: Vector3;
        xx: Vector3;
        yy: Vector3;
        zz: Vector3;
        xy: Vector3;
        yz: Vector3;
        zx: Vector3;
        addAmbient(color: Color3): void;
        static getSphericalPolynomialFromHarmonics(harmonics: SphericalHarmonics): SphericalPolynomial;
    }
    class PositionNormalVertex {
        position: Vector3;
        normal: Vector3;
        constructor(position?: Vector3, normal?: Vector3);
        clone(): PositionNormalVertex;
    }
    class PositionNormalTextureVertex {
        position: Vector3;
        normal: Vector3;
        uv: Vector2;
        constructor(position?: Vector3, normal?: Vector3, uv?: Vector2);
        clone(): PositionNormalTextureVertex;
    }
    class Tmp {
        static Color3: Color3[];
        static Vector2: Vector2[];
        static Vector3: Vector3[];
        static Vector4: Vector4[];
        static Quaternion: Quaternion[];
        static Matrix: Matrix[];
    }
}

declare module BABYLON {
<<<<<<< HEAD
    class Particle {
        position: Vector3;
        direction: Vector3;
        color: Color4;
        colorStep: Color4;
        lifeTime: number;
        age: number;
        size: number;
        angle: number;
        angularSpeed: number;
        copyTo(other: Particle): void;
=======
    class EffectFallbacks {
        private _defines;
        private _currentRank;
        private _maxRank;
        private _mesh;
        private _meshRank;
        addFallback(rank: number, define: string): void;
        addCPUSkinningFallback(rank: number, mesh: BABYLON.AbstractMesh): void;
        isMoreFallbacks: boolean;
        reduce(currentDefines: string): string;
    }
    class Effect {
        name: any;
        defines: string;
        onCompiled: (effect: Effect) => void;
        onError: (effect: Effect, errors: string) => void;
        onBind: (effect: Effect) => void;
        private _engine;
        private _uniformsNames;
        private _samplers;
        private _isReady;
        private _compilationError;
        private _attributesNames;
        private _attributes;
        private _uniforms;
        _key: string;
        private _program;
        private _valueCache;
        constructor(baseName: any, attributesNames: string[], uniformsNames: string[], samplers: string[], engine: any, defines?: string, fallbacks?: EffectFallbacks, onCompiled?: (effect: Effect) => void, onError?: (effect: Effect, errors: string) => void);
        isReady(): boolean;
        getProgram(): WebGLProgram;
        getAttributesNames(): string[];
        getAttributeLocation(index: number): number;
        getAttributeLocationByName(name: string): number;
        getAttributesCount(): number;
        getUniformIndex(uniformName: string): number;
        getUniform(uniformName: string): WebGLUniformLocation;
        getSamplers(): string[];
        getCompilationError(): string;
        _loadVertexShader(vertex: any, callback: (data: any) => void): void;
        _loadFragmentShader(fragment: any, callback: (data: any) => void): void;
        private _dumpShadersName();
        private _processIncludes(sourceCode, callback);
        private _prepareEffect(vertexSourceCode, fragmentSourceCode, attributesNames, defines, fallbacks?);
        isSupported: boolean;
        _bindTexture(channel: string, texture: WebGLTexture): void;
        setTexture(channel: string, texture: BaseTexture): void;
        setTextureFromPostProcess(channel: string, postProcess: PostProcess): void;
        _cacheMatrix(uniformName: any, matrix: any): void;
        _cacheFloat2(uniformName: string, x: number, y: number): void;
        _cacheFloat3(uniformName: string, x: number, y: number, z: number): void;
        _cacheFloat4(uniformName: string, x: number, y: number, z: number, w: number): void;
        setArray(uniformName: string, array: number[]): Effect;
        setArray2(uniformName: string, array: number[]): Effect;
        setArray3(uniformName: string, array: number[]): Effect;
        setArray4(uniformName: string, array: number[]): Effect;
        setMatrices(uniformName: string, matrices: Float32Array): Effect;
        setMatrix(uniformName: string, matrix: Matrix): Effect;
        setMatrix3x3(uniformName: string, matrix: Float32Array): Effect;
        setMatrix2x2(uniformname: string, matrix: Float32Array): Effect;
        setFloat(uniformName: string, value: number): Effect;
        setBool(uniformName: string, bool: boolean): Effect;
        setVector2(uniformName: string, vector2: Vector2): Effect;
        setFloat2(uniformName: string, x: number, y: number): Effect;
        setVector3(uniformName: string, vector3: Vector3): Effect;
        setFloat3(uniformName: string, x: number, y: number, z: number): Effect;
        setVector4(uniformName: string, vector4: Vector4): Effect;
        setFloat4(uniformName: string, x: number, y: number, z: number, w: number): Effect;
        setColor3(uniformName: string, color3: Color3): Effect;
        setColor4(uniformName: string, color3: Color3, alpha: number): Effect;
        static ShadersStore: {};
        static IncludesShadersStore: {};
    }
}

declare module BABYLON {
    class FresnelParameters {
        isEnabled: boolean;
        leftColor: Color3;
        rightColor: Color3;
        bias: number;
        power: number;
        clone(): FresnelParameters;
        serialize(): any;
        static Parse(parsedFresnelParameters: any): FresnelParameters;
>>>>>>> 3581c0aa
    }
}

declare module BABYLON {
<<<<<<< HEAD
    class ParticleSystem implements IDisposable, IAnimatable {
        name: string;
        static BLENDMODE_ONEONE: number;
        static BLENDMODE_STANDARD: number;
        animations: Animation[];
        id: string;
        renderingGroupId: number;
        emitter: any;
        emitRate: number;
        manualEmitCount: number;
        updateSpeed: number;
        targetStopDuration: number;
        disposeOnStop: boolean;
        minEmitPower: number;
        maxEmitPower: number;
        minLifeTime: number;
        maxLifeTime: number;
        minSize: number;
        maxSize: number;
        minAngularSpeed: number;
        maxAngularSpeed: number;
        particleTexture: Texture;
        layerMask: number;
        onDispose: () => void;
        updateFunction: (particles: Particle[]) => void;
        blendMode: number;
        forceDepthWrite: boolean;
        gravity: Vector3;
        direction1: Vector3;
        direction2: Vector3;
        minEmitBox: Vector3;
        maxEmitBox: Vector3;
        color1: Color4;
        color2: Color4;
        colorDead: Color4;
        textureMask: Color4;
        startDirectionFunction: (emitPower: number, worldMatrix: Matrix, directionToUpdate: Vector3, particle: Particle) => void;
        startPositionFunction: (worldMatrix: Matrix, positionToUpdate: Vector3, particle: Particle) => void;
        private particles;
        private _capacity;
        private _scene;
        private _vertexDeclaration;
        private _vertexStrideSize;
        private _stockParticles;
        private _newPartsExcess;
        private _vertexBuffer;
        private _indexBuffer;
        private _vertices;
        private _effect;
        private _customEffect;
        private _cachedDefines;
        private _scaledColorStep;
        private _colorDiff;
        private _scaledDirection;
        private _scaledGravity;
        private _currentRenderId;
        private _alive;
        private _started;
        private _stopped;
        private _actualFrame;
        private _scaledUpdateSpeed;
        constructor(name: string, capacity: number, scene: Scene, customEffect?: Effect);
        recycleParticle(particle: Particle): void;
        getCapacity(): number;
        isAlive(): boolean;
        isStarted(): boolean;
        start(): void;
        stop(): void;
        _appendParticleVertex(index: number, particle: Particle, offsetX: number, offsetY: number): void;
        private _update(newParticles);
        private _getEffect();
        animate(): void;
        render(): number;
        dispose(): void;
        clone(name: string, newEmitter: any): ParticleSystem;
        serialize(): any;
        static Parse(parsedParticleSystem: any, scene: Scene, rootUrl: string): ParticleSystem;
=======
    class MaterialDefines {
        _keys: string[];
        isEqual(other: MaterialDefines): boolean;
        cloneTo(other: MaterialDefines): void;
        reset(): void;
        toString(): string;
    }
    class Material {
        name: string;
        private static _TriangleFillMode;
        private static _WireFrameFillMode;
        private static _PointFillMode;
        static TriangleFillMode: number;
        static WireFrameFillMode: number;
        static PointFillMode: number;
        private static _ClockWiseSideOrientation;
        private static _CounterClockWiseSideOrientation;
        static ClockWiseSideOrientation: number;
        static CounterClockWiseSideOrientation: number;
        id: string;
        checkReadyOnEveryCall: boolean;
        checkReadyOnlyOnce: boolean;
        state: string;
        alpha: number;
        backFaceCulling: boolean;
        sideOrientation: number;
        onCompiled: (effect: Effect) => void;
        onError: (effect: Effect, errors: string) => void;
        onDispose: () => void;
        onBind: (material: Material, mesh: Mesh) => void;
        getRenderTargetTextures: () => SmartArray<RenderTargetTexture>;
        alphaMode: number;
        disableDepthWrite: boolean;
        fogEnabled: boolean;
        pointSize: number;
        zOffset: number;
        wireframe: boolean;
        pointsCloud: boolean;
        fillMode: number;
        _effect: Effect;
        _wasPreviouslyReady: boolean;
        private _scene;
        private _fillMode;
        private _cachedDepthWriteState;
        constructor(name: string, scene: Scene, doNotAdd?: boolean);
        isFrozen: boolean;
        freeze(): void;
        unfreeze(): void;
        isReady(mesh?: AbstractMesh, useInstances?: boolean): boolean;
        getEffect(): Effect;
        getScene(): Scene;
        needAlphaBlending(): boolean;
        needAlphaTesting(): boolean;
        getAlphaTestTexture(): BaseTexture;
        trackCreation(onCompiled: (effect: Effect) => void, onError: (effect: Effect, errors: string) => void): void;
        markDirty(): void;
        _preBind(): void;
        bind(world: Matrix, mesh?: Mesh): void;
        bindOnlyWorldMatrix(world: Matrix): void;
        unbind(): void;
        clone(name: string): Material;
        getBindedMeshes(): AbstractMesh[];
        dispose(forceDisposeEffect?: boolean): void;
        serialize(): any;
        static ParseMultiMaterial(parsedMultiMaterial: any, scene: Scene): MultiMaterial;
        static Parse(parsedMaterial: any, scene: Scene, rootUrl: string): any;
>>>>>>> 3581c0aa
    }
}

declare module BABYLON {
<<<<<<< HEAD
    class SolidParticle {
        idx: number;
        color: Color4;
        position: Vector3;
        rotation: Vector3;
        quaternion: Vector4;
        scale: Vector3;
        uvs: Vector4;
        velocity: Vector3;
        alive: boolean;
        _pos: number;
        _model: ModelShape;
        shapeId: number;
        idxInShape: number;
        constructor(particleIndex: number, positionIndex: number, model: ModelShape, shapeId: number, idxInShape: number);
    }
    class ModelShape {
        shapeID: number;
        _shape: Vector3[];
        _shapeUV: number[];
        _positionFunction: (particle: SolidParticle, i: number, s: number) => void;
        _vertexFunction: (particle: SolidParticle, vertex: Vector3, i: number) => void;
        constructor(id: number, shape: Vector3[], shapeUV: number[], posFunction: (particle: SolidParticle, i: number, s: number) => void, vtxFunction: (particle: SolidParticle, vertex: Vector3, i: number) => void);
=======
    class MaterialHelper {
        static PrepareDefinesForLights(scene: Scene, mesh: AbstractMesh, defines: MaterialDefines): boolean;
        static HandleFallbacksForShadows(defines: MaterialDefines, fallbacks: EffectFallbacks): void;
        static PrepareAttributesForBones(attribs: string[], mesh: AbstractMesh, defines: MaterialDefines, fallbacks: EffectFallbacks): void;
        static PrepareAttributesForInstances(attribs: string[], defines: MaterialDefines): void;
        static BindLightShadow(light: Light, scene: Scene, mesh: AbstractMesh, lightIndex: number, effect: Effect, depthValuesAlreadySet: boolean): boolean;
        static BindLightProperties(light: Light, effect: Effect, lightIndex: number): void;
        static BindLights(scene: Scene, mesh: AbstractMesh, effect: Effect, defines: MaterialDefines): void;
        static BindFogParameters(scene: Scene, mesh: AbstractMesh, effect: Effect): void;
        static BindBonesParameters(mesh: AbstractMesh, effect: Effect): void;
        static BindLogDepth(defines: MaterialDefines, effect: Effect, scene: Scene): void;
        static BindClipPlane(effect: Effect, scene: Scene): void;
>>>>>>> 3581c0aa
    }
}

declare module BABYLON {
<<<<<<< HEAD
    /**
    * Full documentation here : http://doc.babylonjs.com/tutorials/Solid_Particle_System
    */
    class SolidParticleSystem implements IDisposable {
        /**
        *  The SPS array of Solid Particle objects. Just access each particle as with any classic array.
        *  Example : var p = SPS.particles[i];
        */
        particles: SolidParticle[];
        /**
        * The SPS total number of particles. Read only. Use SPS.counter instead if you need to set your own value.
        */
        nbParticles: number;
        /**
        * If the particles must ever face the camera (default false). Useful for planar particles.
        */
        billboard: boolean;
        /**
        * This a counter ofr your own usage. It's not set by any SPS functions.
        */
        counter: number;
        /**
        * The SPS name. This name is also given to the underlying mesh.
        */
        name: string;
        /**
        * The SPS mesh. It's a standard BJS Mesh, so all the methods from the Mesh class are avalaible.
        */
        mesh: Mesh;
        /**
        * This empty object is intended to store some SPS specific or temporary values in order to lower the Garbage Collector activity.
        * Please read : http://doc.babylonjs.com/tutorials/Solid_Particle_System#garbage-collector-concerns
        */
        vars: any;
        /**
        * This array is populated when the SPS is set as 'pickable'.
        * Each key of this array is a faceId value that you can get from a pickResult object.
        * Each element of this array is an object {idx: int, faceId: int}.
        * idx is the picked particle index in the SPS.particles array
        * faceId is the picked face index counted within this particles
        * Please read : http://doc.babylonjs.com/tutorials/Solid_Particle_System#pickable-particles
        */
        pickedParticles: {
            idx: number;
            faceId: number;
        }[];
        private _scene;
        private _positions;
        private _indices;
        private _normals;
        private _colors;
        private _uvs;
        private _positions32;
        private _normals32;
        private _fixedNormal32;
        private _colors32;
        private _uvs32;
        private _index;
        private _updatable;
        private _pickable;
        private _isVisibilityBoxLocked;
        private _alwaysVisible;
        private _shapeCounter;
        private _copy;
        private _shape;
        private _shapeUV;
        private _color;
        private _computeParticleColor;
        private _computeParticleTexture;
        private _computeParticleRotation;
        private _computeParticleVertex;
        private _computeBoundingBox;
        private _cam_axisZ;
        private _cam_axisY;
        private _cam_axisX;
        private _axisX;
        private _axisY;
        private _axisZ;
        private _camera;
        private _particle;
        private _fakeCamPos;
        private _rotMatrix;
        private _invertMatrix;
        private _rotated;
        private _quaternion;
        private _vertex;
        private _normal;
        private _yaw;
        private _pitch;
        private _roll;
        private _halfroll;
        private _halfpitch;
        private _halfyaw;
        private _sinRoll;
        private _cosRoll;
        private _sinPitch;
        private _cosPitch;
        private _sinYaw;
        private _cosYaw;
        private _w;
        private _minimum;
        private _maximum;
        /**
        * Creates a SPS (Solid Particle System) object.
        * @param name the SPS name, this will be the underlying mesh name
        * @param scene the scene in which the SPS is added
        * @param options "updatable" (default true) : if the SPS must be updatable or immutable, "isPickable" (default false) : if the solid particles must be pickable
        */
        constructor(name: string, scene: Scene, options?: {
            updatable?: boolean;
            isPickable?: boolean;
        });
        /**
        * Builds the SPS underlying mesh. Returns a standard Mesh.
        * If no model shape was added to the SPS, the return mesh is only a single triangular plane.
        */
        buildMesh(): Mesh;
        /**
        * Digests the mesh and generates as many solid particles in the system as wanted.
        * These particles will have the same geometry than the mesh parts and will be positioned at the same localisation than the mesh original places.
        * Thus the particles generated from digest() have their property "positiion" yet set.
        * @param mesh the mesh to be digested
        * @param facetNb the number of mesh facets per particle (optional, default 1), this parameter is overriden by the parameter "number" if any
        * @param number the wanted number of particles : each particle is built with mesh_total_facets / number facets (optional)
        */
        digest(mesh: Mesh, options?: {
            facetNb?: number;
            number?: number;
        }): void;
        private _resetCopy();
        private _meshBuilder(p, shape, positions, meshInd, indices, meshUV, uvs, meshCol, colors, idx, idxInShape, options);
        private _posToShape(positions);
        private _uvsToShapeUV(uvs);
        private _addParticle(idx, idxpos, model, shapeId, idxInShape);
        /**
        * Adds some particles to the SPS from the model shape.
        * Please read the doc : http://doc.babylonjs.com/tutorials/Solid_Particle_System#create-an-immutable-sps
        * @param mesh any Mesh object that will be used as a model for the solid particles.
        * @param nb the number of particles to be created from this model
        * @param options positionFunction is an optional javascript function to called for each particle on SPS creation. vertexFunction an optional javascript function to called for each vertex of each particle on SPS creation
        */
        addShape(mesh: Mesh, nb: number, options?: {
            positionFunction?: any;
            vertexFunction?: any;
        }): number;
        private _rebuildParticle(particle);
        /**
        * Rebuilds the whole mesh and updates the VBO : custom positions and vertices are recomputed if needed.
        */
        rebuildMesh(): void;
        /**
        *  Sets all the particles : this method actually really updates the mesh according to the particle positions, rotations, colors, textures, etc.
        *  This method calls updateParticle() for each particles of the SPS.
        *  For an animated SPS, it is usually called within the render loop.
        * @param start (default 0) the particle index in the particle array where to start to compute the particle property values
        * @param end (default nbParticle - 1)  the particle index in the particle array where to stop to compute the particle property values
        * @param update (default true) if the mesh must be finally updated on this call after all the particle computations.
        */
        setParticles(start?: number, end?: number, update?: boolean): void;
        private _quaternionRotationYPR();
        private _quaternionToRotationMatrix();
        /**
        * Disposes the SPS
        */
        dispose(): void;
        /**
        *  Visibilty helper : Recomputes the visible size according to the mesh bounding box
        * doc : http://doc.babylonjs.com/tutorials/Solid_Particle_System#sps-visibility
        */
        refreshVisibleSize(): void;
        /** Visibility helper : Sets the size of a visibility box, this sets the underlying mesh bounding box.
        * @param size the size (float) of the visibility box
        * note : this doesn't lock the SPS mesh bounding box.
        * doc : http://doc.babylonjs.com/tutorials/Solid_Particle_System#sps-visibility
        */
        setVisibilityBox(size: number): void;
        /**
        * True if the SPS is set as always visible
        */
        /**
        * Sets the SPS as always visible or not
        * doc : http://doc.babylonjs.com/tutorials/Solid_Particle_System#sps-visibility
        */
        isAlwaysVisible: boolean;
        /**
        * True if the SPS visibility box is locked. The underlying mesh bounding box is then not updatable any more.
        */
        /**
        * Sets the SPS visibility box as locked or not. This enables/disables the underlying mesh bounding box updates.
        * doc : http://doc.babylonjs.com/tutorials/Solid_Particle_System#sps-visibility
        */
        isVisibilityBoxLocked: boolean;
        /**
        * Tells to setParticles() to compute the particle rotations or not.
        * Default value : true. The SPS is faster when it's set to false.
        * Note : the particle rotations aren't stored values, so setting computeParticleRotation to false will prevents the particle to rotate.
        */
        computeParticleRotation: boolean;
        /**
        * Tells to setParticles() to compute the particle colors or not.
        * Default value : true. The SPS is faster when it's set to false.
        * Note : the particle colors are stored values, so setting computeParticleColor to false will keep yet the last colors set.
        */
        computeParticleColor: boolean;
        /**
        * Tells to setParticles() to compute the particle textures or not.
        * Default value : true. The SPS is faster when it's set to false.
        * Note : the particle textures are stored values, so setting computeParticleTexture to false will keep yet the last colors set.
        */
        computeParticleTexture: boolean;
        /**
        * Tells to setParticles() to call the vertex function for each vertex of each particle, or not.
        * Default value : false. The SPS is faster when it's set to false.
        * Note : the particle custom vertex positions aren't stored values.
        */
        computeParticleVertex: boolean;
        /**
        * Tells to setParticles() to compute or not the mesh bounding box when computing the particle positions.
        */
        computeBoundingBox: boolean;
        /**
        * This function does nothing. It may be overwritten to set all the particles first values.
        * The SPS doesn't call this function, you may have to call it by your own.
        * doc : http://doc.babylonjs.com/tutorials/Solid_Particle_System#particle-management
        */
        initParticles(): void;
        /**
        * This function does nothing. It may be overwritten to recycle a particle.
        * The SPS doesn't call this function, you may have to call it by your own.
        * doc : http://doc.babylonjs.com/tutorials/Solid_Particle_System#particle-management
        */
        recycleParticle(particle: SolidParticle): SolidParticle;
        /**
        * Updates a particle : this function should  be overwritten by the user.
        * It is called on each particle by setParticles(). This is the place to code each particle behavior.
        * doc : http://doc.babylonjs.com/tutorials/Solid_Particle_System#particle-management
        * ex : just set a particle position or velocity and recycle conditions
        */
        updateParticle(particle: SolidParticle): SolidParticle;
        /**
        * Updates a vertex of a particle : it can be overwritten by the user.
        * This will be called on each vertex particle by setParticles() if computeParticleVertex is set to true only.
        * @param particle the current particle
        * @param vertex the current index of the current particle
        * @param pt the index of the current vertex in the particle shape
        * doc : http://doc.babylonjs.com/tutorials/Solid_Particle_System#update-each-particle-shape
        * ex : just set a vertex particle position
        */
        updateParticleVertex(particle: SolidParticle, vertex: Vector3, pt: number): Vector3;
        /**
        * This will be called before any other treatment by setParticles() and will be passed three parameters.
        * This does nothing and may be overwritten by the user.
        * @param start the particle index in the particle array where to stop to iterate, same than the value passed to setParticle()
        * @param stop the particle index in the particle array where to stop to iterate, same than the value passed to setParticle()
        * @param update the boolean update value actually passed to setParticles()
        */
        beforeUpdateParticles(start?: number, stop?: number, update?: boolean): void;
        /**
        * This will be called  by setParticles() after all the other treatments and just before the actual mesh update.
        * This will be passed three parameters.
        * This does nothing and may be overwritten by the user.
        * @param start the particle index in the particle array where to stop to iterate, same than the value passed to setParticle()
        * @param stop the particle index in the particle array where to stop to iterate, same than the value passed to setParticle()
        * @param update the boolean update value actually passed to setParticles()
        */
        afterUpdateParticles(start?: number, stop?: number, update?: boolean): void;
=======
    class MultiMaterial extends Material {
        subMaterials: Material[];
        constructor(name: string, scene: Scene);
        getSubMaterial(index: any): Material;
        isReady(mesh?: AbstractMesh): boolean;
        clone(name: string, cloneChildren?: boolean): MultiMaterial;
        serialize(): any;
>>>>>>> 3581c0aa
    }
}

declare module BABYLON {
<<<<<<< HEAD
    interface PhysicsImpostorJoint {
        mainImpostor: PhysicsImpostor;
        connectedImpostor: PhysicsImpostor;
        joint: PhysicsJoint;
    }
    class PhysicsEngine {
        private _physicsPlugin;
        gravity: Vector3;
        constructor(gravity?: Vector3, _physicsPlugin?: IPhysicsEnginePlugin);
        setGravity(gravity: Vector3): void;
        dispose(): void;
        getPhysicsPluginName(): string;
        /**
         * @Deprecated
         *
         */
        static NoImpostor: number;
        static SphereImpostor: number;
        static BoxImpostor: number;
        static PlaneImpostor: number;
        static MeshImpostor: number;
        static CapsuleImpostor: number;
        static ConeImpostor: number;
        static CylinderImpostor: number;
        static ConvexHullImpostor: number;
        static HeightmapImpostor: number;
        static Epsilon: number;
        private _impostors;
        private _joints;
        addImpostor(impostor: PhysicsImpostor): void;
        removeImpostor(impostor: PhysicsImpostor): void;
        addJoint(mainImpostor: PhysicsImpostor, connectedImpostor: PhysicsImpostor, joint: PhysicsJoint): void;
        removeJoint(mainImpostor: PhysicsImpostor, connectedImpostor: PhysicsImpostor, joint: PhysicsJoint): void;
        _step(delta: number): void;
        getPhysicsPlugin(): IPhysicsEnginePlugin;
        getImpostorWithPhysicsBody(body: any): PhysicsImpostor;
    }
    enum PhysicsFeature {
        PIVOT_IN_JOINT = 0,
        TRIMESH = 1,
    }
    interface PhysicsFeatures {
    }
    interface IPhysicsEnginePlugin {
        world: any;
        name: string;
        setGravity(gravity: Vector3): any;
        executeStep(delta: number, impostors: Array<PhysicsImpostor>): void;
        applyImpulse(impostor: PhysicsImpostor, force: Vector3, contactPoint: Vector3): any;
        applyForce(impostor: PhysicsImpostor, force: Vector3, contactPoint: Vector3): any;
        generatePhysicsBody(impostor: PhysicsImpostor): any;
        removePhysicsBody(impostor: PhysicsImpostor): any;
        generateJoint(joint: PhysicsImpostorJoint): any;
        removeJoint(joint: PhysicsImpostorJoint): any;
        isSupported(): boolean;
        supports(feature: PhysicsFeature): boolean;
        dispose(): any;
=======
    class ShaderMaterial extends Material {
        private _shaderPath;
        private _options;
        private _textures;
        private _floats;
        private _floatsArrays;
        private _colors3;
        private _colors4;
        private _vectors2;
        private _vectors3;
        private _vectors4;
        private _matrices;
        private _matrices3x3;
        private _matrices2x2;
        private _cachedWorldViewMatrix;
        private _renderId;
        constructor(name: string, scene: Scene, shaderPath: any, options: any);
        needAlphaBlending(): boolean;
        needAlphaTesting(): boolean;
        private _checkUniform(uniformName);
        setTexture(name: string, texture: Texture): ShaderMaterial;
        setFloat(name: string, value: number): ShaderMaterial;
        setFloats(name: string, value: number[]): ShaderMaterial;
        setColor3(name: string, value: Color3): ShaderMaterial;
        setColor4(name: string, value: Color4): ShaderMaterial;
        setVector2(name: string, value: Vector2): ShaderMaterial;
        setVector3(name: string, value: Vector3): ShaderMaterial;
        setVector4(name: string, value: Vector4): ShaderMaterial;
        setMatrix(name: string, value: Matrix): ShaderMaterial;
        setMatrix3x3(name: string, value: Float32Array): ShaderMaterial;
        setMatrix2x2(name: string, value: Float32Array): ShaderMaterial;
        isReady(mesh?: AbstractMesh, useInstances?: boolean): boolean;
        bindOnlyWorldMatrix(world: Matrix): void;
        bind(world: Matrix, mesh?: Mesh): void;
        clone(name: string): ShaderMaterial;
        dispose(forceDisposeEffect?: boolean): void;
        serialize(): any;
        static Parse(source: any, scene: Scene, rootUrl: string): ShaderMaterial;
>>>>>>> 3581c0aa
    }
}

declare module BABYLON {
<<<<<<< HEAD
    interface PhysicsImpostorParameters {
        mass: number;
        friction?: number;
        restitution?: number;
        nativeOptions?: any;
    }
    class PhysicsImpostor {
        private _mesh;
        type: number;
        private _options;
        private _physicsEngine;
        private _physicsBody;
        private _transformationUpdated;
        private _bodyUpdateRequired;
        private _onBeforePhysicsStepCallbacks;
        private _onAfterPhysicsStepCallbacks;
        private _onPhysicsCollideCallbacks;
        private _deltaPosition;
        private _deltaRotation;
        private _parent;
        private _joints;
        constructor(_mesh: AbstractMesh, type: number, _options: PhysicsImpostorParameters);
        private _init();
        private _getPhysicsParent();
        isBodyInitRequired(): boolean;
        isUpdateRequired(): boolean;
        setTransformationUpdated(updated: boolean): void;
        setScalingUpdated(updated: boolean): void;
        forceUpdate(): void;
        mesh: AbstractMesh;
        physicsBody: any;
        parent: PhysicsImpostor;
        resetUpdateFlags(): void;
        getOptions(): PhysicsImpostorParameters;
        getParam(paramName: string): any;
        setParam(paramName: string, value: number): void;
        registerBeforePhysicsStep(func: (impostor: PhysicsImpostor) => void): void;
        unregisterBeforePhysicsStep(func: (impostor: PhysicsImpostor) => void): void;
        registerAfterPhysicsStep(func: (impostor: PhysicsImpostor) => void): void;
        unregisterAfterPhysicsStep(func: (impostor: PhysicsImpostor) => void): void;
        registerOnPhysicsCollide(func: (impostor: PhysicsImpostor) => void): void;
        unregisterOnPhysicsCollide(func: (impostor: PhysicsImpostor) => void): void;
        beforeStep: () => void;
        afterStep: () => void;
        onCollide: (e: {
            body: any;
        }) => void;
        applyForce(force: Vector3, contactPoint: Vector3): void;
        applyImpulse(force: Vector3, contactPoint: Vector3): void;
        createJoint(otherImpostor: PhysicsImpostor, jointType: number, jointData: PhysicsJointData): void;
        addJoint(otherImpostor: PhysicsImpostor, joint: PhysicsJoint): void;
        dispose(disposeChildren?: boolean): void;
        setDeltaPosition(position: Vector3): void;
        setDeltaRotation(rotation: Quaternion): void;
        static NoImpostor: number;
        static SphereImpostor: number;
        static BoxImpostor: number;
        static PlaneImpostor: number;
        static MeshImpostor: number;
        static CapsuleImpostor: number;
        static ConeImpostor: number;
        static CylinderImpostor: number;
        static ConvexHullImpostor: number;
        static HeightmapImpostor: number;
=======
    class StandardMaterial extends Material {
        diffuseTexture: BaseTexture;
        ambientTexture: BaseTexture;
        opacityTexture: BaseTexture;
        reflectionTexture: BaseTexture;
        emissiveTexture: BaseTexture;
        specularTexture: BaseTexture;
        bumpTexture: BaseTexture;
        lightmapTexture: BaseTexture;
        refractionTexture: BaseTexture;
        ambientColor: Color3;
        diffuseColor: Color3;
        specularColor: Color3;
        emissiveColor: Color3;
        specularPower: number;
        useAlphaFromDiffuseTexture: boolean;
        useEmissiveAsIllumination: boolean;
        linkEmissiveWithDiffuse: boolean;
        useReflectionFresnelFromSpecular: boolean;
        useSpecularOverAlpha: boolean;
        useReflectionOverAlpha: boolean;
        disableLighting: boolean;
        roughness: number;
        indexOfRefraction: number;
        invertRefractionY: boolean;
        useLightmapAsShadowmap: boolean;
        diffuseFresnelParameters: FresnelParameters;
        opacityFresnelParameters: FresnelParameters;
        reflectionFresnelParameters: FresnelParameters;
        refractionFresnelParameters: FresnelParameters;
        emissiveFresnelParameters: FresnelParameters;
        useGlossinessFromSpecularMapAlpha: boolean;
        private _renderTargets;
        private _worldViewProjectionMatrix;
        private _globalAmbientColor;
        private _renderId;
        private _defines;
        private _cachedDefines;
        private _useLogarithmicDepth;
        constructor(name: string, scene: Scene);
        useLogarithmicDepth: boolean;
        needAlphaBlending(): boolean;
        needAlphaTesting(): boolean;
        private _shouldUseAlphaFromDiffuseTexture();
        getAlphaTestTexture(): BaseTexture;
        private _checkCache(scene, mesh?, useInstances?);
        isReady(mesh?: AbstractMesh, useInstances?: boolean): boolean;
        unbind(): void;
        bindOnlyWorldMatrix(world: Matrix): void;
        bind(world: Matrix, mesh?: Mesh): void;
        getAnimatables(): IAnimatable[];
        dispose(forceDisposeEffect?: boolean): void;
        clone(name: string): StandardMaterial;
        serialize(): any;
        static DiffuseTextureEnabled: boolean;
        static AmbientTextureEnabled: boolean;
        static OpacityTextureEnabled: boolean;
        static ReflectionTextureEnabled: boolean;
        static EmissiveTextureEnabled: boolean;
        static SpecularTextureEnabled: boolean;
        static BumpTextureEnabled: boolean;
        static FresnelEnabled: boolean;
        static LightmapTextureEnabled: boolean;
        static RefractionTextureEnabled: boolean;
        static Parse(source: any, scene: Scene, rootUrl: string): StandardMaterial;
    }
}

declare module BABYLON {
    class Particle {
        position: Vector3;
        direction: Vector3;
        color: Color4;
        colorStep: Color4;
        lifeTime: number;
        age: number;
        size: number;
        angle: number;
        angularSpeed: number;
        copyTo(other: Particle): void;
>>>>>>> 3581c0aa
    }
}

declare module BABYLON {
<<<<<<< HEAD
    interface PhysicsJointData {
        mainPivot?: Vector3;
        connectedPivot?: Vector3;
        mainAxis?: Vector3;
        connectedAxis?: Vector3;
        nativeParams?: any;
    }
    class PhysicsJoint {
        type: number;
        jointData: PhysicsJointData;
        private _physicsJoint;
        constructor(type: number, jointData: PhysicsJointData);
        physicsJoint: any;
        static DistanceJoint: number;
        static HingeJoint: number;
        static BallAndSocketJoint: number;
        static WheelJoint: number;
        static SliderJoint: number;
        static PrismaticJoint: number;
        static UniversalJoint: number;
        static Hinge2Joint: number;
        static PointToPointJoint: number;
    }
    interface DistanceJointData extends PhysicsJointData {
        maxDistance: number;
=======
    class ParticleSystem implements IDisposable, IAnimatable {
        name: string;
        static BLENDMODE_ONEONE: number;
        static BLENDMODE_STANDARD: number;
        animations: Animation[];
        id: string;
        renderingGroupId: number;
        emitter: any;
        emitRate: number;
        manualEmitCount: number;
        updateSpeed: number;
        targetStopDuration: number;
        disposeOnStop: boolean;
        minEmitPower: number;
        maxEmitPower: number;
        minLifeTime: number;
        maxLifeTime: number;
        minSize: number;
        maxSize: number;
        minAngularSpeed: number;
        maxAngularSpeed: number;
        particleTexture: Texture;
        layerMask: number;
        onDispose: () => void;
        updateFunction: (particles: Particle[]) => void;
        blendMode: number;
        forceDepthWrite: boolean;
        gravity: Vector3;
        direction1: Vector3;
        direction2: Vector3;
        minEmitBox: Vector3;
        maxEmitBox: Vector3;
        color1: Color4;
        color2: Color4;
        colorDead: Color4;
        textureMask: Color4;
        startDirectionFunction: (emitPower: number, worldMatrix: Matrix, directionToUpdate: Vector3, particle: Particle) => void;
        startPositionFunction: (worldMatrix: Matrix, positionToUpdate: Vector3, particle: Particle) => void;
        private particles;
        private _capacity;
        private _scene;
        private _vertexDeclaration;
        private _vertexStrideSize;
        private _stockParticles;
        private _newPartsExcess;
        private _vertexBuffer;
        private _indexBuffer;
        private _vertices;
        private _effect;
        private _customEffect;
        private _cachedDefines;
        private _scaledColorStep;
        private _colorDiff;
        private _scaledDirection;
        private _scaledGravity;
        private _currentRenderId;
        private _alive;
        private _started;
        private _stopped;
        private _actualFrame;
        private _scaledUpdateSpeed;
        constructor(name: string, capacity: number, scene: Scene, customEffect?: Effect);
        recycleParticle(particle: Particle): void;
        getCapacity(): number;
        isAlive(): boolean;
        isStarted(): boolean;
        start(): void;
        stop(): void;
        _appendParticleVertex(index: number, particle: Particle, offsetX: number, offsetY: number): void;
        private _update(newParticles);
        private _getEffect();
        animate(): void;
        render(): number;
        dispose(): void;
        clone(name: string, newEmitter: any): ParticleSystem;
        serialize(): any;
        static Parse(parsedParticleSystem: any, scene: Scene, rootUrl: string): ParticleSystem;
    }
}

declare module BABYLON {
    class SolidParticle {
        idx: number;
        color: Color4;
        position: Vector3;
        rotation: Vector3;
        quaternion: Vector4;
        scale: Vector3;
        uvs: Vector4;
        velocity: Vector3;
        alive: boolean;
        _pos: number;
        _model: ModelShape;
        shapeId: number;
        idxInShape: number;
        constructor(particleIndex: number, positionIndex: number, model: ModelShape, shapeId: number, idxInShape: number);
    }
    class ModelShape {
        shapeID: number;
        _shape: Vector3[];
        _shapeUV: number[];
        _positionFunction: (particle: SolidParticle, i: number, s: number) => void;
        _vertexFunction: (particle: SolidParticle, vertex: Vector3, i: number) => void;
        constructor(id: number, shape: Vector3[], shapeUV: number[], posFunction: (particle: SolidParticle, i: number, s: number) => void, vtxFunction: (particle: SolidParticle, vertex: Vector3, i: number) => void);
>>>>>>> 3581c0aa
    }
}

declare module BABYLON {
<<<<<<< HEAD
    class ReflectionProbe {
        name: string;
        private _scene;
        private _renderTargetTexture;
        private _projectionMatrix;
        private _viewMatrix;
        private _target;
        private _add;
        private _attachedMesh;
        position: Vector3;
        constructor(name: string, size: number, scene: Scene, generateMipMaps?: boolean);
        refreshRate: number;
        getScene(): Scene;
        cubeTexture: RenderTargetTexture;
        renderList: AbstractMesh[];
        attachToMesh(mesh: AbstractMesh): void;
        dispose(): void;
    }
}

declare module BABYLON {
    class AbstractMesh extends Node implements IDisposable {
        private static _BILLBOARDMODE_NONE;
        private static _BILLBOARDMODE_X;
        private static _BILLBOARDMODE_Y;
        private static _BILLBOARDMODE_Z;
        private static _BILLBOARDMODE_ALL;
        static BILLBOARDMODE_NONE: number;
        static BILLBOARDMODE_X: number;
        static BILLBOARDMODE_Y: number;
        static BILLBOARDMODE_Z: number;
        static BILLBOARDMODE_ALL: number;
        definedFacingForward: boolean;
        private _position;
        private _rotation;
        private _rotationQuaternion;
        private _scaling;
        billboardMode: number;
        visibility: number;
        alphaIndex: number;
        infiniteDistance: boolean;
        isVisible: boolean;
        isPickable: boolean;
        showBoundingBox: boolean;
        showSubMeshesBoundingBox: boolean;
        onDispose: any;
        isBlocker: boolean;
        renderingGroupId: number;
        material: Material;
        receiveShadows: boolean;
        actionManager: ActionManager;
        renderOutline: boolean;
        outlineColor: Color3;
        outlineWidth: number;
        renderOverlay: boolean;
        overlayColor: Color3;
        overlayAlpha: number;
        hasVertexAlpha: boolean;
        useVertexColors: boolean;
        applyFog: boolean;
        computeBonesUsingShaders: boolean;
        scalingDeterminant: number;
        numBoneInfluencers: number;
        useOctreeForRenderingSelection: boolean;
        useOctreeForPicking: boolean;
        useOctreeForCollisions: boolean;
        layerMask: number;
        alwaysSelectAsActiveMesh: boolean;
        physicImpostor: BABYLON.PhysicsImpostor;
        onPhysicsCollide: (collidedMesh: AbstractMesh, contact: any) => void;
        private _checkCollisions;
        ellipsoid: Vector3;
        ellipsoidOffset: Vector3;
        private _collider;
        private _oldPositionForCollisions;
        private _diffPositionForCollisions;
        private _newPositionForCollisions;
        onCollide: (collidedMesh: AbstractMesh) => void;
        onCollisionPositionChange: (newPosition: Vector3) => void;
        private _meshToBoneReferal;
        edgesWidth: number;
        edgesColor: Color4;
        _edgesRenderer: EdgesRenderer;
        private _localWorld;
        _worldMatrix: Matrix;
        private _rotateYByPI;
        private _absolutePosition;
        private _collisionsTransformMatrix;
        private _collisionsScalingMatrix;
        _positions: Vector3[];
        private _isDirty;
        _masterMesh: AbstractMesh;
        _materialDefines: MaterialDefines;
        _boundingInfo: BoundingInfo;
        private _pivotMatrix;
        _isDisposed: boolean;
        _renderId: number;
        subMeshes: SubMesh[];
        _submeshesOctree: Octree<SubMesh>;
        _intersectionsInProgress: AbstractMesh[];
        private _onAfterWorldMatrixUpdate;
        private _isWorldMatrixFrozen;
        _unIndexed: boolean;
        _poseMatrix: Matrix;
        _waitingActions: any;
        _waitingFreezeWorldMatrix: boolean;
        private _skeleton;
        _bonesTransformMatrices: Float32Array;
        skeleton: Skeleton;
        constructor(name: string, scene: Scene);
        position: Vector3;
        rotation: Vector3;
        scaling: Vector3;
        rotationQuaternion: Quaternion;
        updatePoseMatrix(matrix: Matrix): void;
        getPoseMatrix(): Matrix;
        disableEdgesRendering(): void;
        enableEdgesRendering(epsilon?: number, checkVerticesInsteadOfIndices?: boolean): void;
        isBlocked: boolean;
        getLOD(camera: Camera): AbstractMesh;
        getTotalVertices(): number;
        getIndices(): number[] | Int32Array;
        getVerticesData(kind: string): number[] | Float32Array;
        isVerticesDataPresent(kind: string): boolean;
        getBoundingInfo(): BoundingInfo;
        useBones: boolean;
        _preActivate(): void;
        _activate(renderId: number): void;
        getWorldMatrix(): Matrix;
        worldMatrixFromCache: Matrix;
        absolutePosition: Vector3;
        freezeWorldMatrix(): void;
        unfreezeWorldMatrix(): void;
        isWorldMatrixFrozen: boolean;
        rotate(axis: Vector3, amount: number, space?: Space): void;
        translate(axis: Vector3, distance: number, space?: Space): void;
        getAbsolutePosition(): Vector3;
        setAbsolutePosition(absolutePosition: Vector3): void;
        /**
         * Perform relative position change from the point of view of behind the front of the mesh.
         * This is performed taking into account the meshes current rotation, so you do not have to care.
         * Supports definition of mesh facing forward or backward.
         * @param {number} amountRight
         * @param {number} amountUp
         * @param {number} amountForward
         */
        movePOV(amountRight: number, amountUp: number, amountForward: number): void;
        /**
         * Calculate relative position change from the point of view of behind the front of the mesh.
         * This is performed taking into account the meshes current rotation, so you do not have to care.
         * Supports definition of mesh facing forward or backward.
         * @param {number} amountRight
         * @param {number} amountUp
         * @param {number} amountForward
         */
        calcMovePOV(amountRight: number, amountUp: number, amountForward: number): Vector3;
        /**
         * Perform relative rotation change from the point of view of behind the front of the mesh.
         * Supports definition of mesh facing forward or backward.
         * @param {number} flipBack
         * @param {number} twirlClockwise
         * @param {number} tiltRight
         */
        rotatePOV(flipBack: number, twirlClockwise: number, tiltRight: number): void;
        /**
         * Calculate relative rotation change from the point of view of behind the front of the mesh.
         * Supports definition of mesh facing forward or backward.
         * @param {number} flipBack
         * @param {number} twirlClockwise
         * @param {number} tiltRight
         */
        calcRotatePOV(flipBack: number, twirlClockwise: number, tiltRight: number): Vector3;
        setPivotMatrix(matrix: Matrix): void;
        getPivotMatrix(): Matrix;
        _isSynchronized(): boolean;
        _initCache(): void;
        markAsDirty(property: string): void;
        _updateBoundingInfo(): void;
        _updateSubMeshesBoundingInfo(matrix: Matrix): void;
        computeWorldMatrix(force?: boolean): Matrix;
        /**
        * If you'd like to be callbacked after the mesh position, rotation or scaling has been updated
        * @param func: callback function to add
        */
        registerAfterWorldMatrixUpdate(func: (mesh: AbstractMesh) => void): void;
        unregisterAfterWorldMatrixUpdate(func: (mesh: AbstractMesh) => void): void;
        setPositionWithLocalVector(vector3: Vector3): void;
        getPositionExpressedInLocalSpace(): Vector3;
        locallyTranslate(vector3: Vector3): void;
        lookAt(targetPoint: Vector3, yawCor: number, pitchCor: number, rollCor: number): void;
        attachToBone(bone: Bone, affectedMesh: AbstractMesh): void;
        detachFromBone(): void;
        isInFrustum(frustumPlanes: Plane[]): boolean;
        isCompletelyInFrustum(camera?: Camera): boolean;
        intersectsMesh(mesh: AbstractMesh, precise?: boolean): boolean;
        intersectsPoint(point: Vector3): boolean;
        getChildMeshes(): AbstractMesh[];
        getChildren(): Node[];
        /**
         *  @Deprecated. Use new PhysicsImpostor instead.
         * */
        setPhysicsState(impostor?: any, options?: PhysicsImpostorParameters): any;
        getPhysicsImpostor(): PhysicsImpostor;
        /**
         * @Deprecated. Use getPhysicsImpostor().getParam("mass");
         */
        getPhysicsMass(): number;
        /**
         * @Deprecated. Use getPhysicsImpostor().getParam("friction");
         */
        getPhysicsFriction(): number;
        /**
         * @Deprecated. Use getPhysicsImpostor().getParam("restitution");
         */
        getPhysicsRestitution(): number;
        getPositionInCameraSpace(camera?: Camera): Vector3;
        getDistanceToCamera(camera?: Camera): number;
        applyImpulse(force: Vector3, contactPoint: Vector3): void;
        setPhysicsLinkWith(otherMesh: Mesh, pivot1: Vector3, pivot2: Vector3, options?: any): void;
        /**
         * @Deprecated
         */
        updatePhysicsBodyPosition(): void;
        /**
         * @Deprecated
         * Calling this function is not needed anymore.
         * The physics engine takes care of transofmration automatically.
         */
        updatePhysicsBody(): void;
        checkCollisions: boolean;
        moveWithCollisions(velocity: Vector3): void;
        private _onCollisionPositionChange;
        /**
        * This function will create an octree to help select the right submeshes for rendering, picking and collisions
        * Please note that you must have a decent number of submeshes to get performance improvements when using octree
=======
    /**
    * Full documentation here : http://doc.babylonjs.com/tutorials/Solid_Particle_System
    */
    class SolidParticleSystem implements IDisposable {
        /**
        *  The SPS array of Solid Particle objects. Just access each particle as with any classic array.
        *  Example : var p = SPS.particles[i];
        */
        particles: SolidParticle[];
        /**
        * The SPS total number of particles. Read only. Use SPS.counter instead if you need to set your own value.
        */
        nbParticles: number;
        /**
        * If the particles must ever face the camera (default false). Useful for planar particles.
        */
        billboard: boolean;
        /**
        * This a counter ofr your own usage. It's not set by any SPS functions.
        */
        counter: number;
        /**
        * The SPS name. This name is also given to the underlying mesh.
        */
        name: string;
        /**
        * The SPS mesh. It's a standard BJS Mesh, so all the methods from the Mesh class are avalaible.
        */
        mesh: Mesh;
        /**
        * This empty object is intended to store some SPS specific or temporary values in order to lower the Garbage Collector activity.
        * Please read : http://doc.babylonjs.com/tutorials/Solid_Particle_System#garbage-collector-concerns
        */
        vars: any;
        /**
        * This array is populated when the SPS is set as 'pickable'.
        * Each key of this array is a faceId value that you can get from a pickResult object.
        * Each element of this array is an object {idx: int, faceId: int}.
        * idx is the picked particle index in the SPS.particles array
        * faceId is the picked face index counted within this particles
        * Please read : http://doc.babylonjs.com/tutorials/Solid_Particle_System#pickable-particles
>>>>>>> 3581c0aa
        */
        createOrUpdateSubmeshesOctree(maxCapacity?: number, maxDepth?: number): Octree<SubMesh>;
        _collideForSubMesh(subMesh: SubMesh, transformMatrix: Matrix, collider: Collider): void;
        _processCollisionsForSubMeshes(collider: Collider, transformMatrix: Matrix): void;
        _checkCollision(collider: Collider): void;
        _generatePointsArray(): boolean;
        intersects(ray: Ray, fastCheck?: boolean): PickingInfo;
        clone(name: string, newParent: Node, doNotCloneChildren?: boolean): AbstractMesh;
        releaseSubMeshes(): void;
        dispose(doNotRecurse?: boolean): void;
    }
}

declare module BABYLON {
    class CSG {
        private polygons;
        matrix: Matrix;
        position: Vector3;
        rotation: Vector3;
        rotationQuaternion: Quaternion;
        scaling: Vector3;
        static FromMesh(mesh: Mesh): CSG;
        private static FromPolygons(polygons);
        clone(): CSG;
        private toPolygons();
        union(csg: CSG): CSG;
        unionInPlace(csg: CSG): void;
        subtract(csg: CSG): CSG;
        subtractInPlace(csg: CSG): void;
        intersect(csg: CSG): CSG;
        intersectInPlace(csg: CSG): void;
        inverse(): CSG;
        inverseInPlace(): void;
        copyTransformAttributes(csg: CSG): CSG;
        buildMeshGeometry(name: string, scene: Scene, keepSubMeshes: boolean): Mesh;
        toMesh(name: string, material: Material, scene: Scene, keepSubMeshes: boolean): Mesh;
    }
}

declare module BABYLON {
    class Geometry implements IGetSetVerticesData {
        id: string;
        delayLoadState: number;
        delayLoadingFile: string;
        onGeometryUpdated: (geometry: Geometry, kind?: string) => void;
        private _scene;
        private _engine;
        private _meshes;
        private _totalVertices;
        private _indices;
        private _vertexBuffers;
        private _isDisposed;
        private _extend;
        _delayInfo: any;
        private _indexBuffer;
        _boundingInfo: BoundingInfo;
        _delayLoadingFunction: (any: any, geometry: Geometry) => void;
        _softwareSkinningRenderId: number;
        constructor(id: string, scene: Scene, vertexData?: VertexData, updatable?: boolean, mesh?: Mesh);
        extend: {
            minimum: Vector3;
            maximum: Vector3;
        };
        getScene(): Scene;
        getEngine(): Engine;
        isReady(): boolean;
        setAllVerticesData(vertexData: VertexData, updatable?: boolean): void;
        setVerticesData(kind: string, data: number[] | Float32Array, updatable?: boolean, stride?: number): void;
        updateVerticesDataDirectly(kind: string, data: Float32Array, offset: number): void;
        updateVerticesData(kind: string, data: number[] | Float32Array, updateExtends?: boolean): void;
        getTotalVertices(): number;
        getVerticesData(kind: string, copyWhenShared?: boolean): number[] | Float32Array;
        getVertexBuffer(kind: string): VertexBuffer;
        getVertexBuffers(): VertexBuffer[];
        isVerticesDataPresent(kind: string): boolean;
        getVerticesDataKinds(): string[];
        setIndices(indices: number[] | Int32Array, totalVertices?: number): void;
        getTotalIndices(): number;
        getIndices(copyWhenShared?: boolean): number[] | Int32Array;
        getIndexBuffer(): any;
        releaseForMesh(mesh: Mesh, shouldDispose?: boolean): void;
        applyToMesh(mesh: Mesh): void;
        private _applyToMesh(mesh);
        private notifyUpdate(kind?);
        load(scene: Scene, onLoaded?: () => void): void;
        isDisposed(): boolean;
        dispose(): void;
        copy(id: string): Geometry;
        serialize(): any;
        serializeVerticeData(): any;
        static ExtractFromMesh(mesh: Mesh, id: string): Geometry;
        static RandomId(): string;
        static ImportGeometry(parsedGeometry: any, mesh: Mesh): void;
        static Parse(parsedVertexData: any, scene: Scene, rootUrl: string): Geometry;
    }
    module Geometry.Primitives {
        class _Primitive extends Geometry {
            private _beingRegenerated;
            private _canBeRegenerated;
            constructor(id: string, scene: Scene, vertexData?: VertexData, canBeRegenerated?: boolean, mesh?: Mesh);
            canBeRegenerated(): boolean;
            regenerate(): void;
            asNewGeometry(id: string): Geometry;
            setAllVerticesData(vertexData: VertexData, updatable?: boolean): void;
            setVerticesData(kind: string, data: number[] | Int32Array | Float32Array, updatable?: boolean): void;
            _regenerateVertexData(): VertexData;
            copy(id: string): Geometry;
            serialize(): any;
        }
        class Ribbon extends _Primitive {
            pathArray: Vector3[][];
            closeArray: boolean;
            closePath: boolean;
            offset: number;
            side: number;
            constructor(id: string, scene: Scene, pathArray: Vector3[][], closeArray: boolean, closePath: boolean, offset: number, canBeRegenerated?: boolean, mesh?: Mesh, side?: number);
            _regenerateVertexData(): VertexData;
            copy(id: string): Geometry;
        }
        class Box extends _Primitive {
            size: number;
            side: number;
            constructor(id: string, scene: Scene, size: number, canBeRegenerated?: boolean, mesh?: Mesh, side?: number);
            _regenerateVertexData(): VertexData;
            copy(id: string): Geometry;
            serialize(): any;
            static Parse(parsedBox: any, scene: Scene): Box;
        }
        class Sphere extends _Primitive {
            segments: number;
            diameter: number;
            side: number;
            constructor(id: string, scene: Scene, segments: number, diameter: number, canBeRegenerated?: boolean, mesh?: Mesh, side?: number);
            _regenerateVertexData(): VertexData;
            copy(id: string): Geometry;
            serialize(): any;
            static Parse(parsedSphere: any, scene: Scene): Geometry.Primitives.Sphere;
        }
        class Disc extends _Primitive {
            radius: number;
            tessellation: number;
            side: number;
            constructor(id: string, scene: Scene, radius: number, tessellation: number, canBeRegenerated?: boolean, mesh?: Mesh, side?: number);
            _regenerateVertexData(): VertexData;
            copy(id: string): Geometry;
        }
        class Cylinder extends _Primitive {
            height: number;
            diameterTop: number;
            diameterBottom: number;
            tessellation: number;
            subdivisions: number;
            side: number;
            constructor(id: string, scene: Scene, height: number, diameterTop: number, diameterBottom: number, tessellation: number, subdivisions?: number, canBeRegenerated?: boolean, mesh?: Mesh, side?: number);
            _regenerateVertexData(): VertexData;
            copy(id: string): Geometry;
            serialize(): any;
            static Parse(parsedCylinder: any, scene: Scene): Geometry.Primitives.Cylinder;
        }
        class Torus extends _Primitive {
            diameter: number;
            thickness: number;
            tessellation: number;
            side: number;
            constructor(id: string, scene: Scene, diameter: number, thickness: number, tessellation: number, canBeRegenerated?: boolean, mesh?: Mesh, side?: number);
            _regenerateVertexData(): VertexData;
            copy(id: string): Geometry;
            serialize(): any;
            static Parse(parsedTorus: any, scene: Scene): Geometry.Primitives.Torus;
        }
        class Ground extends _Primitive {
            width: number;
            height: number;
            subdivisions: number;
            constructor(id: string, scene: Scene, width: number, height: number, subdivisions: number, canBeRegenerated?: boolean, mesh?: Mesh);
            _regenerateVertexData(): VertexData;
            copy(id: string): Geometry;
            serialize(): any;
            static Parse(parsedGround: any, scene: Scene): Geometry.Primitives.Ground;
        }
        class TiledGround extends _Primitive {
            xmin: number;
            zmin: number;
            xmax: number;
            zmax: number;
            subdivisions: {
                w: number;
                h: number;
            };
            precision: {
                w: number;
                h: number;
            };
            constructor(id: string, scene: Scene, xmin: number, zmin: number, xmax: number, zmax: number, subdivisions: {
                w: number;
                h: number;
            }, precision: {
                w: number;
                h: number;
            }, canBeRegenerated?: boolean, mesh?: Mesh);
            _regenerateVertexData(): VertexData;
            copy(id: string): Geometry;
        }
        class Plane extends _Primitive {
            size: number;
            side: number;
            constructor(id: string, scene: Scene, size: number, canBeRegenerated?: boolean, mesh?: Mesh, side?: number);
            _regenerateVertexData(): VertexData;
            copy(id: string): Geometry;
            serialize(): any;
            static Parse(parsedPlane: any, scene: Scene): Geometry.Primitives.Plane;
        }
        class TorusKnot extends _Primitive {
            radius: number;
            tube: number;
            radialSegments: number;
            tubularSegments: number;
            p: number;
            q: number;
            side: number;
            constructor(id: string, scene: Scene, radius: number, tube: number, radialSegments: number, tubularSegments: number, p: number, q: number, canBeRegenerated?: boolean, mesh?: Mesh, side?: number);
            _regenerateVertexData(): VertexData;
            copy(id: string): Geometry;
            serialize(): any;
            static Parse(parsedTorusKnot: any, scene: Scene): Geometry.Primitives.TorusKnot;
        }
    }
}

declare module BABYLON {
    class GroundMesh extends Mesh {
        generateOctree: boolean;
        private _worldInverse;
        private _heightQuads;
        _subdivisions: number;
        _width: number;
        _height: number;
        _minX: number;
        _maxX: number;
        _minZ: number;
        _maxZ: number;
        constructor(name: string, scene: Scene);
        subdivisions: number;
        optimize(chunksCount: number, octreeBlocksSize?: number): void;
        /**
         * Returns a height (y) value in the Worl system :
         * the ground altitude at the coordinates (x, z) expressed in the World system.
         * Returns the ground y position if (x, z) are outside the ground surface.
         * Not pertinent if the ground is rotated.
         */
        getHeightAtCoordinates(x: number, z: number): number;
        /**
         * Returns a normalized vector (Vector3) orthogonal to the ground
         * at the ground coordinates (x, z) expressed in the World system.
         * Returns Vector3(0, 1, 0) if (x, z) are outside the ground surface.
         * Not pertinent if the ground is rotated.
         */
        getNormalAtCoordinates(x: number, z: number): Vector3;
        /**
         * Updates the Vector3 passed a reference with a normalized vector orthogonal to the ground
         * at the ground coordinates (x, z) expressed in the World system.
         * Doesn't uptade the reference Vector3 if (x, z) are outside the ground surface.
         * Not pertinent if the ground is rotated.
         */
        getNormalAtCoordinatesToRef(x: number, z: number, ref: Vector3): void;
        private _getFacetAt(x, z);
        private _computeHeightQuads();
    }
}

declare module BABYLON {
    /**
     * Creates an instance based on a source mesh.
     */
    class InstancedMesh extends AbstractMesh {
        private _sourceMesh;
        private _currentLOD;
        constructor(name: string, source: Mesh);
        receiveShadows: boolean;
        material: Material;
        visibility: number;
        skeleton: Skeleton;
        renderingGroupId: number;
        getTotalVertices(): number;
        sourceMesh: Mesh;
        getVerticesData(kind: string, copyWhenShared?: boolean): number[] | Float32Array;
        isVerticesDataPresent(kind: string): boolean;
        getIndices(): number[] | Int32Array;
        _positions: Vector3[];
        refreshBoundingInfo(): void;
        _preActivate(): void;
        _activate(renderId: number): void;
        getLOD(camera: Camera): AbstractMesh;
        _syncSubMeshes(): void;
        _generatePointsArray(): boolean;
        clone(name: string, newParent: Node, doNotCloneChildren?: boolean): InstancedMesh;
        dispose(doNotRecurse?: boolean): void;
    }
}

declare module BABYLON {
    class LinesMesh extends Mesh {
        color: Color3;
        alpha: number;
        private _colorShader;
        constructor(name: string, scene: Scene, parent?: Node, source?: Mesh, doNotCloneChildren?: boolean);
        material: Material;
        isPickable: boolean;
        checkCollisions: boolean;
        _bind(subMesh: SubMesh, effect: Effect, fillMode: number): void;
        _draw(subMesh: SubMesh, fillMode: number, instancesCount?: number): void;
        intersects(ray: Ray, fastCheck?: boolean): any;
        dispose(doNotRecurse?: boolean): void;
        clone(name: string, newParent?: Node, doNotCloneChildren?: boolean): LinesMesh;
    }
}

declare module BABYLON {
    class _InstancesBatch {
        mustReturn: boolean;
        visibleInstances: InstancedMesh[][];
        renderSelf: boolean[];
    }
    class Mesh extends AbstractMesh implements IGetSetVerticesData {
        static _FRONTSIDE: number;
        static _BACKSIDE: number;
        static _DOUBLESIDE: number;
        static _DEFAULTSIDE: number;
        static _NO_CAP: number;
        static _CAP_START: number;
        static _CAP_END: number;
        static _CAP_ALL: number;
        static FRONTSIDE: number;
        static BACKSIDE: number;
        static DOUBLESIDE: number;
        static DEFAULTSIDE: number;
        static NO_CAP: number;
        static CAP_START: number;
        static CAP_END: number;
        static CAP_ALL: number;
        delayLoadState: number;
        instances: InstancedMesh[];
        delayLoadingFile: string;
        _binaryInfo: any;
        private _LODLevels;
        onLODLevelSelection: (distance: number, mesh: Mesh, selectedLevel: Mesh) => void;
        onBeforeDraw: () => void;
        _geometry: Geometry;
        private _onBeforeRenderCallbacks;
        private _onAfterRenderCallbacks;
        _delayInfo: any;
        _delayLoadingFunction: (any: any, mesh: Mesh) => void;
        _visibleInstances: any;
        private _renderIdForInstances;
        private _batchCache;
        private _worldMatricesInstancesBuffer;
        private _worldMatricesInstancesArray;
        private _instancesBufferSize;
        _shouldGenerateFlatShading: boolean;
        private _preActivateId;
        private _sideOrientation;
        private _areNormalsFrozen;
        private _sourcePositions;
        private _sourceNormals;
        /**
         * @constructor
         * @param {string} name - The value used by scene.getMeshByName() to do a lookup.
         * @param {Scene} scene - The scene to add this mesh to.
         * @param {Node} parent - The parent of this mesh, if it has one
         * @param {Mesh} source - An optional Mesh from which geometry is shared, cloned.
         * @param {boolean} doNotCloneChildren - When cloning, skip cloning child meshes of source, default False.
         *                  When false, achieved by calling a clone(), also passing False.
         *                  This will make creation of children, recursive.
         */
        constructor(name: string, scene: Scene, parent?: Node, source?: Mesh, doNotCloneChildren?: boolean);
        hasLODLevels: boolean;
        private _sortLODLevels();
        /**
         * Add a mesh as LOD level triggered at the given distance.
         * @param {number} distance - the distance from the center of the object to show this level
         * @param {Mesh} mesh - the mesh to be added as LOD level
         * @return {Mesh} this mesh (for chaining)
         */
        addLODLevel(distance: number, mesh: Mesh): Mesh;
        getLODLevelAtDistance(distance: number): Mesh;
        /**
         * Remove a mesh from the LOD array
         * @param {Mesh} mesh - the mesh to be removed.
         * @return {Mesh} this mesh (for chaining)
         */
        removeLODLevel(mesh: Mesh): Mesh;
        getLOD(camera: Camera, boundingSphere?: BoundingSphere): AbstractMesh;
        geometry: Geometry;
        getTotalVertices(): number;
        getVerticesData(kind: string, copyWhenShared?: boolean): number[] | Float32Array;
        getVertexBuffer(kind: any): VertexBuffer;
        isVerticesDataPresent(kind: string): boolean;
        getVerticesDataKinds(): string[];
        getTotalIndices(): number;
        getIndices(copyWhenShared?: boolean): number[] | Int32Array;
        isBlocked: boolean;
        isReady(): boolean;
        isDisposed(): boolean;
        sideOrientation: number;
        areNormalsFrozen: boolean;
        /**  This function affects parametric shapes on update only : ribbons, tubes, etc. It has no effect at all on other shapes */
        freezeNormals(): void;
        /**  This function affects parametric shapes on update only : ribbons, tubes, etc. It has no effect at all on other shapes */
        unfreezeNormals(): void;
        _preActivate(): void;
        _registerInstanceForRenderId(instance: InstancedMesh, renderId: number): void;
        refreshBoundingInfo(): void;
        _createGlobalSubMesh(): SubMesh;
        subdivide(count: number): void;
        setVerticesData(kind: string, data: number[] | Float32Array, updatable?: boolean, stride?: number): void;
        updateVerticesData(kind: string, data: number[] | Float32Array, updateExtends?: boolean, makeItUnique?: boolean): void;
        updateVerticesDataDirectly(kind: string, data: Float32Array, offset?: number, makeItUnique?: boolean): void;
        updateMeshPositions(positionFunction: any, computeNormals?: boolean): void;
        makeGeometryUnique(): void;
        setIndices(indices: number[] | Int32Array, totalVertices?: number): void;
        _bind(subMesh: SubMesh, effect: Effect, fillMode: number): void;
        _draw(subMesh: SubMesh, fillMode: number, instancesCount?: number): void;
        registerBeforeRender(func: (mesh: AbstractMesh) => void): void;
        unregisterBeforeRender(func: (mesh: AbstractMesh) => void): void;
        registerAfterRender(func: (mesh: AbstractMesh) => void): void;
        unregisterAfterRender(func: (mesh: AbstractMesh) => void): void;
        _getInstancesRenderList(subMeshId: number): _InstancesBatch;
        _renderWithInstances(subMesh: SubMesh, fillMode: number, batch: _InstancesBatch, effect: Effect, engine: Engine): void;
        _processRendering(subMesh: SubMesh, effect: Effect, fillMode: number, batch: _InstancesBatch, hardwareInstancedRendering: boolean, onBeforeDraw: (isInstance: boolean, world: Matrix) => void): void;
        render(subMesh: SubMesh, enableAlphaMode: boolean): void;
        getEmittedParticleSystems(): ParticleSystem[];
        getHierarchyEmittedParticleSystems(): ParticleSystem[];
        _checkDelayState(): void;
        isInFrustum(frustumPlanes: Plane[]): boolean;
        setMaterialByID(id: string): void;
        getAnimatables(): IAnimatable[];
        bakeTransformIntoVertices(transform: Matrix): void;
        bakeCurrentTransformIntoVertices(): void;
        _resetPointsArrayCache(): void;
        _generatePointsArray(): boolean;
        clone(name: string, newParent?: Node, doNotCloneChildren?: boolean): Mesh;
        dispose(doNotRecurse?: boolean): void;
        applyDisplacementMap(url: string, minHeight: number, maxHeight: number, onSuccess?: (mesh: Mesh) => void): void;
        applyDisplacementMapFromBuffer(buffer: Uint8Array, heightMapWidth: number, heightMapHeight: number, minHeight: number, maxHeight: number): void;
        convertToFlatShadedMesh(): void;
        convertToUnIndexedMesh(): void;
        flipFaces(flipNormals?: boolean): void;
        createInstance(name: string): InstancedMesh;
        synchronizeInstances(): void;
        /**
         * Simplify the mesh according to the given array of settings.
         * Function will return immediately and will simplify async.
         * @param settings a collection of simplification settings.
         * @param parallelProcessing should all levels calculate parallel or one after the other.
         * @param type the type of simplification to run.
         * @param successCallback optional success callback to be called after the simplification finished processing all settings.
         */
        simplify(settings: Array<ISimplificationSettings>, parallelProcessing?: boolean, simplificationType?: SimplificationType, successCallback?: (mesh?: Mesh, submeshIndex?: number) => void): void;
        /**
         * Optimization of the mesh's indices, in case a mesh has duplicated vertices.
         * The function will only reorder the indices and will not remove unused vertices to avoid problems with submeshes.
         * This should be used together with the simplification to avoid disappearing triangles.
         * @param successCallback an optional success callback to be called after the optimization finished.
         */
        optimizeIndices(successCallback?: (mesh?: Mesh) => void): void;
        static Parse(parsedMesh: any, scene: Scene, rootUrl: string): Mesh;
        static CreateRibbon(name: string, pathArray: Vector3[][], closeArray: boolean, closePath: boolean, offset: number, scene: Scene, updatable?: boolean, sideOrientation?: number, instance?: Mesh): Mesh;
        static CreateDisc(name: string, radius: number, tessellation: number, scene: Scene, updatable?: boolean, sideOrientation?: number): Mesh;
        static CreateBox(name: string, size: number, scene: Scene, updatable?: boolean, sideOrientation?: number): Mesh;
        static CreateSphere(name: string, segments: number, diameter: number, scene?: Scene, updatable?: boolean, sideOrientation?: number): Mesh;
        static CreateCylinder(name: string, height: number, diameterTop: number, diameterBottom: number, tessellation: number, subdivisions: any, scene: Scene, updatable?: any, sideOrientation?: number): Mesh;
        static CreateTorus(name: string, diameter: number, thickness: number, tessellation: number, scene: Scene, updatable?: boolean, sideOrientation?: number): Mesh;
        static CreateTorusKnot(name: string, radius: number, tube: number, radialSegments: number, tubularSegments: number, p: number, q: number, scene: Scene, updatable?: boolean, sideOrientation?: number): Mesh;
        static CreateLines(name: string, points: Vector3[], scene: Scene, updatable?: boolean, instance?: LinesMesh): LinesMesh;
        static CreateDashedLines(name: string, points: Vector3[], dashSize: number, gapSize: number, dashNb: number, scene: Scene, updatable?: boolean, instance?: LinesMesh): LinesMesh;
        static ExtrudeShape(name: string, shape: Vector3[], path: Vector3[], scale: number, rotation: number, cap: number, scene: Scene, updatable?: boolean, sideOrientation?: number, instance?: Mesh): Mesh;
        static ExtrudeShapeCustom(name: string, shape: Vector3[], path: Vector3[], scaleFunction: any, rotationFunction: any, ribbonCloseArray: boolean, ribbonClosePath: boolean, cap: number, scene: Scene, updatable?: boolean, sideOrientation?: number, instance?: Mesh): Mesh;
        static CreateLathe(name: string, shape: Vector3[], radius: number, tessellation: number, scene: Scene, updatable?: boolean, sideOrientation?: number): Mesh;
        static CreatePlane(name: string, size: number, scene: Scene, updatable?: boolean, sideOrientation?: number): Mesh;
        static CreateGround(name: string, width: number, height: number, subdivisions: number, scene: Scene, updatable?: boolean): Mesh;
        static CreateTiledGround(name: string, xmin: number, zmin: number, xmax: number, zmax: number, subdivisions: {
            w: number;
            h: number;
        }, precision: {
            w: number;
            h: number;
        }, scene: Scene, updatable?: boolean): Mesh;
        static CreateGroundFromHeightMap(name: string, url: string, width: number, height: number, subdivisions: number, minHeight: number, maxHeight: number, scene: Scene, updatable?: boolean, onReady?: (mesh: GroundMesh) => void): GroundMesh;
        static CreateTube(name: string, path: Vector3[], radius: number, tessellation: number, radiusFunction: {
            (i: number, distance: number): number;
        }, cap: number, scene: Scene, updatable?: boolean, sideOrientation?: number, instance?: Mesh): Mesh;
        static CreatePolyhedron(name: string, options: {
            type?: number;
            size?: number;
            sizeX?: number;
            sizeY?: number;
            sizeZ?: number;
            custom?: any;
            faceUV?: Vector4[];
            faceColors?: Color4[];
            updatable?: boolean;
            sideOrientation?: number;
        }, scene: Scene): Mesh;
        static CreateIcoSphere(name: string, options: {
            radius?: number;
            flat?: boolean;
            subdivisions?: number;
            sideOrientation?: number;
            updatable?: boolean;
        }, scene: Scene): Mesh;
        static CreateDecal(name: string, sourceMesh: AbstractMesh, position: Vector3, normal: Vector3, size: Vector3, angle: number): Mesh;
        /**
         * @returns original positions used for CPU skinning.  Useful for integrating Morphing with skeletons in same mesh.
         */
        setPositionsForCPUSkinning(): Float32Array;
        /**
         * @returns original normals used for CPU skinning.  Useful for integrating Morphing with skeletons in same mesh.
         */
        setNormalsForCPUSkinning(): Float32Array;
        /**
         * Update the vertex buffers by applying transformation from the bones
         * @param {skeleton} skeleton to apply
         */
        applySkeleton(skeleton: Skeleton): Mesh;
        static MinMax(meshes: AbstractMesh[]): {
            min: Vector3;
            max: Vector3;
        };
        static Center(meshesOrMinMaxVector: any): Vector3;
        /**
         * Merge the array of meshes into a single mesh for performance reasons.
         * @param {Array<Mesh>} meshes - The vertices source.  They should all be of the same material.  Entries can empty
         * @param {boolean} disposeSource - When true (default), dispose of the vertices from the source meshes
         * @param {boolean} allow32BitsIndices - When the sum of the vertices > 64k, this must be set to true.
         * @param {Mesh} meshSubclass - When set, vertices inserted into this Mesh.  Meshes can then be merged into a Mesh sub-class.
         */
        static MergeMeshes(meshes: Array<Mesh>, disposeSource?: boolean, allow32BitsIndices?: boolean, meshSubclass?: Mesh): Mesh;
    }
}

declare module BABYLON {
    interface IGetSetVerticesData {
        isVerticesDataPresent(kind: string): boolean;
        getVerticesData(kind: string, copyWhenShared?: boolean): number[] | Int32Array | Float32Array;
        getIndices(copyWhenShared?: boolean): number[] | Int32Array;
        setVerticesData(kind: string, data: number[] | Float32Array, updatable?: boolean): void;
        updateVerticesData(kind: string, data: number[] | Float32Array, updateExtends?: boolean, makeItUnique?: boolean): void;
        setIndices(indices: number[] | Int32Array): void;
    }
    class VertexData {
        positions: number[] | Float32Array;
        normals: number[] | Float32Array;
        uvs: number[] | Float32Array;
        uvs2: number[] | Float32Array;
        uvs3: number[] | Float32Array;
        uvs4: number[] | Float32Array;
        uvs5: number[] | Float32Array;
        uvs6: number[] | Float32Array;
        colors: number[] | Float32Array;
        matricesIndices: number[] | Float32Array;
        matricesWeights: number[] | Float32Array;
        matricesIndicesExtra: number[] | Float32Array;
        matricesWeightsExtra: number[] | Float32Array;
        indices: number[] | Int32Array;
        set(data: number[] | Float32Array, kind: string): void;
        applyToMesh(mesh: Mesh, updatable?: boolean): void;
        applyToGeometry(geometry: Geometry, updatable?: boolean): void;
        updateMesh(mesh: Mesh, updateExtends?: boolean, makeItUnique?: boolean): void;
        updateGeometry(geometry: Geometry, updateExtends?: boolean, makeItUnique?: boolean): void;
        private _applyTo(meshOrGeometry, updatable?);
        private _update(meshOrGeometry, updateExtends?, makeItUnique?);
        transform(matrix: Matrix): void;
        merge(other: VertexData): void;
        private _mergeElement(source, other);
        serialize(): any;
        static ExtractFromMesh(mesh: Mesh, copyWhenShared?: boolean): VertexData;
        static ExtractFromGeometry(geometry: Geometry, copyWhenShared?: boolean): VertexData;
        private static _ExtractFrom(meshOrGeometry, copyWhenShared?);
        static CreateRibbon(options: {
            pathArray: Vector3[][];
            closeArray?: boolean;
            closePath?: boolean;
            offset?: number;
            sideOrientation?: number;
        }): VertexData;
        static CreateBox(options: {
            size?: number;
            width?: number;
            height?: number;
            depth?: number;
            faceUV?: Vector4[];
            faceColors?: Color4[];
            sideOrientation?: number;
        }): VertexData;
        static CreateSphere(options: {
            segments?: number;
            diameter?: number;
            diameterX?: number;
            diameterY?: number;
            diameterZ?: number;
            arc?: number;
            slice?: number;
            sideOrientation?: number;
        }): VertexData;
        static CreateCylinder(options: {
            height?: number;
            diameterTop?: number;
            diameterBottom?: number;
            diameter?: number;
            tessellation?: number;
            subdivisions?: number;
            arc?: number;
            faceColors?: Color4[];
            faceUV?: Vector4[];
            hasRings?: boolean;
            enclose?: boolean;
            sideOrientation?: number;
        }): VertexData;
        static CreateTorus(options: {
            diameter?: number;
            thickness?: number;
            tessellation?: number;
            sideOrientation?: number;
        }): VertexData;
        static CreateLines(options: {
            points: Vector3[];
        }): VertexData;
        static CreateDashedLines(options: {
            points: Vector3[];
            dashSize?: number;
            gapSize?: number;
            dashNb?: number;
        }): VertexData;
        static CreateGround(options: {
            width?: number;
            height?: number;
            subdivisions?: number;
        }): VertexData;
        static CreateTiledGround(options: {
            xmin: number;
            zmin: number;
            xmax: number;
            zmax: number;
            subdivisions?: {
                w: number;
                h: number;
            };
            precision?: {
                w: number;
                h: number;
            };
        }): VertexData;
        static CreateGroundFromHeightMap(options: {
            width: number;
            height: number;
            subdivisions: number;
            minHeight: number;
            maxHeight: number;
            buffer: Uint8Array;
            bufferWidth: number;
            bufferHeight: number;
        }): VertexData;
        static CreatePlane(options: {
            size?: number;
            width?: number;
            height?: number;
            sideOrientation?: number;
        }): VertexData;
        static CreateDisc(options: {
            radius?: number;
            tessellation?: number;
            arc?: number;
            sideOrientation?: number;
        }): VertexData;
        static CreateIcoSphere(options: {
            radius?: number;
            radiusX?: number;
            radiusY?: number;
            radiusZ?: number;
            flat?: boolean;
            subdivisions?: number;
            sideOrientation?: number;
        }): VertexData;
        static CreatePolyhedron(options: {
            type?: number;
            size?: number;
            sizeX?: number;
            sizeY?: number;
            sizeZ?: number;
            custom?: any;
            faceUV?: Vector4[];
            faceColors?: Color4[];
            flat?: boolean;
            sideOrientation?: number;
        }): VertexData;
        static CreateTorusKnot(options: {
            radius?: number;
            tube?: number;
            radialSegments?: number;
            tubularSegments?: number;
            p?: number;
            q?: number;
            sideOrientation?: number;
        }): VertexData;
        /**
         * @param {any} - positions (number[] or Float32Array)
         * @param {any} - indices   (number[] or Uint16Array)
         * @param {any} - normals   (number[] or Float32Array)
         */
        static ComputeNormals(positions: any, indices: any, normals: any): void;
        private static _ComputeSides(sideOrientation, positions, indices, normals, uvs);
        static ImportVertexData(parsedVertexData: any, geometry: Geometry): void;
    }
}

declare module BABYLON {
    class MeshBuilder {
        static CreateBox(name: string, options: {
            width?: number;
            height?: number;
            depth?: number;
            faceUV?: Vector4[];
            faceColors?: Color4[];
            sideOrientation?: number;
            updatable?: boolean;
<<<<<<< HEAD
        }, scene: Scene): Mesh;
        static CreateSphere(name: string, options: {
            segments?: number;
            diameter?: number;
            diameterX?: number;
            diameterY?: number;
            diameterZ?: number;
            arc?: number;
            slice?: number;
            sideOrientation?: number;
            updatable?: boolean;
        }, scene: any): Mesh;
        static CreateDisc(name: string, options: {
            radius?: number;
            tessellation?: number;
            arc?: number;
            updatable?: boolean;
            sideOrientation?: number;
        }, scene: Scene): Mesh;
        static CreateIcoSphere(name: string, options: {
            radius?: number;
            radiusX?: number;
            radiusY?: number;
            radiusZ?: number;
            flat?: boolean;
            subdivisions?: number;
            sideOrientation?: number;
            updatable?: boolean;
        }, scene: Scene): Mesh;
        static CreateRibbon(name: string, options: {
            pathArray: Vector3[][];
            closeArray?: boolean;
            closePath?: boolean;
            offset?: number;
            updatable?: boolean;
            sideOrientation?: number;
            instance?: Mesh;
        }, scene?: Scene): Mesh;
        static CreateCylinder(name: string, options: {
            height?: number;
            diameterTop?: number;
            diameterBottom?: number;
            diameter?: number;
            tessellation?: number;
            subdivisions?: number;
            arc?: number;
            faceColors?: Color4[];
            faceUV?: Vector4[];
            updatable?: boolean;
            hasRings?: boolean;
            enclose?: boolean;
            sideOrientation?: number;
        }, scene: any): Mesh;
        static CreateTorus(name: string, options: {
            diameter?: number;
            thickness?: number;
            tessellation?: number;
            updatable?: boolean;
            sideOrientation?: number;
        }, scene: any): Mesh;
        static CreateTorusKnot(name: string, options: {
            radius?: number;
            tube?: number;
            radialSegments?: number;
            tubularSegments?: number;
            p?: number;
            q?: number;
            updatable?: boolean;
            sideOrientation?: number;
        }, scene: any): Mesh;
        static CreateLines(name: string, options: {
            points: Vector3[];
            updatable?: boolean;
            instance?: LinesMesh;
        }, scene: Scene): LinesMesh;
        static CreateDashedLines(name: string, options: {
            points: Vector3[];
            dashSize?: number;
            gapSize?: number;
            dashNb?: number;
            updatable?: boolean;
            instance?: LinesMesh;
        }, scene: Scene): LinesMesh;
        static ExtrudeShape(name: string, options: {
            shape: Vector3[];
            path: Vector3[];
            scale?: number;
            rotation?: number;
            cap?: number;
            updatable?: boolean;
            sideOrientation?: number;
            instance?: Mesh;
        }, scene: Scene): Mesh;
        static ExtrudeShapeCustom(name: string, options: {
            shape: Vector3[];
            path: Vector3[];
            scaleFunction?: any;
            rotationFunction?: any;
            ribbonCloseArray?: boolean;
            ribbonClosePath?: boolean;
            cap?: number;
            updatable?: boolean;
            sideOrientation?: number;
            instance?: Mesh;
        }, scene: Scene): Mesh;
        static CreateLathe(name: string, options: {
            shape: Vector3[];
            radius?: number;
            tessellation?: number;
            arc?: number;
            closed?: boolean;
            updatable?: boolean;
            sideOrientation?: number;
            cap?: number;
        }, scene: Scene): Mesh;
        static CreatePlane(name: string, options: {
            size?: number;
            width?: number;
            height?: number;
            sideOrientation?: number;
            updatable?: boolean;
            sourcePlane?: Plane;
        }, scene: Scene): Mesh;
        static CreateGround(name: string, options: {
            width?: number;
            height?: number;
            subdivisions?: number;
            updatable?: boolean;
        }, scene: any): Mesh;
        static CreateTiledGround(name: string, options: {
            xmin: number;
            zmin: number;
            xmax: number;
            zmax: number;
            subdivisions?: {
                w: number;
                h: number;
            };
            precision?: {
                w: number;
                h: number;
            };
            updatable?: boolean;
        }, scene: Scene): Mesh;
        static CreateGroundFromHeightMap(name: string, url: string, options: {
            width?: number;
            height?: number;
            subdivisions?: number;
            minHeight?: number;
            maxHeight?: number;
            updatable?: boolean;
            onReady?: (mesh: GroundMesh) => void;
        }, scene: Scene): GroundMesh;
        static CreateTube(name: string, options: {
            path: Vector3[];
            radius?: number;
            tessellation?: number;
            radiusFunction?: {
                (i: number, distance: number): number;
            };
            cap?: number;
            arc?: number;
            updatable?: boolean;
            sideOrientation?: number;
            instance?: Mesh;
        }, scene: Scene): Mesh;
        static CreatePolyhedron(name: string, options: {
            type?: number;
            size?: number;
            sizeX?: number;
            sizeY?: number;
            sizeZ?: number;
            custom?: any;
            faceUV?: Vector4[];
            faceColors?: Color4[];
            flat?: boolean;
            updatable?: boolean;
            sideOrientation?: number;
        }, scene: Scene): Mesh;
        static CreateDecal(name: string, sourceMesh: AbstractMesh, options: {
            position?: Vector3;
            normal?: Vector3;
            size?: Vector3;
            angle?: number;
        }): Mesh;
        private static _ExtrudeShapeGeneric(name, shape, curve, scale, rotation, scaleFunction, rotateFunction, rbCA, rbCP, cap, custom, scene, updtbl, side, instance);
    }
}

declare module BABYLON.Internals {
    class MeshLODLevel {
        distance: number;
        mesh: Mesh;
        constructor(distance: number, mesh: Mesh);
    }
}

declare module BABYLON {
    /**
     * A simplifier interface for future simplification implementations.
     */
    interface ISimplifier {
=======
            isPickable?: boolean;
        });
        /**
        * Builds the SPS underlying mesh. Returns a standard Mesh.
        * If no model shape was added to the SPS, the return mesh is only a single triangular plane.
        */
        buildMesh(): Mesh;
        /**
        * Digests the mesh and generates as many solid particles in the system as wanted.
        * These particles will have the same geometry than the mesh parts and will be positioned at the same localisation than the mesh original places.
        * Thus the particles generated from digest() have their property "positiion" yet set.
        * @param mesh the mesh to be digested
        * @param facetNb the number of mesh facets per particle (optional, default 1), this parameter is overriden by the parameter "number" if any
        * @param delta the random extra number of facets per partical (optional, default 0), each particle will have between facetNb and facetNb + delta facets
        * @param number the wanted number of particles : each particle is built with mesh_total_facets / number facets (optional)
        */
        digest(mesh: Mesh, options?: {
            facetNb?: number;
            number?: number;
            delta?: number;
        }): void;
        private _resetCopy();
        private _meshBuilder(p, shape, positions, meshInd, indices, meshUV, uvs, meshCol, colors, idx, idxInShape, options);
        private _posToShape(positions);
        private _uvsToShapeUV(uvs);
        private _addParticle(idx, idxpos, model, shapeId, idxInShape);
        /**
        * Adds some particles to the SPS from the model shape.
        * Please read the doc : http://doc.babylonjs.com/tutorials/Solid_Particle_System#create-an-immutable-sps
        * @param mesh any Mesh object that will be used as a model for the solid particles.
        * @param nb the number of particles to be created from this model
        * @param options positionFunction is an optional javascript function to called for each particle on SPS creation. vertexFunction an optional javascript function to called for each vertex of each particle on SPS creation
        */
        addShape(mesh: Mesh, nb: number, options?: {
            positionFunction?: any;
            vertexFunction?: any;
        }): number;
        private _rebuildParticle(particle);
        /**
        * Rebuilds the whole mesh and updates the VBO : custom positions and vertices are recomputed if needed.
        */
        rebuildMesh(): void;
        /**
        *  Sets all the particles : this method actually really updates the mesh according to the particle positions, rotations, colors, textures, etc.
        *  This method calls updateParticle() for each particles of the SPS.
        *  For an animated SPS, it is usually called within the render loop.
        * @param start (default 0) the particle index in the particle array where to start to compute the particle property values
        * @param end (default nbParticle - 1)  the particle index in the particle array where to stop to compute the particle property values
        * @param update (default true) if the mesh must be finally updated on this call after all the particle computations.
        */
        setParticles(start?: number, end?: number, update?: boolean): void;
        private _quaternionRotationYPR();
        private _quaternionToRotationMatrix();
        /**
        * Disposes the SPS
        */
        dispose(): void;
        /**
        *  Visibilty helper : Recomputes the visible size according to the mesh bounding box
        * doc : http://doc.babylonjs.com/tutorials/Solid_Particle_System#sps-visibility
        */
        refreshVisibleSize(): void;
        /** Visibility helper : Sets the size of a visibility box, this sets the underlying mesh bounding box.
        * @param size the size (float) of the visibility box
        * note : this doesn't lock the SPS mesh bounding box.
        * doc : http://doc.babylonjs.com/tutorials/Solid_Particle_System#sps-visibility
        */
        setVisibilityBox(size: number): void;
        /**
        * True if the SPS is set as always visible
        */
        /**
        * Sets the SPS as always visible or not
        * doc : http://doc.babylonjs.com/tutorials/Solid_Particle_System#sps-visibility
        */
        isAlwaysVisible: boolean;
        /**
        * True if the SPS visibility box is locked. The underlying mesh bounding box is then not updatable any more.
        */
        /**
        * Sets the SPS visibility box as locked or not. This enables/disables the underlying mesh bounding box updates.
        * doc : http://doc.babylonjs.com/tutorials/Solid_Particle_System#sps-visibility
        */
        isVisibilityBoxLocked: boolean;
        /**
        * Tells to setParticles() to compute the particle rotations or not.
        * Default value : true. The SPS is faster when it's set to false.
        * Note : the particle rotations aren't stored values, so setting computeParticleRotation to false will prevents the particle to rotate.
        */
        computeParticleRotation: boolean;
        /**
        * Tells to setParticles() to compute the particle colors or not.
        * Default value : true. The SPS is faster when it's set to false.
        * Note : the particle colors are stored values, so setting computeParticleColor to false will keep yet the last colors set.
        */
        computeParticleColor: boolean;
        /**
        * Tells to setParticles() to compute the particle textures or not.
        * Default value : true. The SPS is faster when it's set to false.
        * Note : the particle textures are stored values, so setting computeParticleTexture to false will keep yet the last colors set.
        */
        computeParticleTexture: boolean;
        /**
        * Tells to setParticles() to call the vertex function for each vertex of each particle, or not.
        * Default value : false. The SPS is faster when it's set to false.
        * Note : the particle custom vertex positions aren't stored values.
        */
        computeParticleVertex: boolean;
        /**
        * Tells to setParticles() to compute or not the mesh bounding box when computing the particle positions.
        */
        computeBoundingBox: boolean;
        /**
        * This function does nothing. It may be overwritten to set all the particles first values.
        * The SPS doesn't call this function, you may have to call it by your own.
        * doc : http://doc.babylonjs.com/tutorials/Solid_Particle_System#particle-management
        */
        initParticles(): void;
        /**
        * This function does nothing. It may be overwritten to recycle a particle.
        * The SPS doesn't call this function, you may have to call it by your own.
        * doc : http://doc.babylonjs.com/tutorials/Solid_Particle_System#particle-management
        */
        recycleParticle(particle: SolidParticle): SolidParticle;
        /**
        * Updates a particle : this function should  be overwritten by the user.
        * It is called on each particle by setParticles(). This is the place to code each particle behavior.
        * doc : http://doc.babylonjs.com/tutorials/Solid_Particle_System#particle-management
        * ex : just set a particle position or velocity and recycle conditions
        */
        updateParticle(particle: SolidParticle): SolidParticle;
        /**
        * Updates a vertex of a particle : it can be overwritten by the user.
        * This will be called on each vertex particle by setParticles() if computeParticleVertex is set to true only.
        * @param particle the current particle
        * @param vertex the current index of the current particle
        * @param pt the index of the current vertex in the particle shape
        * doc : http://doc.babylonjs.com/tutorials/Solid_Particle_System#update-each-particle-shape
        * ex : just set a vertex particle position
        */
        updateParticleVertex(particle: SolidParticle, vertex: Vector3, pt: number): Vector3;
        /**
        * This will be called before any other treatment by setParticles() and will be passed three parameters.
        * This does nothing and may be overwritten by the user.
        * @param start the particle index in the particle array where to stop to iterate, same than the value passed to setParticle()
        * @param stop the particle index in the particle array where to stop to iterate, same than the value passed to setParticle()
        * @param update the boolean update value actually passed to setParticles()
        */
        beforeUpdateParticles(start?: number, stop?: number, update?: boolean): void;
>>>>>>> 3581c0aa
        /**
         * Simplification of a given mesh according to the given settings.
         * Since this requires computation, it is assumed that the function runs async.
         * @param settings The settings of the simplification, including quality and distance
         * @param successCallback A callback that will be called after the mesh was simplified.
         * @param errorCallback in case of an error, this callback will be called. optional.
         */
        simplify(settings: ISimplificationSettings, successCallback: (simplifiedMeshes: Mesh) => void, errorCallback?: () => void): void;
    }
    /**
     * Expected simplification settings.
     * Quality should be between 0 and 1 (1 being 100%, 0 being 0%);
     */
    interface ISimplificationSettings {
        quality: number;
        distance: number;
        optimizeMesh?: boolean;
    }
    class SimplificationSettings implements ISimplificationSettings {
        quality: number;
        distance: number;
        optimizeMesh: boolean;
        constructor(quality: number, distance: number, optimizeMesh?: boolean);
    }
    interface ISimplificationTask {
        settings: Array<ISimplificationSettings>;
        simplificationType: SimplificationType;
        mesh: Mesh;
        successCallback?: () => void;
        parallelProcessing: boolean;
    }
    class SimplificationQueue {
        private _simplificationArray;
        running: any;
        constructor();
        addTask(task: ISimplificationTask): void;
        executeNext(): void;
        runSimplification(task: ISimplificationTask): void;
        private getSimplifier(task);
    }
    /**
     * The implemented types of simplification.
     * At the moment only Quadratic Error Decimation is implemented.
     */
    enum SimplificationType {
        QUADRATIC = 0,
    }
    class DecimationTriangle {
        vertices: Array<DecimationVertex>;
        normal: Vector3;
        error: Array<number>;
        deleted: boolean;
        isDirty: boolean;
        borderFactor: number;
        deletePending: boolean;
        originalOffset: number;
        constructor(vertices: Array<DecimationVertex>);
    }
    class DecimationVertex {
        position: Vector3;
        id: any;
        q: QuadraticMatrix;
        isBorder: boolean;
        triangleStart: number;
        triangleCount: number;
        originalOffsets: Array<number>;
        constructor(position: Vector3, id: any);
        updatePosition(newPosition: Vector3): void;
    }
    class QuadraticMatrix {
        data: Array<number>;
        constructor(data?: Array<number>);
        det(a11: any, a12: any, a13: any, a21: any, a22: any, a23: any, a31: any, a32: any, a33: any): number;
        addInPlace(matrix: QuadraticMatrix): void;
        addArrayInPlace(data: Array<number>): void;
        add(matrix: QuadraticMatrix): QuadraticMatrix;
        static FromData(a: number, b: number, c: number, d: number): QuadraticMatrix;
        static DataFromNumbers(a: number, b: number, c: number, d: number): number[];
    }
    class Reference {
        vertexId: number;
        triangleId: number;
        constructor(vertexId: number, triangleId: number);
    }
    /**
     * An implementation of the Quadratic Error simplification algorithm.
     * Original paper : http://www1.cs.columbia.edu/~cs4162/html05s/garland97.pdf
     * Ported mostly from QSlim and http://voxels.blogspot.de/2014/05/quadric-mesh-simplification-with-source.html to babylon JS
     * @author RaananW
     */
    class QuadraticErrorSimplification implements ISimplifier {
        private _mesh;
        private triangles;
        private vertices;
        private references;
        private initialized;
        private _reconstructedMesh;
        syncIterations: number;
        aggressiveness: number;
        decimationIterations: number;
        boundingBoxEpsilon: number;
        constructor(_mesh: Mesh);
        simplify(settings: ISimplificationSettings, successCallback: (simplifiedMesh: Mesh) => void): void;
        private isTriangleOnBoundingBox(triangle);
        private runDecimation(settings, submeshIndex, successCallback);
        private initWithMesh(submeshIndex, callback, optimizeMesh?);
        private init(callback);
        private reconstructMesh(submeshIndex);
        private initDecimatedMesh();
        private isFlipped(vertex1, vertex2, point, deletedArray, borderFactor, delTr);
        private updateTriangles(origVertex, vertex, deletedArray, deletedTriangles);
        private identifyBorder();
        private updateMesh(identifyBorders?);
        private vertexError(q, point);
        private calculateError(vertex1, vertex2, pointResult?, normalResult?, uvResult?, colorResult?);
    }
}

declare module BABYLON {
<<<<<<< HEAD
=======
    interface IPhysicsEnginePlugin {
        name: string;
        initialize(iterations?: number): any;
        setGravity(gravity: Vector3): void;
        getGravity(): Vector3;
        runOneStep(delta: number): void;
        registerMesh(mesh: AbstractMesh, impostor: number, options: PhysicsBodyCreationOptions): any;
        registerMeshesAsCompound(parts: PhysicsCompoundBodyPart[], options: PhysicsBodyCreationOptions): any;
        unregisterMesh(mesh: AbstractMesh): any;
        applyImpulse(mesh: AbstractMesh, force: Vector3, contactPoint: Vector3): void;
        createLink(mesh1: AbstractMesh, mesh2: AbstractMesh, pivot1: Vector3, pivot2: Vector3, options?: any): boolean;
        dispose(): void;
        isSupported(): boolean;
        updateBodyPosition(mesh: AbstractMesh): void;
        getWorldObject(): any;
        getPhysicsBodyOfMesh(mesh: AbstractMesh): any;
    }
    interface PhysicsBodyCreationOptions {
        mass: number;
        friction: number;
        restitution: number;
    }
    interface PhysicsCompoundBodyPart {
        mesh: Mesh;
        impostor: number;
    }
    class PhysicsEngine {
        gravity: Vector3;
        private _currentPlugin;
        constructor(plugin?: IPhysicsEnginePlugin);
        _initialize(gravity?: Vector3): void;
        _runOneStep(delta: number): void;
        _setGravity(gravity: Vector3): void;
        _getGravity(): Vector3;
        _registerMesh(mesh: AbstractMesh, impostor: number, options: PhysicsBodyCreationOptions): any;
        _registerMeshesAsCompound(parts: PhysicsCompoundBodyPart[], options: PhysicsBodyCreationOptions): any;
        _unregisterMesh(mesh: AbstractMesh): void;
        _applyImpulse(mesh: AbstractMesh, force: Vector3, contactPoint: Vector3): void;
        _createLink(mesh1: AbstractMesh, mesh2: AbstractMesh, pivot1: Vector3, pivot2: Vector3, options?: any): boolean;
        _updateBodyPosition(mesh: AbstractMesh): void;
        dispose(): void;
        isSupported(): boolean;
        getPhysicsBodyOfMesh(mesh: AbstractMesh): any;
        getPhysicsPluginName(): string;
        getWorldObject(): any;
        static NoImpostor: number;
        static SphereImpostor: number;
        static BoxImpostor: number;
        static PlaneImpostor: number;
        static MeshImpostor: number;
        static CapsuleImpostor: number;
        static ConeImpostor: number;
        static CylinderImpostor: number;
        static ConvexHullImpostor: number;
        static HeightmapImpostor: number;
        static Epsilon: number;
    }
}

declare module BABYLON {
    class AbstractMesh extends Node implements IDisposable {
        private static _BILLBOARDMODE_NONE;
        private static _BILLBOARDMODE_X;
        private static _BILLBOARDMODE_Y;
        private static _BILLBOARDMODE_Z;
        private static _BILLBOARDMODE_ALL;
        static BILLBOARDMODE_NONE: number;
        static BILLBOARDMODE_X: number;
        static BILLBOARDMODE_Y: number;
        static BILLBOARDMODE_Z: number;
        static BILLBOARDMODE_ALL: number;
        definedFacingForward: boolean;
        position: Vector3;
        rotation: Vector3;
        rotationQuaternion: Quaternion;
        scaling: Vector3;
        billboardMode: number;
        visibility: number;
        alphaIndex: number;
        infiniteDistance: boolean;
        isVisible: boolean;
        isPickable: boolean;
        showBoundingBox: boolean;
        showSubMeshesBoundingBox: boolean;
        onDispose: any;
        isBlocker: boolean;
        renderingGroupId: number;
        material: Material;
        receiveShadows: boolean;
        actionManager: ActionManager;
        renderOutline: boolean;
        outlineColor: Color3;
        outlineWidth: number;
        renderOverlay: boolean;
        overlayColor: Color3;
        overlayAlpha: number;
        hasVertexAlpha: boolean;
        useVertexColors: boolean;
        applyFog: boolean;
        computeBonesUsingShaders: boolean;
        scalingDeterminant: number;
        numBoneInfluencers: number;
        useOctreeForRenderingSelection: boolean;
        useOctreeForPicking: boolean;
        useOctreeForCollisions: boolean;
        layerMask: number;
        alwaysSelectAsActiveMesh: boolean;
        _physicImpostor: number;
        _physicsMass: number;
        _physicsFriction: number;
        _physicRestitution: number;
        onPhysicsCollide: (collidedMesh: AbstractMesh, contact: any) => void;
        private _checkCollisions;
        ellipsoid: Vector3;
        ellipsoidOffset: Vector3;
        private _collider;
        private _oldPositionForCollisions;
        private _diffPositionForCollisions;
        private _newPositionForCollisions;
        onCollide: (collidedMesh: AbstractMesh) => void;
        onCollisionPositionChange: (newPosition: Vector3) => void;
        private _meshToBoneReferal;
        edgesWidth: number;
        edgesColor: Color4;
        _edgesRenderer: EdgesRenderer;
        private _localWorld;
        _worldMatrix: Matrix;
        private _rotateYByPI;
        private _absolutePosition;
        private _collisionsTransformMatrix;
        private _collisionsScalingMatrix;
        _positions: Vector3[];
        private _isDirty;
        _masterMesh: AbstractMesh;
        _materialDefines: MaterialDefines;
        _boundingInfo: BoundingInfo;
        private _pivotMatrix;
        _isDisposed: boolean;
        _renderId: number;
        subMeshes: SubMesh[];
        _submeshesOctree: Octree<SubMesh>;
        _intersectionsInProgress: AbstractMesh[];
        private _onAfterWorldMatrixUpdate;
        private _isWorldMatrixFrozen;
        _unIndexed: boolean;
        _poseMatrix: Matrix;
        _waitingActions: any;
        _waitingFreezeWorldMatrix: boolean;
        private _skeleton;
        _bonesTransformMatrices: Float32Array;
        skeleton: Skeleton;
        constructor(name: string, scene: Scene);
        updatePoseMatrix(matrix: Matrix): void;
        getPoseMatrix(): Matrix;
        disableEdgesRendering(): void;
        enableEdgesRendering(epsilon?: number, checkVerticesInsteadOfIndices?: boolean): void;
        isBlocked: boolean;
        getLOD(camera: Camera): AbstractMesh;
        getTotalVertices(): number;
        getIndices(): number[] | Int32Array;
        getVerticesData(kind: string): number[] | Float32Array;
        isVerticesDataPresent(kind: string): boolean;
        getBoundingInfo(): BoundingInfo;
        useBones: boolean;
        _preActivate(): void;
        _activate(renderId: number): void;
        getWorldMatrix(): Matrix;
        worldMatrixFromCache: Matrix;
        absolutePosition: Vector3;
        freezeWorldMatrix(): void;
        unfreezeWorldMatrix(): void;
        isWorldMatrixFrozen: boolean;
        rotate(axis: Vector3, amount: number, space?: Space): void;
        translate(axis: Vector3, distance: number, space?: Space): void;
        getAbsolutePosition(): Vector3;
        setAbsolutePosition(absolutePosition: Vector3): void;
        /**
         * Perform relative position change from the point of view of behind the front of the mesh.
         * This is performed taking into account the meshes current rotation, so you do not have to care.
         * Supports definition of mesh facing forward or backward.
         * @param {number} amountRight
         * @param {number} amountUp
         * @param {number} amountForward
         */
        movePOV(amountRight: number, amountUp: number, amountForward: number): void;
        /**
         * Calculate relative position change from the point of view of behind the front of the mesh.
         * This is performed taking into account the meshes current rotation, so you do not have to care.
         * Supports definition of mesh facing forward or backward.
         * @param {number} amountRight
         * @param {number} amountUp
         * @param {number} amountForward
         */
        calcMovePOV(amountRight: number, amountUp: number, amountForward: number): Vector3;
        /**
         * Perform relative rotation change from the point of view of behind the front of the mesh.
         * Supports definition of mesh facing forward or backward.
         * @param {number} flipBack
         * @param {number} twirlClockwise
         * @param {number} tiltRight
         */
        rotatePOV(flipBack: number, twirlClockwise: number, tiltRight: number): void;
        /**
         * Calculate relative rotation change from the point of view of behind the front of the mesh.
         * Supports definition of mesh facing forward or backward.
         * @param {number} flipBack
         * @param {number} twirlClockwise
         * @param {number} tiltRight
         */
        calcRotatePOV(flipBack: number, twirlClockwise: number, tiltRight: number): Vector3;
        setPivotMatrix(matrix: Matrix): void;
        getPivotMatrix(): Matrix;
        _isSynchronized(): boolean;
        _initCache(): void;
        markAsDirty(property: string): void;
        _updateBoundingInfo(): void;
        _updateSubMeshesBoundingInfo(matrix: Matrix): void;
        computeWorldMatrix(force?: boolean): Matrix;
        /**
        * If you'd like to be callbacked after the mesh position, rotation or scaling has been updated
        * @param func: callback function to add
        */
        registerAfterWorldMatrixUpdate(func: (mesh: AbstractMesh) => void): void;
        unregisterAfterWorldMatrixUpdate(func: (mesh: AbstractMesh) => void): void;
        setPositionWithLocalVector(vector3: Vector3): void;
        getPositionExpressedInLocalSpace(): Vector3;
        locallyTranslate(vector3: Vector3): void;
        lookAt(targetPoint: Vector3, yawCor: number, pitchCor: number, rollCor: number): void;
        attachToBone(bone: Bone, affectedMesh: AbstractMesh): void;
        detachFromBone(): void;
        isInFrustum(frustumPlanes: Plane[]): boolean;
        isCompletelyInFrustum(camera?: Camera): boolean;
        intersectsMesh(mesh: AbstractMesh, precise?: boolean): boolean;
        intersectsPoint(point: Vector3): boolean;
        setPhysicsState(impostor?: any, options?: PhysicsBodyCreationOptions): any;
        getPhysicsImpostor(): number;
        getPhysicsMass(): number;
        getPhysicsFriction(): number;
        getPhysicsRestitution(): number;
        getPositionInCameraSpace(camera?: Camera): Vector3;
        getDistanceToCamera(camera?: Camera): number;
        applyImpulse(force: Vector3, contactPoint: Vector3): void;
        setPhysicsLinkWith(otherMesh: Mesh, pivot1: Vector3, pivot2: Vector3, options?: any): void;
        updatePhysicsBodyPosition(): void;
        updatePhysicsBody(): void;
        checkCollisions: boolean;
        moveWithCollisions(velocity: Vector3): void;
        private _onCollisionPositionChange;
        /**
        * This function will create an octree to help select the right submeshes for rendering, picking and collisions
        * Please note that you must have a decent number of submeshes to get performance improvements when using octree
        */
        createOrUpdateSubmeshesOctree(maxCapacity?: number, maxDepth?: number): Octree<SubMesh>;
        _collideForSubMesh(subMesh: SubMesh, transformMatrix: Matrix, collider: Collider): void;
        _processCollisionsForSubMeshes(collider: Collider, transformMatrix: Matrix): void;
        _checkCollision(collider: Collider): void;
        _generatePointsArray(): boolean;
        intersects(ray: Ray, fastCheck?: boolean): PickingInfo;
        clone(name: string, newParent: Node, doNotCloneChildren?: boolean): AbstractMesh;
        releaseSubMeshes(): void;
        dispose(doNotRecurse?: boolean): void;
    }
}

declare module BABYLON {
    class CSG {
        private polygons;
        matrix: Matrix;
        position: Vector3;
        rotation: Vector3;
        rotationQuaternion: Quaternion;
        scaling: Vector3;
        static FromMesh(mesh: Mesh): CSG;
        private static FromPolygons(polygons);
        clone(): CSG;
        private toPolygons();
        union(csg: CSG): CSG;
        unionInPlace(csg: CSG): void;
        subtract(csg: CSG): CSG;
        subtractInPlace(csg: CSG): void;
        intersect(csg: CSG): CSG;
        intersectInPlace(csg: CSG): void;
        inverse(): CSG;
        inverseInPlace(): void;
        copyTransformAttributes(csg: CSG): CSG;
        buildMeshGeometry(name: string, scene: Scene, keepSubMeshes: boolean): Mesh;
        toMesh(name: string, material: Material, scene: Scene, keepSubMeshes: boolean): Mesh;
    }
}

declare module BABYLON {
    class Geometry implements IGetSetVerticesData {
        id: string;
        delayLoadState: number;
        delayLoadingFile: string;
        onGeometryUpdated: (geometry: Geometry, kind?: string) => void;
        private _scene;
        private _engine;
        private _meshes;
        private _totalVertices;
        private _indices;
        private _vertexBuffers;
        private _isDisposed;
        private _extend;
        _delayInfo: any;
        private _indexBuffer;
        _boundingInfo: BoundingInfo;
        _delayLoadingFunction: (any: any, geometry: Geometry) => void;
        _softwareSkinningRenderId: number;
        constructor(id: string, scene: Scene, vertexData?: VertexData, updatable?: boolean, mesh?: Mesh);
        extend: {
            minimum: Vector3;
            maximum: Vector3;
        };
        getScene(): Scene;
        getEngine(): Engine;
        isReady(): boolean;
        setAllVerticesData(vertexData: VertexData, updatable?: boolean): void;
        setVerticesData(kind: string, data: number[] | Float32Array, updatable?: boolean, stride?: number): void;
        updateVerticesDataDirectly(kind: string, data: Float32Array, offset: number): void;
        updateVerticesData(kind: string, data: number[] | Float32Array, updateExtends?: boolean): void;
        getTotalVertices(): number;
        getVerticesData(kind: string, copyWhenShared?: boolean): number[] | Float32Array;
        getVertexBuffer(kind: string): VertexBuffer;
        getVertexBuffers(): VertexBuffer[];
        isVerticesDataPresent(kind: string): boolean;
        getVerticesDataKinds(): string[];
        setIndices(indices: number[] | Int32Array, totalVertices?: number): void;
        getTotalIndices(): number;
        getIndices(copyWhenShared?: boolean): number[] | Int32Array;
        getIndexBuffer(): any;
        releaseForMesh(mesh: Mesh, shouldDispose?: boolean): void;
        applyToMesh(mesh: Mesh): void;
        private _applyToMesh(mesh);
        private notifyUpdate(kind?);
        load(scene: Scene, onLoaded?: () => void): void;
        isDisposed(): boolean;
        dispose(): void;
        copy(id: string): Geometry;
        serialize(): any;
        serializeVerticeData(): any;
        static ExtractFromMesh(mesh: Mesh, id: string): Geometry;
        static RandomId(): string;
        static ImportGeometry(parsedGeometry: any, mesh: Mesh): void;
        static Parse(parsedVertexData: any, scene: Scene, rootUrl: string): Geometry;
    }
    module Geometry.Primitives {
        class _Primitive extends Geometry {
            private _beingRegenerated;
            private _canBeRegenerated;
            constructor(id: string, scene: Scene, vertexData?: VertexData, canBeRegenerated?: boolean, mesh?: Mesh);
            canBeRegenerated(): boolean;
            regenerate(): void;
            asNewGeometry(id: string): Geometry;
            setAllVerticesData(vertexData: VertexData, updatable?: boolean): void;
            setVerticesData(kind: string, data: number[] | Int32Array | Float32Array, updatable?: boolean): void;
            _regenerateVertexData(): VertexData;
            copy(id: string): Geometry;
            serialize(): any;
        }
        class Ribbon extends _Primitive {
            pathArray: Vector3[][];
            closeArray: boolean;
            closePath: boolean;
            offset: number;
            side: number;
            constructor(id: string, scene: Scene, pathArray: Vector3[][], closeArray: boolean, closePath: boolean, offset: number, canBeRegenerated?: boolean, mesh?: Mesh, side?: number);
            _regenerateVertexData(): VertexData;
            copy(id: string): Geometry;
        }
        class Box extends _Primitive {
            size: number;
            side: number;
            constructor(id: string, scene: Scene, size: number, canBeRegenerated?: boolean, mesh?: Mesh, side?: number);
            _regenerateVertexData(): VertexData;
            copy(id: string): Geometry;
            serialize(): any;
            static Parse(parsedBox: any, scene: Scene): Box;
        }
        class Sphere extends _Primitive {
            segments: number;
            diameter: number;
            side: number;
            constructor(id: string, scene: Scene, segments: number, diameter: number, canBeRegenerated?: boolean, mesh?: Mesh, side?: number);
            _regenerateVertexData(): VertexData;
            copy(id: string): Geometry;
            serialize(): any;
            static Parse(parsedSphere: any, scene: Scene): Geometry.Primitives.Sphere;
        }
        class Disc extends _Primitive {
            radius: number;
            tessellation: number;
            side: number;
            constructor(id: string, scene: Scene, radius: number, tessellation: number, canBeRegenerated?: boolean, mesh?: Mesh, side?: number);
            _regenerateVertexData(): VertexData;
            copy(id: string): Geometry;
        }
        class Cylinder extends _Primitive {
            height: number;
            diameterTop: number;
            diameterBottom: number;
            tessellation: number;
            subdivisions: number;
            side: number;
            constructor(id: string, scene: Scene, height: number, diameterTop: number, diameterBottom: number, tessellation: number, subdivisions?: number, canBeRegenerated?: boolean, mesh?: Mesh, side?: number);
            _regenerateVertexData(): VertexData;
            copy(id: string): Geometry;
            serialize(): any;
            static Parse(parsedCylinder: any, scene: Scene): Geometry.Primitives.Cylinder;
        }
        class Torus extends _Primitive {
            diameter: number;
            thickness: number;
            tessellation: number;
            side: number;
            constructor(id: string, scene: Scene, diameter: number, thickness: number, tessellation: number, canBeRegenerated?: boolean, mesh?: Mesh, side?: number);
            _regenerateVertexData(): VertexData;
            copy(id: string): Geometry;
            serialize(): any;
            static Parse(parsedTorus: any, scene: Scene): Geometry.Primitives.Torus;
        }
        class Ground extends _Primitive {
            width: number;
            height: number;
            subdivisions: number;
            constructor(id: string, scene: Scene, width: number, height: number, subdivisions: number, canBeRegenerated?: boolean, mesh?: Mesh);
            _regenerateVertexData(): VertexData;
            copy(id: string): Geometry;
            serialize(): any;
            static Parse(parsedGround: any, scene: Scene): Geometry.Primitives.Ground;
        }
        class TiledGround extends _Primitive {
            xmin: number;
            zmin: number;
            xmax: number;
            zmax: number;
            subdivisions: {
                w: number;
                h: number;
            };
            precision: {
                w: number;
                h: number;
            };
            constructor(id: string, scene: Scene, xmin: number, zmin: number, xmax: number, zmax: number, subdivisions: {
                w: number;
                h: number;
            }, precision: {
                w: number;
                h: number;
            }, canBeRegenerated?: boolean, mesh?: Mesh);
            _regenerateVertexData(): VertexData;
            copy(id: string): Geometry;
        }
        class Plane extends _Primitive {
            size: number;
            side: number;
            constructor(id: string, scene: Scene, size: number, canBeRegenerated?: boolean, mesh?: Mesh, side?: number);
            _regenerateVertexData(): VertexData;
            copy(id: string): Geometry;
            serialize(): any;
            static Parse(parsedPlane: any, scene: Scene): Geometry.Primitives.Plane;
        }
        class TorusKnot extends _Primitive {
            radius: number;
            tube: number;
            radialSegments: number;
            tubularSegments: number;
            p: number;
            q: number;
            side: number;
            constructor(id: string, scene: Scene, radius: number, tube: number, radialSegments: number, tubularSegments: number, p: number, q: number, canBeRegenerated?: boolean, mesh?: Mesh, side?: number);
            _regenerateVertexData(): VertexData;
            copy(id: string): Geometry;
            serialize(): any;
            static Parse(parsedTorusKnot: any, scene: Scene): Geometry.Primitives.TorusKnot;
        }
    }
}

declare module BABYLON {
    class GroundMesh extends Mesh {
        generateOctree: boolean;
        private _worldInverse;
        private _heightQuads;
        _subdivisions: number;
        _width: number;
        _height: number;
        _minX: number;
        _maxX: number;
        _minZ: number;
        _maxZ: number;
        constructor(name: string, scene: Scene);
        subdivisions: number;
        optimize(chunksCount: number, octreeBlocksSize?: number): void;
        /**
         * Returns a height (y) value in the Worl system :
         * the ground altitude at the coordinates (x, z) expressed in the World system.
         * Returns the ground y position if (x, z) are outside the ground surface.
         * Not pertinent if the ground is rotated.
         */
        getHeightAtCoordinates(x: number, z: number): number;
        /**
         * Returns a normalized vector (Vector3) orthogonal to the ground
         * at the ground coordinates (x, z) expressed in the World system.
         * Returns Vector3(0, 1, 0) if (x, z) are outside the ground surface.
         * Not pertinent if the ground is rotated.
         */
        getNormalAtCoordinates(x: number, z: number): Vector3;
        /**
         * Updates the Vector3 passed a reference with a normalized vector orthogonal to the ground
         * at the ground coordinates (x, z) expressed in the World system.
         * Doesn't uptade the reference Vector3 if (x, z) are outside the ground surface.
         * Not pertinent if the ground is rotated.
         */
        getNormalAtCoordinatesToRef(x: number, z: number, ref: Vector3): void;
        /**
        * Force the heights to be recomputed for getHeightAtCoordinates() or getNormalAtCoordinates()
        * if the ground has been updated.
        * This can be used in the render loop
        */
        updateCoordinateHeights(): void;
        private _getFacetAt(x, z);
        private _initHeightQuads();
        private _computeHeightQuads();
    }
}

declare module BABYLON {
    /**
     * Creates an instance based on a source mesh.
     */
    class InstancedMesh extends AbstractMesh {
        private _sourceMesh;
        private _currentLOD;
        constructor(name: string, source: Mesh);
        receiveShadows: boolean;
        material: Material;
        visibility: number;
        skeleton: Skeleton;
        renderingGroupId: number;
        getTotalVertices(): number;
        sourceMesh: Mesh;
        getVerticesData(kind: string, copyWhenShared?: boolean): number[] | Float32Array;
        isVerticesDataPresent(kind: string): boolean;
        getIndices(): number[] | Int32Array;
        _positions: Vector3[];
        refreshBoundingInfo(): void;
        _preActivate(): void;
        _activate(renderId: number): void;
        getLOD(camera: Camera): AbstractMesh;
        _syncSubMeshes(): void;
        _generatePointsArray(): boolean;
        clone(name: string, newParent: Node, doNotCloneChildren?: boolean): InstancedMesh;
        dispose(doNotRecurse?: boolean): void;
    }
}

declare module BABYLON {
    class LinesMesh extends Mesh {
        color: Color3;
        alpha: number;
        private _colorShader;
        constructor(name: string, scene: Scene, parent?: Node, source?: Mesh, doNotCloneChildren?: boolean);
        material: Material;
        isPickable: boolean;
        checkCollisions: boolean;
        _bind(subMesh: SubMesh, effect: Effect, fillMode: number): void;
        _draw(subMesh: SubMesh, fillMode: number, instancesCount?: number): void;
        intersects(ray: Ray, fastCheck?: boolean): any;
        dispose(doNotRecurse?: boolean): void;
        clone(name: string, newParent?: Node, doNotCloneChildren?: boolean): LinesMesh;
    }
}

declare module BABYLON {
    class _InstancesBatch {
        mustReturn: boolean;
        visibleInstances: InstancedMesh[][];
        renderSelf: boolean[];
    }
    class Mesh extends AbstractMesh implements IGetSetVerticesData {
        static _FRONTSIDE: number;
        static _BACKSIDE: number;
        static _DOUBLESIDE: number;
        static _DEFAULTSIDE: number;
        static _NO_CAP: number;
        static _CAP_START: number;
        static _CAP_END: number;
        static _CAP_ALL: number;
        static FRONTSIDE: number;
        static BACKSIDE: number;
        static DOUBLESIDE: number;
        static DEFAULTSIDE: number;
        static NO_CAP: number;
        static CAP_START: number;
        static CAP_END: number;
        static CAP_ALL: number;
        delayLoadState: number;
        instances: InstancedMesh[];
        delayLoadingFile: string;
        _binaryInfo: any;
        private _LODLevels;
        onLODLevelSelection: (distance: number, mesh: Mesh, selectedLevel: Mesh) => void;
        onBeforeDraw: () => void;
        _geometry: Geometry;
        private _onBeforeRenderCallbacks;
        private _onAfterRenderCallbacks;
        _delayInfo: any;
        _delayLoadingFunction: (any: any, mesh: Mesh) => void;
        _visibleInstances: any;
        private _renderIdForInstances;
        private _batchCache;
        private _worldMatricesInstancesBuffer;
        private _worldMatricesInstancesArray;
        private _instancesBufferSize;
        _shouldGenerateFlatShading: boolean;
        private _preActivateId;
        private _sideOrientation;
        private _areNormalsFrozen;
        private _sourcePositions;
        private _sourceNormals;
        /**
         * @constructor
         * @param {string} name - The value used by scene.getMeshByName() to do a lookup.
         * @param {Scene} scene - The scene to add this mesh to.
         * @param {Node} parent - The parent of this mesh, if it has one
         * @param {Mesh} source - An optional Mesh from which geometry is shared, cloned.
         * @param {boolean} doNotCloneChildren - When cloning, skip cloning child meshes of source, default False.
         *                  When false, achieved by calling a clone(), also passing False.
         *                  This will make creation of children, recursive.
         */
        constructor(name: string, scene: Scene, parent?: Node, source?: Mesh, doNotCloneChildren?: boolean);
        hasLODLevels: boolean;
        private _sortLODLevels();
        /**
         * Add a mesh as LOD level triggered at the given distance.
         * @param {number} distance - the distance from the center of the object to show this level
         * @param {Mesh} mesh - the mesh to be added as LOD level
         * @return {Mesh} this mesh (for chaining)
         */
        addLODLevel(distance: number, mesh: Mesh): Mesh;
        getLODLevelAtDistance(distance: number): Mesh;
        /**
         * Remove a mesh from the LOD array
         * @param {Mesh} mesh - the mesh to be removed.
         * @return {Mesh} this mesh (for chaining)
         */
        removeLODLevel(mesh: Mesh): Mesh;
        getLOD(camera: Camera, boundingSphere?: BoundingSphere): AbstractMesh;
        geometry: Geometry;
        getTotalVertices(): number;
        getVerticesData(kind: string, copyWhenShared?: boolean): number[] | Float32Array;
        getVertexBuffer(kind: any): VertexBuffer;
        isVerticesDataPresent(kind: string): boolean;
        getVerticesDataKinds(): string[];
        getTotalIndices(): number;
        getIndices(copyWhenShared?: boolean): number[] | Int32Array;
        isBlocked: boolean;
        isReady(): boolean;
        isDisposed(): boolean;
        sideOrientation: number;
        areNormalsFrozen: boolean;
        /**  This function affects parametric shapes on update only : ribbons, tubes, etc. It has no effect at all on other shapes */
        freezeNormals(): void;
        /**  This function affects parametric shapes on update only : ribbons, tubes, etc. It has no effect at all on other shapes */
        unfreezeNormals(): void;
        _preActivate(): void;
        _registerInstanceForRenderId(instance: InstancedMesh, renderId: number): void;
        refreshBoundingInfo(): void;
        _createGlobalSubMesh(): SubMesh;
        subdivide(count: number): void;
        setVerticesData(kind: string, data: number[] | Float32Array, updatable?: boolean, stride?: number): void;
        updateVerticesData(kind: string, data: number[] | Float32Array, updateExtends?: boolean, makeItUnique?: boolean): void;
        updateVerticesDataDirectly(kind: string, data: Float32Array, offset?: number, makeItUnique?: boolean): void;
        updateMeshPositions(positionFunction: any, computeNormals?: boolean): void;
        makeGeometryUnique(): void;
        setIndices(indices: number[] | Int32Array, totalVertices?: number): void;
        _bind(subMesh: SubMesh, effect: Effect, fillMode: number): void;
        _draw(subMesh: SubMesh, fillMode: number, instancesCount?: number): void;
        registerBeforeRender(func: (mesh: AbstractMesh) => void): void;
        unregisterBeforeRender(func: (mesh: AbstractMesh) => void): void;
        registerAfterRender(func: (mesh: AbstractMesh) => void): void;
        unregisterAfterRender(func: (mesh: AbstractMesh) => void): void;
        _getInstancesRenderList(subMeshId: number): _InstancesBatch;
        _renderWithInstances(subMesh: SubMesh, fillMode: number, batch: _InstancesBatch, effect: Effect, engine: Engine): void;
        _processRendering(subMesh: SubMesh, effect: Effect, fillMode: number, batch: _InstancesBatch, hardwareInstancedRendering: boolean, onBeforeDraw: (isInstance: boolean, world: Matrix) => void): void;
        render(subMesh: SubMesh, enableAlphaMode: boolean): void;
        getEmittedParticleSystems(): ParticleSystem[];
        getHierarchyEmittedParticleSystems(): ParticleSystem[];
        getChildren(): Node[];
        _checkDelayState(): void;
        isInFrustum(frustumPlanes: Plane[]): boolean;
        setMaterialByID(id: string): void;
        getAnimatables(): IAnimatable[];
        bakeTransformIntoVertices(transform: Matrix): void;
        bakeCurrentTransformIntoVertices(): void;
        _resetPointsArrayCache(): void;
        _generatePointsArray(): boolean;
        clone(name: string, newParent?: Node, doNotCloneChildren?: boolean): Mesh;
        dispose(doNotRecurse?: boolean): void;
        applyDisplacementMap(url: string, minHeight: number, maxHeight: number, onSuccess?: (mesh: Mesh) => void): void;
        applyDisplacementMapFromBuffer(buffer: Uint8Array, heightMapWidth: number, heightMapHeight: number, minHeight: number, maxHeight: number): void;
        convertToFlatShadedMesh(): void;
        convertToUnIndexedMesh(): void;
        flipFaces(flipNormals?: boolean): void;
        createInstance(name: string): InstancedMesh;
        synchronizeInstances(): void;
        /**
         * Simplify the mesh according to the given array of settings.
         * Function will return immediately and will simplify async.
         * @param settings a collection of simplification settings.
         * @param parallelProcessing should all levels calculate parallel or one after the other.
         * @param type the type of simplification to run.
         * @param successCallback optional success callback to be called after the simplification finished processing all settings.
         */
        simplify(settings: Array<ISimplificationSettings>, parallelProcessing?: boolean, simplificationType?: SimplificationType, successCallback?: (mesh?: Mesh, submeshIndex?: number) => void): void;
        /**
         * Optimization of the mesh's indices, in case a mesh has duplicated vertices.
         * The function will only reorder the indices and will not remove unused vertices to avoid problems with submeshes.
         * This should be used together with the simplification to avoid disappearing triangles.
         * @param successCallback an optional success callback to be called after the optimization finished.
         */
        optimizeIndices(successCallback?: (mesh?: Mesh) => void): void;
        static Parse(parsedMesh: any, scene: Scene, rootUrl: string): Mesh;
        static CreateRibbon(name: string, pathArray: Vector3[][], closeArray: boolean, closePath: boolean, offset: number, scene: Scene, updatable?: boolean, sideOrientation?: number, instance?: Mesh): Mesh;
        static CreateDisc(name: string, radius: number, tessellation: number, scene: Scene, updatable?: boolean, sideOrientation?: number): Mesh;
        static CreateBox(name: string, size: number, scene: Scene, updatable?: boolean, sideOrientation?: number): Mesh;
        static CreateSphere(name: string, segments: number, diameter: number, scene?: Scene, updatable?: boolean, sideOrientation?: number): Mesh;
        static CreateCylinder(name: string, height: number, diameterTop: number, diameterBottom: number, tessellation: number, subdivisions: any, scene: Scene, updatable?: any, sideOrientation?: number): Mesh;
        static CreateTorus(name: string, diameter: number, thickness: number, tessellation: number, scene: Scene, updatable?: boolean, sideOrientation?: number): Mesh;
        static CreateTorusKnot(name: string, radius: number, tube: number, radialSegments: number, tubularSegments: number, p: number, q: number, scene: Scene, updatable?: boolean, sideOrientation?: number): Mesh;
        static CreateLines(name: string, points: Vector3[], scene: Scene, updatable?: boolean, instance?: LinesMesh): LinesMesh;
        static CreateDashedLines(name: string, points: Vector3[], dashSize: number, gapSize: number, dashNb: number, scene: Scene, updatable?: boolean, instance?: LinesMesh): LinesMesh;
        static ExtrudeShape(name: string, shape: Vector3[], path: Vector3[], scale: number, rotation: number, cap: number, scene: Scene, updatable?: boolean, sideOrientation?: number, instance?: Mesh): Mesh;
        static ExtrudeShapeCustom(name: string, shape: Vector3[], path: Vector3[], scaleFunction: any, rotationFunction: any, ribbonCloseArray: boolean, ribbonClosePath: boolean, cap: number, scene: Scene, updatable?: boolean, sideOrientation?: number, instance?: Mesh): Mesh;
        static CreateLathe(name: string, shape: Vector3[], radius: number, tessellation: number, scene: Scene, updatable?: boolean, sideOrientation?: number): Mesh;
        static CreatePlane(name: string, size: number, scene: Scene, updatable?: boolean, sideOrientation?: number): Mesh;
        static CreateGround(name: string, width: number, height: number, subdivisions: number, scene: Scene, updatable?: boolean): Mesh;
        static CreateTiledGround(name: string, xmin: number, zmin: number, xmax: number, zmax: number, subdivisions: {
            w: number;
            h: number;
        }, precision: {
            w: number;
            h: number;
        }, scene: Scene, updatable?: boolean): Mesh;
        static CreateGroundFromHeightMap(name: string, url: string, width: number, height: number, subdivisions: number, minHeight: number, maxHeight: number, scene: Scene, updatable?: boolean, onReady?: (mesh: GroundMesh) => void): GroundMesh;
        static CreateTube(name: string, path: Vector3[], radius: number, tessellation: number, radiusFunction: {
            (i: number, distance: number): number;
        }, cap: number, scene: Scene, updatable?: boolean, sideOrientation?: number, instance?: Mesh): Mesh;
        static CreatePolyhedron(name: string, options: {
            type?: number;
            size?: number;
            sizeX?: number;
            sizeY?: number;
            sizeZ?: number;
            custom?: any;
            faceUV?: Vector4[];
            faceColors?: Color4[];
            updatable?: boolean;
            sideOrientation?: number;
        }, scene: Scene): Mesh;
        static CreateIcoSphere(name: string, options: {
            radius?: number;
            flat?: boolean;
            subdivisions?: number;
            sideOrientation?: number;
            updatable?: boolean;
        }, scene: Scene): Mesh;
        static CreateDecal(name: string, sourceMesh: AbstractMesh, position: Vector3, normal: Vector3, size: Vector3, angle: number): Mesh;
        /**
         * @returns original positions used for CPU skinning.  Useful for integrating Morphing with skeletons in same mesh.
         */
        setPositionsForCPUSkinning(): Float32Array;
        /**
         * @returns original normals used for CPU skinning.  Useful for integrating Morphing with skeletons in same mesh.
         */
        setNormalsForCPUSkinning(): Float32Array;
        /**
         * Update the vertex buffers by applying transformation from the bones
         * @param {skeleton} skeleton to apply
         */
        applySkeleton(skeleton: Skeleton): Mesh;
        static MinMax(meshes: AbstractMesh[]): {
            min: Vector3;
            max: Vector3;
        };
        static Center(meshesOrMinMaxVector: any): Vector3;
        /**
         * Merge the array of meshes into a single mesh for performance reasons.
         * @param {Array<Mesh>} meshes - The vertices source.  They should all be of the same material.  Entries can empty
         * @param {boolean} disposeSource - When true (default), dispose of the vertices from the source meshes
         * @param {boolean} allow32BitsIndices - When the sum of the vertices > 64k, this must be set to true.
         * @param {Mesh} meshSubclass - When set, vertices inserted into this Mesh.  Meshes can then be merged into a Mesh sub-class.
         */
        static MergeMeshes(meshes: Array<Mesh>, disposeSource?: boolean, allow32BitsIndices?: boolean, meshSubclass?: Mesh): Mesh;
    }
}

declare module BABYLON {
    interface IGetSetVerticesData {
        isVerticesDataPresent(kind: string): boolean;
        getVerticesData(kind: string, copyWhenShared?: boolean): number[] | Int32Array | Float32Array;
        getIndices(copyWhenShared?: boolean): number[] | Int32Array;
        setVerticesData(kind: string, data: number[] | Float32Array, updatable?: boolean): void;
        updateVerticesData(kind: string, data: number[] | Float32Array, updateExtends?: boolean, makeItUnique?: boolean): void;
        setIndices(indices: number[] | Int32Array): void;
    }
    class VertexData {
        positions: number[] | Float32Array;
        normals: number[] | Float32Array;
        uvs: number[] | Float32Array;
        uvs2: number[] | Float32Array;
        uvs3: number[] | Float32Array;
        uvs4: number[] | Float32Array;
        uvs5: number[] | Float32Array;
        uvs6: number[] | Float32Array;
        colors: number[] | Float32Array;
        matricesIndices: number[] | Float32Array;
        matricesWeights: number[] | Float32Array;
        matricesIndicesExtra: number[] | Float32Array;
        matricesWeightsExtra: number[] | Float32Array;
        indices: number[] | Int32Array;
        set(data: number[] | Float32Array, kind: string): void;
        applyToMesh(mesh: Mesh, updatable?: boolean): void;
        applyToGeometry(geometry: Geometry, updatable?: boolean): void;
        updateMesh(mesh: Mesh, updateExtends?: boolean, makeItUnique?: boolean): void;
        updateGeometry(geometry: Geometry, updateExtends?: boolean, makeItUnique?: boolean): void;
        private _applyTo(meshOrGeometry, updatable?);
        private _update(meshOrGeometry, updateExtends?, makeItUnique?);
        transform(matrix: Matrix): void;
        merge(other: VertexData): void;
        private _mergeElement(source, other);
        serialize(): any;
        static ExtractFromMesh(mesh: Mesh, copyWhenShared?: boolean): VertexData;
        static ExtractFromGeometry(geometry: Geometry, copyWhenShared?: boolean): VertexData;
        private static _ExtractFrom(meshOrGeometry, copyWhenShared?);
        static CreateRibbon(options: {
            pathArray: Vector3[][];
            closeArray?: boolean;
            closePath?: boolean;
            offset?: number;
            sideOrientation?: number;
        }): VertexData;
        static CreateBox(options: {
            size?: number;
            width?: number;
            height?: number;
            depth?: number;
            faceUV?: Vector4[];
            faceColors?: Color4[];
            sideOrientation?: number;
        }): VertexData;
        static CreateSphere(options: {
            segments?: number;
            diameter?: number;
            diameterX?: number;
            diameterY?: number;
            diameterZ?: number;
            arc?: number;
            slice?: number;
            sideOrientation?: number;
        }): VertexData;
        static CreateCylinder(options: {
            height?: number;
            diameterTop?: number;
            diameterBottom?: number;
            diameter?: number;
            tessellation?: number;
            subdivisions?: number;
            arc?: number;
            faceColors?: Color4[];
            faceUV?: Vector4[];
            hasRings?: boolean;
            enclose?: boolean;
            sideOrientation?: number;
        }): VertexData;
        static CreateTorus(options: {
            diameter?: number;
            thickness?: number;
            tessellation?: number;
            sideOrientation?: number;
        }): VertexData;
        static CreateLineSystem(options: {
            lines: Vector3[][];
        }): VertexData;
        static CreateLines(options: {
            points: Vector3[];
        }): VertexData;
        static CreateDashedLines(options: {
            points: Vector3[];
            dashSize?: number;
            gapSize?: number;
            dashNb?: number;
        }): VertexData;
        static CreateGround(options: {
            width?: number;
            height?: number;
            subdivisions?: number;
        }): VertexData;
        static CreateTiledGround(options: {
            xmin: number;
            zmin: number;
            xmax: number;
            zmax: number;
            subdivisions?: {
                w: number;
                h: number;
            };
            precision?: {
                w: number;
                h: number;
            };
        }): VertexData;
        static CreateGroundFromHeightMap(options: {
            width: number;
            height: number;
            subdivisions: number;
            minHeight: number;
            maxHeight: number;
            buffer: Uint8Array;
            bufferWidth: number;
            bufferHeight: number;
        }): VertexData;
        static CreatePlane(options: {
            size?: number;
            width?: number;
            height?: number;
            sideOrientation?: number;
        }): VertexData;
        static CreateDisc(options: {
            radius?: number;
            tessellation?: number;
            arc?: number;
            sideOrientation?: number;
        }): VertexData;
        static CreateIcoSphere(options: {
            radius?: number;
            radiusX?: number;
            radiusY?: number;
            radiusZ?: number;
            flat?: boolean;
            subdivisions?: number;
            sideOrientation?: number;
        }): VertexData;
        static CreatePolyhedron(options: {
            type?: number;
            size?: number;
            sizeX?: number;
            sizeY?: number;
            sizeZ?: number;
            custom?: any;
            faceUV?: Vector4[];
            faceColors?: Color4[];
            flat?: boolean;
            sideOrientation?: number;
        }): VertexData;
        static CreateTorusKnot(options: {
            radius?: number;
            tube?: number;
            radialSegments?: number;
            tubularSegments?: number;
            p?: number;
            q?: number;
            sideOrientation?: number;
        }): VertexData;
        /**
         * @param {any} - positions (number[] or Float32Array)
         * @param {any} - indices   (number[] or Uint16Array)
         * @param {any} - normals   (number[] or Float32Array)
         */
        static ComputeNormals(positions: any, indices: any, normals: any): void;
        private static _ComputeSides(sideOrientation, positions, indices, normals, uvs);
        static ImportVertexData(parsedVertexData: any, geometry: Geometry): void;
    }
}

declare module BABYLON {
    class MeshBuilder {
        static CreateBox(name: string, options: {
            width?: number;
            height?: number;
            depth?: number;
            faceUV?: Vector4[];
            faceColors?: Color4[];
            sideOrientation?: number;
            updatable?: boolean;
        }, scene: Scene): Mesh;
        static CreateSphere(name: string, options: {
            segments?: number;
            diameter?: number;
            diameterX?: number;
            diameterY?: number;
            diameterZ?: number;
            arc?: number;
            slice?: number;
            sideOrientation?: number;
            updatable?: boolean;
        }, scene: any): Mesh;
        static CreateDisc(name: string, options: {
            radius?: number;
            tessellation?: number;
            arc?: number;
            updatable?: boolean;
            sideOrientation?: number;
        }, scene: Scene): Mesh;
        static CreateIcoSphere(name: string, options: {
            radius?: number;
            radiusX?: number;
            radiusY?: number;
            radiusZ?: number;
            flat?: boolean;
            subdivisions?: number;
            sideOrientation?: number;
            updatable?: boolean;
        }, scene: Scene): Mesh;
        static CreateRibbon(name: string, options: {
            pathArray: Vector3[][];
            closeArray?: boolean;
            closePath?: boolean;
            offset?: number;
            updatable?: boolean;
            sideOrientation?: number;
            instance?: Mesh;
        }, scene?: Scene): Mesh;
        static CreateCylinder(name: string, options: {
            height?: number;
            diameterTop?: number;
            diameterBottom?: number;
            diameter?: number;
            tessellation?: number;
            subdivisions?: number;
            arc?: number;
            faceColors?: Color4[];
            faceUV?: Vector4[];
            updatable?: boolean;
            hasRings?: boolean;
            enclose?: boolean;
            sideOrientation?: number;
        }, scene: any): Mesh;
        static CreateTorus(name: string, options: {
            diameter?: number;
            thickness?: number;
            tessellation?: number;
            updatable?: boolean;
            sideOrientation?: number;
        }, scene: any): Mesh;
        static CreateTorusKnot(name: string, options: {
            radius?: number;
            tube?: number;
            radialSegments?: number;
            tubularSegments?: number;
            p?: number;
            q?: number;
            updatable?: boolean;
            sideOrientation?: number;
        }, scene: any): Mesh;
        static CreateLineSystem(name: string, options: {
            lines: Vector3[][];
            updatable: boolean;
            instance?: LinesMesh;
        }, scene: Scene): LinesMesh;
        static CreateLines(name: string, options: {
            points: Vector3[];
            updatable?: boolean;
            instance?: LinesMesh;
        }, scene: Scene): LinesMesh;
        static CreateDashedLines(name: string, options: {
            points: Vector3[];
            dashSize?: number;
            gapSize?: number;
            dashNb?: number;
            updatable?: boolean;
            instance?: LinesMesh;
        }, scene: Scene): LinesMesh;
        static ExtrudeShape(name: string, options: {
            shape: Vector3[];
            path: Vector3[];
            scale?: number;
            rotation?: number;
            cap?: number;
            updatable?: boolean;
            sideOrientation?: number;
            instance?: Mesh;
        }, scene: Scene): Mesh;
        static ExtrudeShapeCustom(name: string, options: {
            shape: Vector3[];
            path: Vector3[];
            scaleFunction?: any;
            rotationFunction?: any;
            ribbonCloseArray?: boolean;
            ribbonClosePath?: boolean;
            cap?: number;
            updatable?: boolean;
            sideOrientation?: number;
            instance?: Mesh;
        }, scene: Scene): Mesh;
        static CreateLathe(name: string, options: {
            shape: Vector3[];
            radius?: number;
            tessellation?: number;
            arc?: number;
            closed?: boolean;
            updatable?: boolean;
            sideOrientation?: number;
            cap?: number;
        }, scene: Scene): Mesh;
        static CreatePlane(name: string, options: {
            size?: number;
            width?: number;
            height?: number;
            sideOrientation?: number;
            updatable?: boolean;
            sourcePlane?: Plane;
        }, scene: Scene): Mesh;
        static CreateGround(name: string, options: {
            width?: number;
            height?: number;
            subdivisions?: number;
            updatable?: boolean;
        }, scene: any): Mesh;
        static CreateTiledGround(name: string, options: {
            xmin: number;
            zmin: number;
            xmax: number;
            zmax: number;
            subdivisions?: {
                w: number;
                h: number;
            };
            precision?: {
                w: number;
                h: number;
            };
            updatable?: boolean;
        }, scene: Scene): Mesh;
        static CreateGroundFromHeightMap(name: string, url: string, options: {
            width?: number;
            height?: number;
            subdivisions?: number;
            minHeight?: number;
            maxHeight?: number;
            updatable?: boolean;
            onReady?: (mesh: GroundMesh) => void;
        }, scene: Scene): GroundMesh;
        static CreateTube(name: string, options: {
            path: Vector3[];
            radius?: number;
            tessellation?: number;
            radiusFunction?: {
                (i: number, distance: number): number;
            };
            cap?: number;
            arc?: number;
            updatable?: boolean;
            sideOrientation?: number;
            instance?: Mesh;
        }, scene: Scene): Mesh;
        static CreatePolyhedron(name: string, options: {
            type?: number;
            size?: number;
            sizeX?: number;
            sizeY?: number;
            sizeZ?: number;
            custom?: any;
            faceUV?: Vector4[];
            faceColors?: Color4[];
            flat?: boolean;
            updatable?: boolean;
            sideOrientation?: number;
        }, scene: Scene): Mesh;
        static CreateDecal(name: string, sourceMesh: AbstractMesh, options: {
            position?: Vector3;
            normal?: Vector3;
            size?: Vector3;
            angle?: number;
        }): Mesh;
        private static _ExtrudeShapeGeneric(name, shape, curve, scale, rotation, scaleFunction, rotateFunction, rbCA, rbCP, cap, custom, scene, updtbl, side, instance);
    }
}

declare module BABYLON.Internals {
    class MeshLODLevel {
        distance: number;
        mesh: Mesh;
        constructor(distance: number, mesh: Mesh);
    }
}

declare module BABYLON {
    /**
     * A simplifier interface for future simplification implementations.
     */
    interface ISimplifier {
        /**
         * Simplification of a given mesh according to the given settings.
         * Since this requires computation, it is assumed that the function runs async.
         * @param settings The settings of the simplification, including quality and distance
         * @param successCallback A callback that will be called after the mesh was simplified.
         * @param errorCallback in case of an error, this callback will be called. optional.
         */
        simplify(settings: ISimplificationSettings, successCallback: (simplifiedMeshes: Mesh) => void, errorCallback?: () => void): void;
    }
    /**
     * Expected simplification settings.
     * Quality should be between 0 and 1 (1 being 100%, 0 being 0%);
     */
    interface ISimplificationSettings {
        quality: number;
        distance: number;
        optimizeMesh?: boolean;
    }
    class SimplificationSettings implements ISimplificationSettings {
        quality: number;
        distance: number;
        optimizeMesh: boolean;
        constructor(quality: number, distance: number, optimizeMesh?: boolean);
    }
    interface ISimplificationTask {
        settings: Array<ISimplificationSettings>;
        simplificationType: SimplificationType;
        mesh: Mesh;
        successCallback?: () => void;
        parallelProcessing: boolean;
    }
    class SimplificationQueue {
        private _simplificationArray;
        running: any;
        constructor();
        addTask(task: ISimplificationTask): void;
        executeNext(): void;
        runSimplification(task: ISimplificationTask): void;
        private getSimplifier(task);
    }
    /**
     * The implemented types of simplification.
     * At the moment only Quadratic Error Decimation is implemented.
     */
    enum SimplificationType {
        QUADRATIC = 0,
    }
    class DecimationTriangle {
        vertices: Array<DecimationVertex>;
        normal: Vector3;
        error: Array<number>;
        deleted: boolean;
        isDirty: boolean;
        borderFactor: number;
        deletePending: boolean;
        originalOffset: number;
        constructor(vertices: Array<DecimationVertex>);
    }
    class DecimationVertex {
        position: Vector3;
        id: any;
        q: QuadraticMatrix;
        isBorder: boolean;
        triangleStart: number;
        triangleCount: number;
        originalOffsets: Array<number>;
        constructor(position: Vector3, id: any);
        updatePosition(newPosition: Vector3): void;
    }
    class QuadraticMatrix {
        data: Array<number>;
        constructor(data?: Array<number>);
        det(a11: any, a12: any, a13: any, a21: any, a22: any, a23: any, a31: any, a32: any, a33: any): number;
        addInPlace(matrix: QuadraticMatrix): void;
        addArrayInPlace(data: Array<number>): void;
        add(matrix: QuadraticMatrix): QuadraticMatrix;
        static FromData(a: number, b: number, c: number, d: number): QuadraticMatrix;
        static DataFromNumbers(a: number, b: number, c: number, d: number): number[];
    }
    class Reference {
        vertexId: number;
        triangleId: number;
        constructor(vertexId: number, triangleId: number);
    }
    /**
     * An implementation of the Quadratic Error simplification algorithm.
     * Original paper : http://www1.cs.columbia.edu/~cs4162/html05s/garland97.pdf
     * Ported mostly from QSlim and http://voxels.blogspot.de/2014/05/quadric-mesh-simplification-with-source.html to babylon JS
     * @author RaananW
     */
    class QuadraticErrorSimplification implements ISimplifier {
        private _mesh;
        private triangles;
        private vertices;
        private references;
        private initialized;
        private _reconstructedMesh;
        syncIterations: number;
        aggressiveness: number;
        decimationIterations: number;
        boundingBoxEpsilon: number;
        constructor(_mesh: Mesh);
        simplify(settings: ISimplificationSettings, successCallback: (simplifiedMesh: Mesh) => void): void;
        private isTriangleOnBoundingBox(triangle);
        private runDecimation(settings, submeshIndex, successCallback);
        private initWithMesh(submeshIndex, callback, optimizeMesh?);
        private init(callback);
        private reconstructMesh(submeshIndex);
        private initDecimatedMesh();
        private isFlipped(vertex1, vertex2, point, deletedArray, borderFactor, delTr);
        private updateTriangles(origVertex, vertex, deletedArray, deletedTriangles);
        private identifyBorder();
        private updateMesh(identifyBorders?);
        private vertexError(q, point);
        private calculateError(vertex1, vertex2, pointResult?, normalResult?, uvResult?, colorResult?);
    }
}

declare module BABYLON {
>>>>>>> 3581c0aa
    class Polygon {
        static Rectangle(xmin: number, ymin: number, xmax: number, ymax: number): Vector2[];
        static Circle(radius: number, cx?: number, cy?: number, numberOfSides?: number): Vector2[];
        static Parse(input: string): Vector2[];
        static StartingAt(x: number, y: number): Path2;
    }
    class PolygonMeshBuilder {
        private _swctx;
        private _points;
        private _outlinepoints;
        private _holes;
        private _name;
        private _scene;
        constructor(name: string, contours: Path2, scene: Scene);
        constructor(name: string, contours: Vector2[], scene: Scene);
        addHole(hole: Vector2[]): PolygonMeshBuilder;
        build(updatable?: boolean, depth?: number): Mesh;
        private addSide(positions, normals, uvs, indices, bounds, points, depth, flip);
    }
}

declare module BABYLON {
    class SubMesh {
        materialIndex: number;
        verticesStart: number;
        verticesCount: number;
        indexStart: any;
        indexCount: number;
        linesIndexCount: number;
        private _mesh;
        private _renderingMesh;
        private _boundingInfo;
        private _linesIndexBuffer;
        _lastColliderWorldVertices: Vector3[];
        _trianglePlanes: Plane[];
        _lastColliderTransformMatrix: Matrix;
        _renderId: number;
        _alphaIndex: number;
        _distanceToCamera: number;
        _id: number;
        constructor(materialIndex: number, verticesStart: number, verticesCount: number, indexStart: any, indexCount: number, mesh: AbstractMesh, renderingMesh?: Mesh, createBoundingBox?: boolean);
        IsGlobal: boolean;
        getBoundingInfo(): BoundingInfo;
        getMesh(): AbstractMesh;
        getRenderingMesh(): Mesh;
        getMaterial(): Material;
        refreshBoundingInfo(): void;
        _checkCollision(collider: Collider): boolean;
        updateBoundingInfo(world: Matrix): void;
        isInFrustum(frustumPlanes: Plane[]): boolean;
        render(enableAlphaMode: boolean): void;
        getLinesIndexBuffer(indices: number[] | Int32Array, engine: any): WebGLBuffer;
        canIntersects(ray: Ray): boolean;
        intersects(ray: Ray, positions: Vector3[], indices: number[] | Int32Array, fastCheck?: boolean): IntersectionInfo;
        clone(newMesh: AbstractMesh, newRenderingMesh?: Mesh): SubMesh;
        dispose(): void;
        static CreateFromIndices(materialIndex: number, startIndex: number, indexCount: number, mesh: AbstractMesh, renderingMesh?: Mesh): SubMesh;
    }
}

declare module BABYLON {
    class VertexBuffer {
        private _mesh;
        private _engine;
        private _buffer;
        private _data;
        private _updatable;
        private _kind;
        private _strideSize;
        constructor(engine: any, data: number[] | Float32Array, kind: string, updatable: boolean, postponeInternalCreation?: boolean, stride?: number);
        isUpdatable(): boolean;
        getData(): number[] | Float32Array;
        getBuffer(): WebGLBuffer;
        getStrideSize(): number;
        create(data?: number[] | Float32Array): void;
        update(data: number[] | Float32Array): void;
        updateDirectly(data: Float32Array, offset: number): void;
        dispose(): void;
        private static _PositionKind;
        private static _NormalKind;
        private static _UVKind;
        private static _UV2Kind;
        private static _UV3Kind;
        private static _UV4Kind;
        private static _UV5Kind;
        private static _UV6Kind;
        private static _ColorKind;
        private static _MatricesIndicesKind;
        private static _MatricesWeightsKind;
        private static _MatricesIndicesExtraKind;
        private static _MatricesWeightsExtraKind;
        static PositionKind: string;
        static NormalKind: string;
        static UVKind: string;
        static UV2Kind: string;
        static UV3Kind: string;
        static UV4Kind: string;
        static UV5Kind: string;
        static UV6Kind: string;
        static ColorKind: string;
        static MatricesIndicesKind: string;
        static MatricesWeightsKind: string;
        static MatricesIndicesExtraKind: string;
        static MatricesWeightsExtraKind: string;
    }
}

declare module BABYLON {
    class AnaglyphPostProcess extends PostProcess {
        constructor(name: string, ratio: number, camera: Camera, samplingMode?: number, engine?: Engine, reusable?: boolean);
    }
}

declare module BABYLON {
    class BlackAndWhitePostProcess extends PostProcess {
        constructor(name: string, ratio: number, camera: Camera, samplingMode?: number, engine?: Engine, reusable?: boolean);
    }
}

declare module BABYLON {
    class BlurPostProcess extends PostProcess {
        direction: Vector2;
        blurWidth: number;
        constructor(name: string, direction: Vector2, blurWidth: number, ratio: number, camera: Camera, samplingMode?: number, engine?: Engine, reusable?: boolean);
    }
}

declare module BABYLON {
    class ColorCorrectionPostProcess extends PostProcess {
        private _colorTableTexture;
        constructor(name: string, colorTableUrl: string, ratio: number, camera: Camera, samplingMode?: number, engine?: Engine, reusable?: boolean);
    }
}

declare module BABYLON {
    class ConvolutionPostProcess extends PostProcess {
        kernel: number[];
        constructor(name: string, kernel: number[], ratio: number, camera: Camera, samplingMode?: number, engine?: Engine, reusable?: boolean);
        static EdgeDetect0Kernel: number[];
        static EdgeDetect1Kernel: number[];
        static EdgeDetect2Kernel: number[];
        static SharpenKernel: number[];
        static EmbossKernel: number[];
        static GaussianKernel: number[];
    }
}

declare module BABYLON {
    class DisplayPassPostProcess extends PostProcess {
        constructor(name: string, ratio: number, camera: Camera, samplingMode?: number, engine?: Engine, reusable?: boolean);
    }
}

declare module BABYLON {
    class FilterPostProcess extends PostProcess {
        kernelMatrix: Matrix;
        constructor(name: string, kernelMatrix: Matrix, ratio: number, camera?: Camera, samplingMode?: number, engine?: Engine, reusable?: boolean);
    }
}

declare module BABYLON {
    class FxaaPostProcess extends PostProcess {
        texelWidth: number;
        texelHeight: number;
        constructor(name: string, ratio: number, camera: Camera, samplingMode?: number, engine?: Engine, reusable?: boolean);
    }
}

declare module BABYLON {
    class HDRRenderingPipeline extends PostProcessRenderPipeline implements IDisposable {
        /**
        * Public members
        */
        /**
        * Gaussian blur coefficient
        * @type {number}
        */
        gaussCoeff: number;
        /**
        * Gaussian blur mean
        * @type {number}
        */
        gaussMean: number;
        /**
        * Gaussian blur standard deviation
        * @type {number}
        */
        gaussStandDev: number;
        /**
        * Gaussian blur multiplier. Multiplies the blur effect
        * @type {number}
        */
        gaussMultiplier: number;
        /**
        * Exposure, controls the overall intensity of the pipeline
        * @type {number}
        */
        exposure: number;
        /**
        * Minimum luminance that the post-process can output. Luminance is >= 0
        * @type {number}
        */
        minimumLuminance: number;
        /**
        * Maximum luminance that the post-process can output. Must be suprerior to minimumLuminance
        * @type {number}
        */
        maximumLuminance: number;
        /**
        * Increase rate for luminance: eye adaptation speed to dark
        * @type {number}
        */
        luminanceIncreaserate: number;
        /**
        * Decrease rate for luminance: eye adaptation speed to bright
        * @type {number}
        */
        luminanceDecreaseRate: number;
        /**
        * Minimum luminance needed to compute HDR
        * @type {number}
        */
        brightThreshold: number;
        /**
        * Private members
        */
        private _guassianBlurHPostProcess;
        private _guassianBlurVPostProcess;
        private _brightPassPostProcess;
        private _textureAdderPostProcess;
        private _downSampleX4PostProcess;
        private _originalPostProcess;
        private _hdrPostProcess;
        private _hdrCurrentLuminance;
        private _hdrOutputLuminance;
        static LUM_STEPS: number;
        private _downSamplePostProcesses;
        private _scene;
        private _needUpdate;
        /**
         * @constructor
         * @param {string} name - The rendering pipeline name
         * @param {BABYLON.Scene} scene - The scene linked to this pipeline
         * @param {any} ratio - The size of the postprocesses (0.5 means that your postprocess will have a width = canvas.width 0.5 and a height = canvas.height 0.5)
         * @param {BABYLON.PostProcess} originalPostProcess - the custom original color post-process. Must be "reusable". Can be null.
         * @param {BABYLON.Camera[]} cameras - The array of cameras that the rendering pipeline will be attached to
         */
        constructor(name: string, scene: Scene, ratio: number, originalPostProcess?: PostProcess, cameras?: Camera[]);
        /**
        * Tells the pipeline to update its post-processes
        */
        update(): void;
        /**
        * Returns the current calculated luminance
        */
        getCurrentLuminance(): number;
        /**
        * Returns the currently drawn luminance
        */
        getOutputLuminance(): number;
        /**
        * Releases the rendering pipeline and its internal effects. Detaches pipeline from cameras
        */
        dispose(): void;
        /**
        * Creates the HDR post-process and computes the luminance adaptation
        */
        private _createHDRPostProcess(scene, ratio);
        /**
        * Texture Adder post-process
        */
        private _createTextureAdderPostProcess(scene, ratio);
        /**
        * Down sample X4 post-process
        */
        private _createDownSampleX4PostProcess(scene, ratio);
        /**
        * Bright pass post-process
        */
        private _createBrightPassPostProcess(scene, ratio);
        /**
        * Luminance generator. Creates the luminance post-process and down sample post-processes
        */
        private _createLuminanceGeneratorPostProcess(scene);
        /**
        * Gaussian blur post-processes. Horizontal and Vertical
        */
        private _createGaussianBlurPostProcess(scene, ratio);
    }
}

declare module BABYLON {
    class LensRenderingPipeline extends PostProcessRenderPipeline {
        /**
        * The chromatic aberration PostProcess id in the pipeline
        * @type {string}
        */
        LensChromaticAberrationEffect: string;
        /**
        * The highlights enhancing PostProcess id in the pipeline
        * @type {string}
        */
        HighlightsEnhancingEffect: string;
        /**
        * The depth-of-field PostProcess id in the pipeline
        * @type {string}
        */
        LensDepthOfFieldEffect: string;
        private _scene;
        private _depthTexture;
        private _grainTexture;
        private _chromaticAberrationPostProcess;
        private _highlightsPostProcess;
        private _depthOfFieldPostProcess;
        private _edgeBlur;
        private _grainAmount;
        private _chromaticAberration;
        private _distortion;
        private _highlightsGain;
        private _highlightsThreshold;
        private _dofDistance;
        private _dofAperture;
        private _dofDarken;
        private _dofPentagon;
        private _blurNoise;
        /**
         * @constructor
         *
         * Effect parameters are as follow:
         * {
         *      chromatic_aberration: number;       // from 0 to x (1 for realism)
         *      edge_blur: number;                  // from 0 to x (1 for realism)
         *      distortion: number;                 // from 0 to x (1 for realism)
         *      grain_amount: number;               // from 0 to 1
         *      grain_texture: BABYLON.Texture;     // texture to use for grain effect; if unset, use random B&W noise
         *      dof_focus_distance: number;         // depth-of-field: focus distance; unset to disable (disabled by default)
         *      dof_aperture: number;               // depth-of-field: focus blur bias (default: 1)
         *      dof_darken: number;                 // depth-of-field: darken that which is out of focus (from 0 to 1, disabled by default)
         *      dof_pentagon: boolean;              // depth-of-field: makes a pentagon-like "bokeh" effect
         *      dof_gain: number;                   // depth-of-field: highlights gain; unset to disable (disabled by default)
         *      dof_threshold: number;              // depth-of-field: highlights threshold (default: 1)
         *      blur_noise: boolean;                // add a little bit of noise to the blur (default: true)
         * }
         * Note: if an effect parameter is unset, effect is disabled
         *
         * @param {string} name - The rendering pipeline name
         * @param {object} parameters - An object containing all parameters (see above)
         * @param {BABYLON.Scene} scene - The scene linked to this pipeline
         * @param {number} ratio - The size of the postprocesses (0.5 means that your postprocess will have a width = canvas.width 0.5 and a height = canvas.height 0.5)
         * @param {BABYLON.Camera[]} cameras - The array of cameras that the rendering pipeline will be attached to
         */
        constructor(name: string, parameters: any, scene: Scene, ratio?: number, cameras?: Camera[]);
        setEdgeBlur(amount: number): void;
        disableEdgeBlur(): void;
        setGrainAmount(amount: number): void;
        disableGrain(): void;
        setChromaticAberration(amount: number): void;
        disableChromaticAberration(): void;
        setEdgeDistortion(amount: number): void;
        disableEdgeDistortion(): void;
        setFocusDistance(amount: number): void;
        disableDepthOfField(): void;
        setAperture(amount: number): void;
        setDarkenOutOfFocus(amount: number): void;
        enablePentagonBokeh(): void;
        disablePentagonBokeh(): void;
        enableNoiseBlur(): void;
        disableNoiseBlur(): void;
        setHighlightsGain(amount: number): void;
        setHighlightsThreshold(amount: number): void;
        disableHighlights(): void;
        /**
         * Removes the internal pipeline assets and detaches the pipeline from the scene cameras
         */
        dispose(disableDepthRender?: boolean): void;
        private _createChromaticAberrationPostProcess(ratio);
        private _createHighlightsPostProcess(ratio);
        private _createDepthOfFieldPostProcess(ratio);
        private _createGrainTexture();
    }
}

declare module BABYLON {
    class PassPostProcess extends PostProcess {
        constructor(name: string, ratio: number, camera: Camera, samplingMode?: number, engine?: Engine, reusable?: boolean);
    }
}

declare module BABYLON {
    class PostProcess {
        name: string;
        onApply: (effect: Effect) => void;
        onBeforeRender: (effect: Effect) => void;
        onAfterRender: (effect: Effect) => void;
        onSizeChanged: () => void;
        onActivate: (camera: Camera) => void;
        width: number;
        height: number;
        renderTargetSamplingMode: number;
        clearColor: Color4;
        private _camera;
        private _scene;
        private _engine;
        private _renderRatio;
        private _reusable;
        private _textureType;
        _textures: SmartArray<WebGLTexture>;
        _currentRenderTextureInd: number;
        private _effect;
        private _samplers;
        private _fragmentUrl;
        private _parameters;
        constructor(name: string, fragmentUrl: string, parameters: string[], samplers: string[], ratio: number | any, camera: Camera, samplingMode?: number, engine?: Engine, reusable?: boolean, defines?: string, textureType?: number);
        updateEffect(defines?: string): void;
        isReusable(): boolean;
        activate(camera: Camera, sourceTexture?: WebGLTexture): void;
        isSupported: boolean;
        apply(): Effect;
        dispose(camera?: Camera): void;
    }
}

declare module BABYLON {
    class PostProcessManager {
        private _scene;
        private _indexBuffer;
        private _vertexDeclaration;
        private _vertexStrideSize;
        private _vertexBuffer;
        constructor(scene: Scene);
        private _prepareBuffers();
        _prepareFrame(sourceTexture?: WebGLTexture): boolean;
        directRender(postProcesses: PostProcess[], targetTexture?: WebGLTexture): void;
        _finalizeFrame(doNotPresent?: boolean, targetTexture?: WebGLTexture, faceIndex?: number, postProcesses?: PostProcess[]): void;
        dispose(): void;
    }
}

declare module BABYLON {
    class RefractionPostProcess extends PostProcess {
        color: Color3;
        depth: number;
        colorLevel: number;
        private _refRexture;
        constructor(name: string, refractionTextureUrl: string, color: Color3, depth: number, colorLevel: number, ratio: number, camera: Camera, samplingMode?: number, engine?: Engine, reusable?: boolean);
        dispose(camera: Camera): void;
    }
}

declare module BABYLON {
    class SSAORenderingPipeline extends PostProcessRenderPipeline {
        /**
        * The PassPostProcess id in the pipeline that contains the original scene color
        * @type {string}
        */
        SSAOOriginalSceneColorEffect: string;
        /**
        * The SSAO PostProcess id in the pipeline
        * @type {string}
        */
        SSAORenderEffect: string;
        /**
        * The horizontal blur PostProcess id in the pipeline
        * @type {string}
        */
        SSAOBlurHRenderEffect: string;
        /**
        * The vertical blur PostProcess id in the pipeline
        * @type {string}
        */
        SSAOBlurVRenderEffect: string;
        /**
        * The PostProcess id in the pipeline that combines the SSAO-Blur output with the original scene color (SSAOOriginalSceneColorEffect)
        * @type {string}
        */
        SSAOCombineRenderEffect: string;
        /**
        * The output strength of the SSAO post-process. Default value is 1.0.
        * @type {number}
        */
        totalStrength: number;
        /**
        * The radius around the analyzed pixel used by the SSAO post-process. Default value is 0.0006
        * @type {number}
        */
        radius: number;
        /**
        * Related to fallOff, used to interpolate SSAO samples (first interpolate function input) based on the occlusion difference of each pixel
        * Must not be equal to fallOff and superior to fallOff.
        * Default value is 0.975
        * @type {number}
        */
        area: number;
        /**
        * Related to area, used to interpolate SSAO samples (second interpolate function input) based on the occlusion difference of each pixel
        * Must not be equal to area and inferior to area.
        * Default value is 0.0
        * @type {number}
        */
        fallOff: number;
        /**
        * The base color of the SSAO post-process
        * The final result is "base + ssao" between [0, 1]
        * @type {number}
        */
        base: number;
        private _scene;
        private _depthTexture;
        private _randomTexture;
        private _originalColorPostProcess;
        private _ssaoPostProcess;
        private _blurHPostProcess;
        private _blurVPostProcess;
        private _ssaoCombinePostProcess;
        private _firstUpdate;
        /**
         * @constructor
         * @param {string} name - The rendering pipeline name
         * @param {BABYLON.Scene} scene - The scene linked to this pipeline
         * @param {any} ratio - The size of the postprocesses. Can be a number shared between passes or an object for more precision: { ssaoRatio: 0.5, combineRatio: 1.0 }
         * @param {BABYLON.Camera[]} cameras - The array of cameras that the rendering pipeline will be attached to
         */
        constructor(name: string, scene: Scene, ratio: any, cameras?: Camera[]);
        /**
         * Returns the horizontal blur PostProcess
         * @return {BABYLON.BlurPostProcess} The horizontal blur post-process
         */
        getBlurHPostProcess(): BlurPostProcess;
        /**
         * Returns the vertical blur PostProcess
         * @return {BABYLON.BlurPostProcess} The vertical blur post-process
         */
        getBlurVPostProcess(): BlurPostProcess;
        /**
         * Removes the internal pipeline assets and detatches the pipeline from the scene cameras
         */
        dispose(disableDepthRender?: boolean): void;
        private _createSSAOPostProcess(ratio);
        private _createSSAOCombinePostProcess(ratio);
        private _createRandomTexture();
    }
}

declare module BABYLON {
    class StereoscopicInterlacePostProcess extends PostProcess {
        private _stepSize;
        constructor(name: string, camB: Camera, postProcessA: PostProcess, isStereoscopicHoriz: boolean, samplingMode?: number);
    }
}

declare module BABYLON {
    enum TonemappingOperator {
        Hable = 0,
        Reinhard = 1,
        HejiDawson = 2,
        Photographic = 3,
    }
    class TonemapPostProcess extends PostProcess {
        private _operator;
        exposureAdjustment: number;
        constructor(name: string, operator: TonemappingOperator, exposureAdjustment: number, camera: Camera, samplingMode?: number, engine?: Engine, textureFormat?: number);
    }
}

declare module BABYLON {
    class VolumetricLightScatteringPostProcess extends PostProcess {
        private _volumetricLightScatteringPass;
        private _volumetricLightScatteringRTT;
        private _viewPort;
        private _screenCoordinates;
        private _cachedDefines;
        private _customMeshPosition;
        /**
        * Set if the post-process should use a custom position for the light source (true) or the internal mesh position (false)
        * @type {boolean}
        */
        useCustomMeshPosition: boolean;
        /**
        * If the post-process should inverse the light scattering direction
        * @type {boolean}
        */
        invert: boolean;
        /**
        * The internal mesh used by the post-process
        * @type {boolean}
        */
        mesh: Mesh;
        /**
        * Set to true to use the diffuseColor instead of the diffuseTexture
        * @type {boolean}
        */
        useDiffuseColor: boolean;
        /**
        * Array containing the excluded meshes not rendered in the internal pass
        */
        excludedMeshes: AbstractMesh[];
        /**
        * Controls the overall intensity of the post-process
        * @type {number}
        */
        exposure: number;
        /**
        * Dissipates each sample's contribution in range [0, 1]
        * @type {number}
        */
        decay: number;
        /**
        * Controls the overall intensity of each sample
        * @type {number}
        */
        weight: number;
        /**
        * Controls the density of each sample
        * @type {number}
        */
        density: number;
        /**
         * @constructor
         * @param {string} name - The post-process name
         * @param {any} ratio - The size of the post-process and/or internal pass (0.5 means that your postprocess will have a width = canvas.width 0.5 and a height = canvas.height 0.5)
         * @param {BABYLON.Camera} camera - The camera that the post-process will be attached to
         * @param {BABYLON.Mesh} mesh - The mesh used to create the light scattering
         * @param {number} samples - The post-process quality, default 100
         * @param {number} samplingMode - The post-process filtering mode
         * @param {BABYLON.Engine} engine - The babylon engine
         * @param {boolean} reusable - If the post-process is reusable
         * @param {BABYLON.Scene} scene - The constructor needs a scene reference to initialize internal components. If "camera" is null (RenderPipelineà, "scene" must be provided
         */
        constructor(name: string, ratio: any, camera: Camera, mesh?: Mesh, samples?: number, samplingMode?: number, engine?: Engine, reusable?: boolean, scene?: Scene);
        isReady(subMesh: SubMesh, useInstances: boolean): boolean;
        /**
         * Sets the new light position for light scattering effect
         * @param {BABYLON.Vector3} The new custom light position
         */
        setCustomMeshPosition(position: Vector3): void;
        /**
         * Returns the light position for light scattering effect
         * @return {BABYLON.Vector3} The custom light position
         */
        getCustomMeshPosition(): Vector3;
        /**
         * Disposes the internal assets and detaches the post-process from the camera
         */
        dispose(camera: Camera): void;
        /**
         * Returns the render target texture used by the post-process
         * @return {BABYLON.RenderTargetTexture} The render target texture used by the post-process
         */
        getPass(): RenderTargetTexture;
        private _meshExcluded(mesh);
        private _createPass(scene, ratio);
        private _updateMeshScreenCoordinates(scene);
        /**
        * Creates a default mesh for the Volumeric Light Scattering post-process
        * @param {string} The mesh name
        * @param {BABYLON.Scene} The scene where to create the mesh
        * @return {BABYLON.Mesh} the default mesh
        */
        static CreateDefaultMesh(name: string, scene: Scene): Mesh;
    }
}

declare module BABYLON {
    class VRDistortionCorrectionPostProcess extends PostProcess {
        aspectRatio: number;
        private _isRightEye;
        private _distortionFactors;
        private _postProcessScaleFactor;
        private _lensCenterOffset;
        private _scaleIn;
        private _scaleFactor;
        private _lensCenter;
        constructor(name: string, camera: Camera, isRightEye: boolean, vrMetrics: VRCameraMetrics);
    }
}

declare module BABYLON {
    class BoundingBoxRenderer {
        frontColor: Color3;
        backColor: Color3;
        showBackLines: boolean;
        renderList: SmartArray<BoundingBox>;
        private _scene;
        private _colorShader;
        private _vb;
        private _ib;
        constructor(scene: Scene);
        private _prepareRessources();
        reset(): void;
        render(): void;
        dispose(): void;
    }
}

declare module BABYLON {
    class DepthRenderer {
        private _scene;
        private _depthMap;
        private _effect;
        private _viewMatrix;
        private _projectionMatrix;
        private _transformMatrix;
        private _worldViewProjection;
        private _cachedDefines;
        constructor(scene: Scene, type?: number);
        isReady(subMesh: SubMesh, useInstances: boolean): boolean;
        getDepthMap(): RenderTargetTexture;
        dispose(): void;
    }
}

declare module BABYLON {
    class EdgesRenderer {
        edgesWidthScalerForOrthographic: number;
        edgesWidthScalerForPerspective: number;
        private _source;
        private _linesPositions;
        private _linesNormals;
        private _linesIndices;
        private _epsilon;
        private _indicesCount;
        private _lineShader;
        private _vb0;
        private _vb1;
        private _ib;
        private _buffers;
        private _checkVerticesInsteadOfIndices;
        constructor(source: AbstractMesh, epsilon?: number, checkVerticesInsteadOfIndices?: boolean);
        private _prepareRessources();
        dispose(): void;
        private _processEdgeForAdjacencies(pa, pb, p0, p1, p2);
        private _processEdgeForAdjacenciesWithVertices(pa, pb, p0, p1, p2);
        private _checkEdge(faceIndex, edge, faceNormals, p0, p1);
        _generateEdgesLines(): void;
        render(): void;
    }
}

declare module BABYLON {
    class OutlineRenderer {
        private _scene;
        private _effect;
        private _cachedDefines;
        constructor(scene: Scene);
        render(subMesh: SubMesh, batch: _InstancesBatch, useOverlay?: boolean): void;
        isReady(subMesh: SubMesh, useInstances: boolean): boolean;
    }
}

declare module BABYLON {
    class RenderingGroup {
        index: number;
        private _scene;
        private _opaqueSubMeshes;
        private _transparentSubMeshes;
        private _alphaTestSubMeshes;
        private _activeVertices;
        onBeforeTransparentRendering: () => void;
        constructor(index: number, scene: Scene);
        render(customRenderFunction: (opaqueSubMeshes: SmartArray<SubMesh>, transparentSubMeshes: SmartArray<SubMesh>, alphaTestSubMeshes: SmartArray<SubMesh>) => void): boolean;
        prepare(): void;
        dispatch(subMesh: SubMesh): void;
    }
}

declare module BABYLON {
    class RenderingManager {
        static MAX_RENDERINGGROUPS: number;
        private _scene;
        private _renderingGroups;
        private _depthBufferAlreadyCleaned;
        private _currentIndex;
        private _currentActiveMeshes;
        private _currentRenderParticles;
        private _currentRenderSprites;
        constructor(scene: Scene);
        private _renderParticles(index, activeMeshes);
        private _renderSprites(index);
        private _clearDepthBuffer();
        private _renderSpritesAndParticles();
        render(customRenderFunction: (opaqueSubMeshes: SmartArray<SubMesh>, transparentSubMeshes: SmartArray<SubMesh>, alphaTestSubMeshes: SmartArray<SubMesh>) => void, activeMeshes: AbstractMesh[], renderParticles: boolean, renderSprites: boolean): void;
        reset(): void;
        dispatch(subMesh: SubMesh): void;
    }
}

declare module BABYLON {
    class Sprite {
        name: string;
        position: Vector3;
        color: Color4;
        width: number;
        height: number;
        angle: number;
        cellIndex: number;
        invertU: number;
        invertV: number;
        disposeWhenFinishedAnimating: boolean;
        animations: Animation[];
        isPickable: boolean;
        actionManager: ActionManager;
        private _animationStarted;
        private _loopAnimation;
        private _fromIndex;
        private _toIndex;
        private _delay;
        private _direction;
        private _frameCount;
        private _manager;
        private _time;
        size: number;
        constructor(name: string, manager: SpriteManager);
        playAnimation(from: number, to: number, loop: boolean, delay: number): void;
        stopAnimation(): void;
        _animate(deltaTime: number): void;
        dispose(): void;
    }
}

declare module BABYLON {
    class SpriteManager {
        name: string;
        cellSize: number;
        sprites: Sprite[];
        renderingGroupId: number;
        layerMask: number;
        onDispose: () => void;
        fogEnabled: boolean;
        isPickable: boolean;
        private _capacity;
        private _spriteTexture;
        private _epsilon;
        private _scene;
        private _vertexDeclaration;
        private _vertexStrideSize;
        private _vertexBuffer;
        private _indexBuffer;
        private _vertices;
        private _effectBase;
        private _effectFog;
        texture: Texture;
        constructor(name: string, imgUrl: string, capacity: number, cellSize: number, scene: Scene, epsilon?: number, samplingMode?: number);
        private _appendSpriteVertex(index, sprite, offsetX, offsetY, rowSize);
        intersects(ray: Ray, camera: Camera, predicate?: (sprite: Sprite) => boolean, fastCheck?: boolean): PickingInfo;
        render(): void;
        dispose(): void;
    }
}

declare module BABYLON.Internals {
    class AndOrNotEvaluator {
        static Eval(query: string, evaluateCallback: (val: any) => boolean): boolean;
        private static _HandleParenthesisContent(parenthesisContent, evaluateCallback);
        private static _SimplifyNegation(booleanString);
    }
}

declare module BABYLON {
    interface IAssetTask {
        onSuccess: (task: IAssetTask) => void;
        onError: (task: IAssetTask) => void;
        isCompleted: boolean;
        run(scene: Scene, onSuccess: () => void, onError: () => void): any;
    }
    class MeshAssetTask implements IAssetTask {
        name: string;
        meshesNames: any;
        rootUrl: string;
        sceneFilename: string;
        loadedMeshes: Array<AbstractMesh>;
        loadedParticleSystems: Array<ParticleSystem>;
        loadedSkeletons: Array<Skeleton>;
        onSuccess: (task: IAssetTask) => void;
        onError: (task: IAssetTask) => void;
        isCompleted: boolean;
        constructor(name: string, meshesNames: any, rootUrl: string, sceneFilename: string);
        run(scene: Scene, onSuccess: () => void, onError: () => void): void;
    }
    class TextFileAssetTask implements IAssetTask {
        name: string;
        url: string;
        onSuccess: (task: IAssetTask) => void;
        onError: (task: IAssetTask) => void;
        isCompleted: boolean;
        text: string;
        constructor(name: string, url: string);
        run(scene: Scene, onSuccess: () => void, onError: () => void): void;
    }
    class BinaryFileAssetTask implements IAssetTask {
        name: string;
        url: string;
        onSuccess: (task: IAssetTask) => void;
        onError: (task: IAssetTask) => void;
        isCompleted: boolean;
        data: ArrayBuffer;
        constructor(name: string, url: string);
        run(scene: Scene, onSuccess: () => void, onError: () => void): void;
    }
    class ImageAssetTask implements IAssetTask {
        name: string;
        url: string;
        onSuccess: (task: IAssetTask) => void;
        onError: (task: IAssetTask) => void;
        isCompleted: boolean;
        image: HTMLImageElement;
        constructor(name: string, url: string);
        run(scene: Scene, onSuccess: () => void, onError: () => void): void;
    }
    class TextureAssetTask implements IAssetTask {
        name: string;
        url: string;
        noMipmap: boolean;
        invertY: boolean;
        samplingMode: number;
        onSuccess: (task: IAssetTask) => void;
        onError: (task: IAssetTask) => void;
        isCompleted: boolean;
        texture: Texture;
        constructor(name: string, url: string, noMipmap?: boolean, invertY?: boolean, samplingMode?: number);
        run(scene: Scene, onSuccess: () => void, onError: () => void): void;
    }
    class AssetsManager {
        private _tasks;
        private _scene;
        private _waitingTasksCount;
        onFinish: (tasks: IAssetTask[]) => void;
        onTaskSuccess: (task: IAssetTask) => void;
        onTaskError: (task: IAssetTask) => void;
        useDefaultLoadingScreen: boolean;
        constructor(scene: Scene);
        addMeshTask(taskName: string, meshesNames: any, rootUrl: string, sceneFilename: string): IAssetTask;
        addTextFileTask(taskName: string, url: string): IAssetTask;
        addBinaryFileTask(taskName: string, url: string): IAssetTask;
        addImageTask(taskName: string, url: string): IAssetTask;
        addTextureTask(taskName: string, url: string, noMipmap?: boolean, invertY?: boolean, samplingMode?: number): IAssetTask;
        private _decreaseWaitingTasksCount();
        private _runTask(task);
        reset(): AssetsManager;
        load(): AssetsManager;
    }
}

declare module BABYLON {
    class Database {
        private callbackManifestChecked;
        private currentSceneUrl;
        private db;
        private enableSceneOffline;
        private enableTexturesOffline;
        private manifestVersionFound;
        private mustUpdateRessources;
        private hasReachedQuota;
        private isSupported;
        private idbFactory;
        static IsUASupportingBlobStorage: boolean;
        static IDBStorageEnabled: boolean;
        constructor(urlToScene: string, callbackManifestChecked: (checked: boolean) => any);
        static parseURL: (url: string) => string;
        static ReturnFullUrlLocation: (url: string) => string;
        checkManifestFile(): void;
        openAsync(successCallback: any, errorCallback: any): void;
        loadImageFromDB(url: string, image: HTMLImageElement): void;
        private _loadImageFromDBAsync(url, image, notInDBCallback);
        private _saveImageIntoDBAsync(url, image);
        private _checkVersionFromDB(url, versionLoaded);
        private _loadVersionFromDBAsync(url, callback, updateInDBCallback);
        private _saveVersionIntoDBAsync(url, callback);
        private loadFileFromDB(url, sceneLoaded, progressCallBack, errorCallback, useArrayBuffer?);
        private _loadFileFromDBAsync(url, callback, notInDBCallback, useArrayBuffer?);
        private _saveFileIntoDBAsync(url, callback, progressCallback, useArrayBuffer?);
    }
}

declare module BABYLON {
    function serialize(sourceName?: string): (target: any, propertyKey: string | symbol) => void;
    function serializeAsTexture(sourceName?: string): (target: any, propertyKey: string | symbol) => void;
    function serializeAsColor3(sourceName?: string): (target: any, propertyKey: string | symbol) => void;
    function serializeAsFresnelParameters(sourceName?: string): (target: any, propertyKey: string | symbol) => void;
    class SerializationHelper {
        static Serialize<T>(entity: T, serializationObject?: any): any;
        static Parse<T>(creationFunction: () => T, source: any, scene: Scene, rootUrl: string): T;
        static Clone<T>(creationFunction: () => T, source: T): T;
    }
}

declare module BABYLON {
    class FilesInput {
        private _engine;
        private _currentScene;
        private _canvas;
        private _sceneLoadedCallback;
        private _progressCallback;
        private _additionnalRenderLoopLogicCallback;
        private _textureLoadingCallback;
        private _startingProcessingFilesCallback;
        private _elementToMonitor;
        static FilesTextures: any[];
        static FilesToLoad: any[];
        private _sceneFileToLoad;
        private _filesToLoad;
        constructor(p_engine: Engine, p_scene: Scene, p_canvas: HTMLCanvasElement, p_sceneLoadedCallback: any, p_progressCallback: any, p_additionnalRenderLoopLogicCallback: any, p_textureLoadingCallback: any, p_startingProcessingFilesCallback: any);
        monitorElementForDragNDrop(p_elementToMonitor: HTMLElement): void;
        private renderFunction();
        private drag(e);
        private drop(eventDrop);
        loadFiles(event: any): void;
        reload(): void;
    }
}

declare module BABYLON {
    class Gamepads {
        private babylonGamepads;
        private oneGamepadConnected;
        private isMonitoring;
        private gamepadEventSupported;
        private gamepadSupportAvailable;
        private _callbackGamepadConnected;
        private static gamepadDOMInfo;
        constructor(ongamedpadconnected: (gamepad: Gamepad) => void);
        dispose(): void;
        private _onGamepadConnected(evt);
        private _addNewGamepad(gamepad);
        private _onGamepadDisconnected(evt);
        private _startMonitoringGamepads();
        private _stopMonitoringGamepads();
        private _checkGamepadsStatus();
        private _updateGamepadObjects();
    }
    class StickValues {
        x: any;
        y: any;
        constructor(x: any, y: any);
    }
    class Gamepad {
        id: string;
        index: number;
        browserGamepad: any;
        private _leftStick;
        private _rightStick;
        private _onleftstickchanged;
        private _onrightstickchanged;
        constructor(id: string, index: number, browserGamepad: any);
        onleftstickchanged(callback: (values: StickValues) => void): void;
        onrightstickchanged(callback: (values: StickValues) => void): void;
        leftStick: StickValues;
        rightStick: StickValues;
        update(): void;
    }
    class GenericPad extends Gamepad {
        id: string;
        index: number;
        gamepad: any;
        private _buttons;
        private _onbuttondown;
        private _onbuttonup;
        onbuttondown(callback: (buttonPressed: number) => void): void;
        onbuttonup(callback: (buttonReleased: number) => void): void;
        constructor(id: string, index: number, gamepad: any);
        private _setButtonValue(newValue, currentValue, buttonIndex);
        update(): void;
    }
    enum Xbox360Button {
        A = 0,
        B = 1,
        X = 2,
        Y = 3,
        Start = 4,
        Back = 5,
        LB = 6,
        RB = 7,
        LeftStick = 8,
        RightStick = 9,
    }
    enum Xbox360Dpad {
        Up = 0,
        Down = 1,
        Left = 2,
        Right = 3,
    }
    class Xbox360Pad extends Gamepad {
        private _leftTrigger;
        private _rightTrigger;
        private _onlefttriggerchanged;
        private _onrighttriggerchanged;
        private _onbuttondown;
        private _onbuttonup;
        private _ondpaddown;
        private _ondpadup;
        private _buttonA;
        private _buttonB;
        private _buttonX;
        private _buttonY;
        private _buttonBack;
        private _buttonStart;
        private _buttonLB;
        private _buttonRB;
        private _buttonLeftStick;
        private _buttonRightStick;
        private _dPadUp;
        private _dPadDown;
        private _dPadLeft;
        private _dPadRight;
        onlefttriggerchanged(callback: (value: number) => void): void;
        onrighttriggerchanged(callback: (value: number) => void): void;
        leftTrigger: number;
        rightTrigger: number;
        onbuttondown(callback: (buttonPressed: Xbox360Button) => void): void;
        onbuttonup(callback: (buttonReleased: Xbox360Button) => void): void;
        ondpaddown(callback: (dPadPressed: Xbox360Dpad) => void): void;
        ondpadup(callback: (dPadReleased: Xbox360Dpad) => void): void;
        private _setButtonValue(newValue, currentValue, buttonType);
        private _setDPadValue(newValue, currentValue, buttonType);
        buttonA: number;
        buttonB: number;
        buttonX: number;
        buttonY: number;
        buttonStart: number;
        buttonBack: number;
        buttonLB: number;
        buttonRB: number;
        buttonLeftStick: number;
        buttonRightStick: number;
        dPadUp: number;
        dPadDown: number;
        dPadLeft: number;
        dPadRight: number;
        update(): void;
    }
}
interface Navigator {
    getGamepads(func?: any): any;
    webkitGetGamepads(func?: any): any;
    msGetGamepads(func?: any): any;
    webkitGamepads(func?: any): any;
}

declare module BABYLON {
    interface ILoadingScreen {
        displayLoadingUI: () => void;
        hideLoadingUI: () => void;
        loadingUIBackgroundColor: string;
        loadingUIText: string;
    }
    class DefaultLoadingScreen implements ILoadingScreen {
        private _renderingCanvas;
        private _loadingText;
        private _loadingDivBackgroundColor;
        private _loadingDiv;
        private _loadingTextDiv;
        constructor(_renderingCanvas: HTMLCanvasElement, _loadingText?: string, _loadingDivBackgroundColor?: string);
        displayLoadingUI(): void;
        hideLoadingUI(): void;
        loadingUIText: string;
        loadingUIBackgroundColor: string;
        private _resizeLoadingUI;
    }
}

declare module BABYLON {
    class SceneOptimization {
        priority: number;
        apply: (scene: Scene) => boolean;
        constructor(priority?: number);
    }
    class TextureOptimization extends SceneOptimization {
        priority: number;
        maximumSize: number;
        constructor(priority?: number, maximumSize?: number);
        apply: (scene: Scene) => boolean;
    }
    class HardwareScalingOptimization extends SceneOptimization {
        priority: number;
        maximumScale: number;
        private _currentScale;
        constructor(priority?: number, maximumScale?: number);
        apply: (scene: Scene) => boolean;
    }
    class ShadowsOptimization extends SceneOptimization {
        apply: (scene: Scene) => boolean;
    }
    class PostProcessesOptimization extends SceneOptimization {
        apply: (scene: Scene) => boolean;
    }
    class LensFlaresOptimization extends SceneOptimization {
        apply: (scene: Scene) => boolean;
    }
    class ParticlesOptimization extends SceneOptimization {
        apply: (scene: Scene) => boolean;
    }
    class RenderTargetsOptimization extends SceneOptimization {
        apply: (scene: Scene) => boolean;
    }
    class MergeMeshesOptimization extends SceneOptimization {
        static _UpdateSelectionTree: boolean;
        static UpdateSelectionTree: boolean;
        private _canBeMerged;
        apply: (scene: Scene, updateSelectionTree?: boolean) => boolean;
    }
    class SceneOptimizerOptions {
        targetFrameRate: number;
        trackerDuration: number;
        optimizations: SceneOptimization[];
        constructor(targetFrameRate?: number, trackerDuration?: number);
        static LowDegradationAllowed(targetFrameRate?: number): SceneOptimizerOptions;
        static ModerateDegradationAllowed(targetFrameRate?: number): SceneOptimizerOptions;
        static HighDegradationAllowed(targetFrameRate?: number): SceneOptimizerOptions;
    }
    class SceneOptimizer {
        static _CheckCurrentState(scene: Scene, options: SceneOptimizerOptions, currentPriorityLevel: number, onSuccess?: () => void, onFailure?: () => void): void;
        static OptimizeAsync(scene: Scene, options?: SceneOptimizerOptions, onSuccess?: () => void, onFailure?: () => void): void;
    }
}

declare module BABYLON {
    class SceneSerializer {
        static ClearCache(): void;
        static Serialize(scene: Scene): any;
        static SerializeMesh(toSerialize: any, withParents?: boolean, withChildren?: boolean): any;
    }
}

declare module BABYLON {
    class SmartArray<T> {
        data: Array<T>;
        length: number;
        private _id;
        private _duplicateId;
        constructor(capacity: number);
        push(value: any): void;
        pushNoDuplicate(value: any): void;
        sort(compareFn: any): void;
        reset(): void;
        concat(array: any): void;
        concatWithNoDuplicate(array: any): void;
        indexOf(value: any): number;
        private static _GlobalId;
    }
}

declare module BABYLON {
    class SmartCollection {
        count: number;
        items: any;
        private _keys;
        private _initialCapacity;
        constructor(capacity?: number);
        add(key: any, item: any): number;
        remove(key: any): number;
        removeItemOfIndex(index: number): number;
        indexOf(key: any): number;
        item(key: any): any;
        getAllKeys(): any[];
        getKeyByIndex(index: number): any;
        getItemByIndex(index: number): any;
        empty(): void;
        forEach(block: (item: any) => void): void;
    }
}

declare module BABYLON {
    class Tags {
        static EnableFor(obj: any): void;
        static DisableFor(obj: any): void;
        static HasTags(obj: any): boolean;
        static GetTags(obj: any, asString?: boolean): any;
        static AddTagsTo(obj: any, tagsString: string): void;
        static _AddTagTo(obj: any, tag: string): void;
        static RemoveTagsFrom(obj: any, tagsString: string): void;
        static _RemoveTagFrom(obj: any, tag: string): void;
        static MatchesQuery(obj: any, tagsQuery: string): boolean;
    }
}

declare module BABYLON.Internals {
    interface DDSInfo {
        width: number;
        height: number;
        mipmapCount: number;
        isFourCC: boolean;
        isRGB: boolean;
        isLuminance: boolean;
        isCube: boolean;
    }
    class DDSTools {
        static GetDDSInfo(arrayBuffer: any): DDSInfo;
        private static GetRGBAArrayBuffer(width, height, dataOffset, dataLength, arrayBuffer);
        private static GetRGBArrayBuffer(width, height, dataOffset, dataLength, arrayBuffer);
        private static GetLuminanceArrayBuffer(width, height, dataOffset, dataLength, arrayBuffer);
        static UploadDDSLevels(gl: WebGLRenderingContext, ext: any, arrayBuffer: any, info: DDSInfo, loadMipmaps: boolean, faces: number): void;
    }
}

declare module BABYLON.Internals {
    class TGATools {
        private static _TYPE_NO_DATA;
        private static _TYPE_INDEXED;
        private static _TYPE_RGB;
        private static _TYPE_GREY;
        private static _TYPE_RLE_INDEXED;
        private static _TYPE_RLE_RGB;
        private static _TYPE_RLE_GREY;
        private static _ORIGIN_MASK;
        private static _ORIGIN_SHIFT;
        private static _ORIGIN_BL;
        private static _ORIGIN_BR;
        private static _ORIGIN_UL;
        private static _ORIGIN_UR;
        static GetTGAHeader(data: Uint8Array): any;
        static UploadContent(gl: WebGLRenderingContext, data: Uint8Array): void;
        static _getImageData8bits(header: any, palettes: Uint8Array, pixel_data: Uint8Array, y_start: number, y_step: number, y_end: number, x_start: number, x_step: number, x_end: number): Uint8Array;
        static _getImageData16bits(header: any, palettes: Uint8Array, pixel_data: Uint8Array, y_start: number, y_step: number, y_end: number, x_start: number, x_step: number, x_end: number): Uint8Array;
        static _getImageData24bits(header: any, palettes: Uint8Array, pixel_data: Uint8Array, y_start: number, y_step: number, y_end: number, x_start: number, x_step: number, x_end: number): Uint8Array;
        static _getImageData32bits(header: any, palettes: Uint8Array, pixel_data: Uint8Array, y_start: number, y_step: number, y_end: number, x_start: number, x_step: number, x_end: number): Uint8Array;
        static _getImageDataGrey8bits(header: any, palettes: Uint8Array, pixel_data: Uint8Array, y_start: number, y_step: number, y_end: number, x_start: number, x_step: number, x_end: number): Uint8Array;
        static _getImageDataGrey16bits(header: any, palettes: Uint8Array, pixel_data: Uint8Array, y_start: number, y_step: number, y_end: number, x_start: number, x_step: number, x_end: number): Uint8Array;
    }
}

declare module BABYLON {
    interface IAnimatable {
        animations: Array<Animation>;
    }
    interface ISize {
        width: number;
        height: number;
    }
    class Tools {
        static BaseUrl: string;
        static CorsBehavior: any;
        static UseFallbackTexture: boolean;
        static Instantiate(className: string): any;
        static ToHex(i: number): string;
        static SetImmediate(action: () => void): void;
        static IsExponentOfTwo(value: number): boolean;
        static GetExponentOfTwo(value: number, max: number): number;
        static GetFilename(path: string): string;
        static GetDOMTextContent(element: HTMLElement): string;
        static ToDegrees(angle: number): number;
        static ToRadians(angle: number): number;
        static EncodeArrayBufferTobase64(buffer: ArrayBuffer): string;
        static ExtractMinAndMaxIndexed(positions: number[] | Float32Array, indices: number[] | Int32Array, indexStart: number, indexCount: number): {
            minimum: Vector3;
            maximum: Vector3;
        };
        static ExtractMinAndMax(positions: number[] | Float32Array, start: number, count: number): {
            minimum: Vector3;
            maximum: Vector3;
        };
        static MakeArray(obj: any, allowsNullUndefined?: boolean): Array<any>;
        static GetPointerPrefix(): string;
        static QueueNewFrame(func: any): void;
        static RequestFullscreen(element: any): void;
        static ExitFullscreen(): void;
        static CleanUrl(url: string): string;
        static LoadImage(url: any, onload: any, onerror: any, database: any): HTMLImageElement;
        static LoadFile(url: string, callback: (data: any) => void, progressCallBack?: () => void, database?: any, useArrayBuffer?: boolean, onError?: () => void): void;
        static ReadFileAsDataURL(fileToLoad: any, callback: any, progressCallback: any): void;
        static ReadFile(fileToLoad: any, callback: any, progressCallBack: any, useArrayBuffer?: boolean): void;
        static FileAsURL(content: string): string;
        static Clamp(value: number, min?: number, max?: number): number;
        static Sign(value: number): number;
        static Format(value: number, decimals?: number): string;
        static CheckExtends(v: Vector3, min: Vector3, max: Vector3): void;
        static WithinEpsilon(a: number, b: number, epsilon?: number): boolean;
        static DeepCopy(source: any, destination: any, doNotCopyList?: string[], mustCopyList?: string[]): void;
        static IsEmpty(obj: any): boolean;
        static RegisterTopRootEvents(events: {
            name: string;
            handler: EventListener;
        }[]): void;
        static UnregisterTopRootEvents(events: {
            name: string;
            handler: EventListener;
        }[]): void;
        static DumpFramebuffer(width: number, height: number, engine: Engine, successCallback?: (data: string) => void): void;
        static CreateScreenshot(engine: Engine, camera: Camera, size: any, successCallback?: (data: string) => void): void;
        static ValidateXHRData(xhr: XMLHttpRequest, dataType?: number): boolean;
        private static _NoneLogLevel;
        private static _MessageLogLevel;
        private static _WarningLogLevel;
        private static _ErrorLogLevel;
        private static _LogCache;
        static errorsCount: number;
        static OnNewCacheEntry: (entry: string) => void;
        static NoneLogLevel: number;
        static MessageLogLevel: number;
        static WarningLogLevel: number;
        static ErrorLogLevel: number;
        static AllLogLevel: number;
        private static _AddLogEntry(entry);
        private static _FormatMessage(message);
        static Log: (message: string) => void;
        private static _LogDisabled(message);
        private static _LogEnabled(message);
        static Warn: (message: string) => void;
        private static _WarnDisabled(message);
        private static _WarnEnabled(message);
        static Error: (message: string) => void;
        private static _ErrorDisabled(message);
        private static _ErrorEnabled(message);
        static LogCache: string;
        static ClearLogCache(): void;
        static LogLevels: number;
        private static _PerformanceNoneLogLevel;
        private static _PerformanceUserMarkLogLevel;
        private static _PerformanceConsoleLogLevel;
        private static _performance;
        static PerformanceNoneLogLevel: number;
        static PerformanceUserMarkLogLevel: number;
        static PerformanceConsoleLogLevel: number;
        static PerformanceLogLevel: number;
        static _StartPerformanceCounterDisabled(counterName: string, condition?: boolean): void;
        static _EndPerformanceCounterDisabled(counterName: string, condition?: boolean): void;
        static _StartUserMark(counterName: string, condition?: boolean): void;
        static _EndUserMark(counterName: string, condition?: boolean): void;
        static _StartPerformanceConsole(counterName: string, condition?: boolean): void;
        static _EndPerformanceConsole(counterName: string, condition?: boolean): void;
        static StartPerformanceCounter: (counterName: string, condition?: boolean) => void;
        static EndPerformanceCounter: (counterName: string, condition?: boolean) => void;
        static Now: number;
    }
    /**
     * An implementation of a loop for asynchronous functions.
     */
    class AsyncLoop {
        iterations: number;
        private _fn;
        private _successCallback;
        index: number;
        private _done;
        /**
         * Constroctor.
         * @param iterations the number of iterations.
         * @param _fn the function to run each iteration
         * @param _successCallback the callback that will be called upon succesful execution
         * @param offset starting offset.
         */
        constructor(iterations: number, _fn: (asyncLoop: AsyncLoop) => void, _successCallback: () => void, offset?: number);
        /**
         * Execute the next iteration. Must be called after the last iteration was finished.
         */
        executeNext(): void;
        /**
         * Break the loop and run the success callback.
         */
        breakLoop(): void;
        /**
         * Helper function
         */
        static Run(iterations: number, _fn: (asyncLoop: AsyncLoop) => void, _successCallback: () => void, offset?: number): AsyncLoop;
        /**
         * A for-loop that will run a given number of iterations synchronous and the rest async.
         * @param iterations total number of iterations
         * @param syncedIterations number of synchronous iterations in each async iteration.
         * @param fn the function to call each iteration.
         * @param callback a success call back that will be called when iterating stops.
         * @param breakFunction a break condition (optional)
         * @param timeout timeout settings for the setTimeout function. default - 0.
         * @constructor
         */
        static SyncAsyncForLoop(iterations: number, syncedIterations: number, fn: (iteration: number) => void, callback: () => void, breakFunction?: () => boolean, timeout?: number): void;
    }
}

declare module BABYLON {
    enum JoystickAxis {
        X = 0,
        Y = 1,
        Z = 2,
    }
    class VirtualJoystick {
        reverseLeftRight: boolean;
        reverseUpDown: boolean;
        deltaPosition: Vector3;
        pressed: boolean;
        private static _globalJoystickIndex;
        private static vjCanvas;
        private static vjCanvasContext;
        private static vjCanvasWidth;
        private static vjCanvasHeight;
        private static halfWidth;
        private static halfHeight;
        private _action;
        private _axisTargetedByLeftAndRight;
        private _axisTargetedByUpAndDown;
        private _joystickSensibility;
        private _inversedSensibility;
        private _rotationSpeed;
        private _inverseRotationSpeed;
        private _rotateOnAxisRelativeToMesh;
        private _joystickPointerID;
        private _joystickColor;
        private _joystickPointerPos;
        private _joystickPreviousPointerPos;
        private _joystickPointerStartPos;
        private _deltaJoystickVector;
        private _leftJoystick;
        private _joystickIndex;
        private _touches;
        private _onPointerDownHandlerRef;
        private _onPointerMoveHandlerRef;
        private _onPointerUpHandlerRef;
        private _onPointerOutHandlerRef;
        private _onResize;
        constructor(leftJoystick?: boolean);
        setJoystickSensibility(newJoystickSensibility: number): void;
        private _onPointerDown(e);
        private _onPointerMove(e);
        private _onPointerUp(e);
        /**
        * Change the color of the virtual joystick
        * @param newColor a string that must be a CSS color value (like "red") or the hexa value (like "#FF0000")
        */
        setJoystickColor(newColor: string): void;
        setActionOnTouch(action: () => any): void;
        setAxisForLeftRight(axis: JoystickAxis): void;
        setAxisForUpDown(axis: JoystickAxis): void;
        private _clearCanvas();
        private _drawVirtualJoystick();
        releaseCanvas(): void;
    }
}

declare module BABYLON {
    class VRDeviceOrientationFreeCamera extends FreeCamera {
        _alpha: number;
        _beta: number;
        _gamma: number;
        private _offsetOrientation;
        private _deviceOrientationHandler;
        constructor(name: string, position: Vector3, scene: Scene, compensateDistortion?: boolean);
        _onOrientationEvent(evt: DeviceOrientationEvent): void;
        attachControl(element: HTMLElement, noPreventDefault?: boolean): void;
        detachControl(element: HTMLElement): void;
<<<<<<< HEAD
=======
        serialize(): any;
>>>>>>> 3581c0aa
    }
}

declare var HMDVRDevice: any;
declare var PositionSensorVRDevice: any;
declare module BABYLON {
    class WebVRFreeCamera extends FreeCamera {
        _hmdDevice: any;
        _sensorDevice: any;
        _cacheState: any;
        _cacheQuaternion: Quaternion;
        _cacheRotation: Vector3;
        _vrEnabled: boolean;
        constructor(name: string, position: Vector3, scene: Scene, compensateDistortion?: boolean);
        private _getWebVRDevices(devices);
        _checkInputs(): void;
        attachControl(element: HTMLElement, noPreventDefault?: boolean): void;
        detachControl(element: HTMLElement): void;
<<<<<<< HEAD
=======
        serialize(): any;
>>>>>>> 3581c0aa
    }
}

declare module BABYLON {
    interface IOctreeContainer<T> {
        blocks: Array<OctreeBlock<T>>;
    }
    class Octree<T> {
        maxDepth: number;
        blocks: Array<OctreeBlock<T>>;
        dynamicContent: T[];
        private _maxBlockCapacity;
        private _selectionContent;
        private _creationFunc;
        constructor(creationFunc: (entry: T, block: OctreeBlock<T>) => void, maxBlockCapacity?: number, maxDepth?: number);
        update(worldMin: Vector3, worldMax: Vector3, entries: T[]): void;
        addMesh(entry: T): void;
        select(frustumPlanes: Plane[], allowDuplicate?: boolean): SmartArray<T>;
        intersects(sphereCenter: Vector3, sphereRadius: number, allowDuplicate?: boolean): SmartArray<T>;
        intersectsRay(ray: Ray): SmartArray<T>;
        static _CreateBlocks<T>(worldMin: Vector3, worldMax: Vector3, entries: T[], maxBlockCapacity: number, currentDepth: number, maxDepth: number, target: IOctreeContainer<T>, creationFunc: (entry: T, block: OctreeBlock<T>) => void): void;
        static CreationFuncForMeshes: (entry: AbstractMesh, block: OctreeBlock<AbstractMesh>) => void;
        static CreationFuncForSubMeshes: (entry: SubMesh, block: OctreeBlock<SubMesh>) => void;
    }
}

declare module BABYLON {
    class OctreeBlock<T> {
        entries: T[];
        blocks: Array<OctreeBlock<T>>;
        private _depth;
        private _maxDepth;
        private _capacity;
        private _minPoint;
        private _maxPoint;
        private _boundingVectors;
        private _creationFunc;
        constructor(minPoint: Vector3, maxPoint: Vector3, capacity: number, depth: number, maxDepth: number, creationFunc: (entry: T, block: OctreeBlock<T>) => void);
        capacity: number;
        minPoint: Vector3;
        maxPoint: Vector3;
        addEntry(entry: T): void;
        addEntries(entries: T[]): void;
        select(frustumPlanes: Plane[], selection: SmartArray<T>, allowDuplicate?: boolean): void;
        intersects(sphereCenter: Vector3, sphereRadius: number, selection: SmartArray<T>, allowDuplicate?: boolean): void;
        intersectsRay(ray: Ray, selection: SmartArray<T>): void;
        createInnerBlocks(): void;
    }
}

declare module BABYLON {
    class ShadowGenerator {
        private static _FILTER_NONE;
        private static _FILTER_VARIANCESHADOWMAP;
        private static _FILTER_POISSONSAMPLING;
        private static _FILTER_BLURVARIANCESHADOWMAP;
        static FILTER_NONE: number;
        static FILTER_VARIANCESHADOWMAP: number;
        static FILTER_POISSONSAMPLING: number;
        static FILTER_BLURVARIANCESHADOWMAP: number;
        private _filter;
        blurScale: number;
        private _blurBoxOffset;
        private _bias;
        private _lightDirection;
        forceBackFacesOnly: boolean;
        bias: number;
        blurBoxOffset: number;
        filter: number;
        useVarianceShadowMap: boolean;
        usePoissonSampling: boolean;
        useBlurVarianceShadowMap: boolean;
        private _light;
        private _scene;
        private _shadowMap;
        private _shadowMap2;
        private _darkness;
        private _transparencyShadow;
        private _effect;
        private _viewMatrix;
        private _projectionMatrix;
        private _transformMatrix;
        private _worldViewProjection;
        private _cachedPosition;
        private _cachedDirection;
        private _cachedDefines;
        private _currentRenderID;
        private _downSamplePostprocess;
        private _boxBlurPostprocess;
        private _mapSize;
        private _currentFaceIndex;
        private _currentFaceIndexCache;
        constructor(mapSize: number, light: IShadowLight);
        isReady(subMesh: SubMesh, useInstances: boolean): boolean;
        getShadowMap(): RenderTargetTexture;
        getShadowMapForRendering(): RenderTargetTexture;
        getLight(): IShadowLight;
        getTransformMatrix(): Matrix;
        getDarkness(): number;
        setDarkness(darkness: number): void;
        setTransparencyShadow(hasShadow: boolean): void;
        private _packHalf(depth);
        dispose(): void;
        serialize(): any;
        static Parse(parsedShadowGenerator: any, scene: Scene): ShadowGenerator;
    }
}

declare module BABYLON.Internals {
}

declare module BABYLON {
    class BaseTexture {
        name: string;
        delayLoadState: number;
        hasAlpha: boolean;
        getAlphaFromRGB: boolean;
        level: number;
        isCube: boolean;
        isRenderTarget: boolean;
        animations: Animation[];
        onDispose: () => void;
        coordinatesIndex: number;
        coordinatesMode: number;
        wrapU: number;
        wrapV: number;
        anisotropicFilteringLevel: number;
        _cachedAnisotropicFilteringLevel: number;
        private _scene;
        _texture: WebGLTexture;
        constructor(scene: Scene);
        getScene(): Scene;
        getTextureMatrix(): Matrix;
        getReflectionTextureMatrix(): Matrix;
        getInternalTexture(): WebGLTexture;
        isReady(): boolean;
        getSize(): ISize;
        getBaseSize(): ISize;
        scale(ratio: number): void;
        canRescale: boolean;
        _removeFromCache(url: string, noMipmap: boolean): void;
        _getFromCache(url: string, noMipmap: boolean, sampling?: number): WebGLTexture;
        delayLoad(): void;
        clone(): BaseTexture;
        releaseInternalTexture(): void;
        dispose(): void;
        serialize(): any;
    }
}

declare module BABYLON {
    class CubeTexture extends BaseTexture {
        url: string;
        coordinatesMode: number;
        private _noMipmap;
        private _files;
        private _extensions;
        private _textureMatrix;
        static CreateFromImages(files: string[], scene: Scene, noMipmap?: boolean): CubeTexture;
        constructor(rootUrl: string, scene: Scene, extensions?: string[], noMipmap?: boolean, files?: string[]);
        clone(): CubeTexture;
        delayLoad(): void;
        getReflectionTextureMatrix(): Matrix;
        static Parse(parsedTexture: any, scene: Scene, rootUrl: string): CubeTexture;
        serialize(): any;
    }
}

declare module BABYLON {
    class DynamicTexture extends Texture {
        private _generateMipMaps;
        private _canvas;
        private _context;
        constructor(name: string, options: any, scene: Scene, generateMipMaps: boolean, samplingMode?: number);
        canRescale: boolean;
        scale(ratio: number): void;
        getContext(): CanvasRenderingContext2D;
        clear(): void;
        update(invertY?: boolean): void;
        drawText(text: string, x: number, y: number, font: string, color: string, clearColor: string, invertY?: boolean, update?: boolean): void;
        clone(): DynamicTexture;
    }
}

declare module BABYLON {
    class HDRCubeTexture extends BaseTexture {
        url: string;
        coordinatesMode: number;
        private _useInGammaSpace;
        private _generateHarmonics;
        private _noMipmap;
        private _extensions;
        private _textureMatrix;
        private _size;
        private static _facesMapping;
        sphericalPolynomial: SphericalPolynomial;
        constructor(url: string, scene: Scene, size: number, noMipmap?: boolean, generateHarmonics?: boolean, useInGammaSpace?: boolean);
        private loadTexture();
        clone(): HDRCubeTexture;
        delayLoad(): void;
        getReflectionTextureMatrix(): Matrix;
        static Parse(parsedTexture: any, scene: Scene, rootUrl: string): HDRCubeTexture;
        serialize(): any;
    }
}

declare module BABYLON {
    class MirrorTexture extends RenderTargetTexture {
        mirrorPlane: Plane;
        private _transformMatrix;
        private _mirrorMatrix;
        private _savedViewMatrix;
        constructor(name: string, size: number, scene: Scene, generateMipMaps?: boolean);
        clone(): MirrorTexture;
        serialize(): any;
    }
}

declare module BABYLON {
    class RawTexture extends Texture {
        format: number;
        constructor(data: ArrayBufferView, width: number, height: number, format: number, scene: Scene, generateMipMaps?: boolean, invertY?: boolean, samplingMode?: number);
        update(data: ArrayBufferView): void;
        static CreateLuminanceTexture(data: ArrayBufferView, width: number, height: number, scene: Scene, generateMipMaps?: boolean, invertY?: boolean, samplingMode?: number): RawTexture;
        static CreateLuminanceAlphaTexture(data: ArrayBufferView, width: number, height: number, scene: Scene, generateMipMaps?: boolean, invertY?: boolean, samplingMode?: number): RawTexture;
        static CreateAlphaTexture(data: ArrayBufferView, width: number, height: number, scene: Scene, generateMipMaps?: boolean, invertY?: boolean, samplingMode?: number): RawTexture;
        static CreateRGBTexture(data: ArrayBufferView, width: number, height: number, scene: Scene, generateMipMaps?: boolean, invertY?: boolean, samplingMode?: number): RawTexture;
        static CreateRGBATexture(data: ArrayBufferView, width: number, height: number, scene: Scene, generateMipMaps?: boolean, invertY?: boolean, samplingMode?: number): RawTexture;
    }
}

declare module BABYLON {
    /**
    * Creates a refraction texture used by refraction channel of the standard material.
    * @param name the texture name
    * @param size size of the underlying texture
    * @param scene root scene
    */
    class RefractionTexture extends RenderTargetTexture {
        refractionPlane: Plane;
        depth: number;
        constructor(name: string, size: number, scene: Scene, generateMipMaps?: boolean);
        clone(): RefractionTexture;
        serialize(): any;
    }
}

declare module BABYLON {
    class RenderTargetTexture extends Texture {
        isCube: boolean;
        static _REFRESHRATE_RENDER_ONCE: number;
        static _REFRESHRATE_RENDER_ONEVERYFRAME: number;
        static _REFRESHRATE_RENDER_ONEVERYTWOFRAMES: number;
        static REFRESHRATE_RENDER_ONCE: number;
        static REFRESHRATE_RENDER_ONEVERYFRAME: number;
        static REFRESHRATE_RENDER_ONEVERYTWOFRAMES: number;
        renderList: AbstractMesh[];
        renderParticles: boolean;
        renderSprites: boolean;
        coordinatesMode: number;
        onBeforeRender: (faceIndex: number) => void;
        onAfterRender: (faceIndex: number) => void;
        onAfterUnbind: () => void;
        onClear: (engine: Engine) => void;
        activeCamera: Camera;
        customRenderFunction: (opaqueSubMeshes: SmartArray<SubMesh>, transparentSubMeshes: SmartArray<SubMesh>, alphaTestSubMeshes: SmartArray<SubMesh>, beforeTransparents?: () => void) => void;
        private _size;
        _generateMipMaps: boolean;
        private _renderingManager;
        _waitingRenderList: string[];
        private _doNotChangeAspectRatio;
        private _currentRefreshId;
        private _refreshRate;
        private _textureMatrix;
        constructor(name: string, size: any, scene: Scene, generateMipMaps?: boolean, doNotChangeAspectRatio?: boolean, type?: number, isCube?: boolean);
        resetRefreshCounter(): void;
        refreshRate: number;
        _shouldRender(): boolean;
        isReady(): boolean;
        getRenderSize(): number;
        canRescale: boolean;
        scale(ratio: number): void;
        getReflectionTextureMatrix(): Matrix;
        resize(size: any, generateMipMaps?: boolean): void;
        render(useCameraPostProcess?: boolean, dumpForDebug?: boolean): void;
        renderToTarget(faceIndex: number, currentRenderList: AbstractMesh[], useCameraPostProcess: boolean, dumpForDebug: boolean): void;
        clone(): RenderTargetTexture;
        serialize(): any;
    }
}

declare module BABYLON {
    class Texture extends BaseTexture {
        static NEAREST_SAMPLINGMODE: number;
        static BILINEAR_SAMPLINGMODE: number;
        static TRILINEAR_SAMPLINGMODE: number;
        static EXPLICIT_MODE: number;
        static SPHERICAL_MODE: number;
        static PLANAR_MODE: number;
        static CUBIC_MODE: number;
        static PROJECTION_MODE: number;
        static SKYBOX_MODE: number;
        static INVCUBIC_MODE: number;
        static EQUIRECTANGULAR_MODE: number;
        static FIXED_EQUIRECTANGULAR_MODE: number;
        static CLAMP_ADDRESSMODE: number;
        static WRAP_ADDRESSMODE: number;
        static MIRROR_ADDRESSMODE: number;
        url: string;
        uOffset: number;
        vOffset: number;
        uScale: number;
        vScale: number;
        uAng: number;
        vAng: number;
        wAng: number;
        private _noMipmap;
        _invertY: boolean;
        private _rowGenerationMatrix;
        private _cachedTextureMatrix;
        private _projectionModeMatrix;
        private _t0;
        private _t1;
        private _t2;
        private _cachedUOffset;
        private _cachedVOffset;
        private _cachedUScale;
        private _cachedVScale;
        private _cachedUAng;
        private _cachedVAng;
        private _cachedWAng;
        private _cachedCoordinatesMode;
        _samplingMode: number;
        private _buffer;
        private _deleteBuffer;
        private _delayedOnLoad;
        private _delayedOnError;
        constructor(url: string, scene: Scene, noMipmap?: boolean, invertY?: boolean, samplingMode?: number, onLoad?: () => void, onError?: () => void, buffer?: any, deleteBuffer?: boolean);
        delayLoad(): void;
        updateSamplingMode(samplingMode: number): void;
        private _prepareRowForTextureGeneration(x, y, z, t);
        getTextureMatrix(): Matrix;
        getReflectionTextureMatrix(): Matrix;
        clone(): Texture;
        serialize(): any;
        static CreateFromBase64String(data: string, name: string, scene: Scene, noMipmap?: boolean, invertY?: boolean, samplingMode?: number, onLoad?: () => void, onError?: () => void): Texture;
        static Parse(parsedTexture: any, scene: Scene, rootUrl: string): BaseTexture;
    }
}

declare module BABYLON {
    class VideoTexture extends Texture {
        video: HTMLVideoElement;
        private _autoLaunch;
        private _lastUpdate;
        constructor(name: string, urls: string[], scene: Scene, generateMipMaps?: boolean, invertY?: boolean, samplingMode?: number);
        update(): boolean;
    }
}

declare module BABYLON {
    class CannonJSPlugin implements IPhysicsEnginePlugin {
        private _useDeltaForWorldStep;
        world: any;
        name: string;
        private _physicsMaterials;
        private _fixedTimeStep;
        constructor(_useDeltaForWorldStep?: boolean, iterations?: number);
        setGravity(gravity: Vector3): void;
        executeStep(delta: number, impostors: Array<PhysicsImpostor>): void;
        applyImpulse(impostor: PhysicsImpostor, force: Vector3, contactPoint: Vector3): void;
        applyForce(impostor: PhysicsImpostor, force: Vector3, contactPoint: Vector3): void;
        generatePhysicsBody(impostor: PhysicsImpostor): void;
        private _processChildMeshes(mainImpostor);
        removePhysicsBody(impostor: PhysicsImpostor): void;
        generateJoint(impostorJoint: PhysicsImpostorJoint): boolean;
        removeJoint(joint: PhysicsImpostorJoint): void;
        private _addMaterial(friction, restitution);
        private _checkWithEpsilon(value);
        private _createShape(impostor);
        private _createHeightmap(mesh, pointDepth?);
        private _updatePhysicsBodyTransformation(impostor);
        isSupported(): boolean;
        supports(feature: PhysicsFeature): boolean;
        dispose(): void;
    }
}

declare module BABYLON {
    class OimoJSPlugin {
        private _world;
        private _registeredMeshes;
        name: string;
        private _gravity;
        private _checkWithEpsilon(value);
        initialize(iterations?: number): void;
        setGravity(gravity: Vector3): void;
        getGravity(): Vector3;
        registerMesh(mesh: AbstractMesh, impostor: number, options: PhysicsImpostorParameters): any;
        registerMeshesAsCompound(parts: any[], options: PhysicsImpostorParameters): any;
        private _createBodyAsCompound(part, options, initialMesh);
        unregisterMesh(mesh: AbstractMesh): void;
        private _unbindBody(body);
        /**
         * Update the body position according to the mesh position
         * @param mesh
         */
        updateBodyPosition: (mesh: AbstractMesh) => void;
        applyImpulse(mesh: AbstractMesh, force: Vector3, contactPoint: Vector3): void;
        createLink(mesh1: AbstractMesh, mesh2: AbstractMesh, pivot1: Vector3, pivot2: Vector3, options?: any): boolean;
        dispose(): void;
        isSupported(): boolean;
        getWorldObject(): any;
        getPhysicsBodyOfMesh(mesh: AbstractMesh): any;
        private _getLastShape(body);
        runOneStep(time: number): void;
    }
}

declare module BABYLON {
    class PostProcessRenderEffect {
        private _engine;
        private _postProcesses;
        private _getPostProcess;
        private _singleInstance;
        private _cameras;
        private _indicesForCamera;
        private _renderPasses;
        private _renderEffectAsPasses;
        _name: string;
        applyParameters: (postProcess: PostProcess) => void;
        constructor(engine: Engine, name: string, getPostProcess: () => PostProcess, singleInstance?: boolean);
        isSupported: boolean;
        _update(): void;
        addPass(renderPass: PostProcessRenderPass): void;
        removePass(renderPass: PostProcessRenderPass): void;
        addRenderEffectAsPass(renderEffect: PostProcessRenderEffect): void;
        getPass(passName: string): void;
        emptyPasses(): void;
        _attachCameras(cameras: Camera): any;
        _attachCameras(cameras: Camera[]): any;
        _detachCameras(cameras: Camera): any;
        _detachCameras(cameras: Camera[]): any;
        _enable(cameras: Camera): any;
        _enable(cameras: Camera[]): any;
        _disable(cameras: Camera): any;
        _disable(cameras: Camera[]): any;
        getPostProcess(camera?: Camera): PostProcess;
        private _linkParameters();
        private _linkTextures(effect);
    }
}

declare module BABYLON {
    class PostProcessRenderPass {
        private _enabled;
        private _renderList;
        private _renderTexture;
        private _scene;
        private _refCount;
        _name: string;
        constructor(scene: Scene, name: string, size: number, renderList: Mesh[], beforeRender: () => void, afterRender: () => void);
        _incRefCount(): number;
        _decRefCount(): number;
        _update(): void;
        setRenderList(renderList: Mesh[]): void;
        getRenderTexture(): RenderTargetTexture;
    }
}

declare module BABYLON {
    class PostProcessRenderPipeline {
        private _engine;
        private _renderEffects;
        private _renderEffectsForIsolatedPass;
        private _cameras;
        _name: string;
        private static PASS_EFFECT_NAME;
        private static PASS_SAMPLER_NAME;
        constructor(engine: Engine, name: string);
        isSupported: boolean;
        addEffect(renderEffect: PostProcessRenderEffect): void;
        _enableEffect(renderEffectName: string, cameras: Camera): any;
        _enableEffect(renderEffectName: string, cameras: Camera[]): any;
        _disableEffect(renderEffectName: string, cameras: Camera): any;
        _disableEffect(renderEffectName: string, cameras: Camera[]): any;
        _attachCameras(cameras: Camera, unique: boolean): any;
        _attachCameras(cameras: Camera[], unique: boolean): any;
        _detachCameras(cameras: Camera): any;
        _detachCameras(cameras: Camera[]): any;
        _enableDisplayOnlyPass(passName: any, cameras: Camera): any;
        _enableDisplayOnlyPass(passName: any, cameras: Camera[]): any;
        _disableDisplayOnlyPass(cameras: Camera): any;
        _disableDisplayOnlyPass(cameras: Camera[]): any;
        _update(): void;
        dispose(): void;
    }
}

declare module BABYLON {
    class PostProcessRenderPipelineManager {
        private _renderPipelines;
        constructor();
        addPipeline(renderPipeline: PostProcessRenderPipeline): void;
        attachCamerasToRenderPipeline(renderPipelineName: string, cameras: Camera, unique?: boolean): any;
        attachCamerasToRenderPipeline(renderPipelineName: string, cameras: Camera[], unique?: boolean): any;
        detachCamerasFromRenderPipeline(renderPipelineName: string, cameras: Camera): any;
        detachCamerasFromRenderPipeline(renderPipelineName: string, cameras: Camera[]): any;
        enableEffectInPipeline(renderPipelineName: string, renderEffectName: string, cameras: Camera): any;
        enableEffectInPipeline(renderPipelineName: string, renderEffectName: string, cameras: Camera[]): any;
        disableEffectInPipeline(renderPipelineName: string, renderEffectName: string, cameras: Camera): any;
        disableEffectInPipeline(renderPipelineName: string, renderEffectName: string, cameras: Camera[]): any;
        enableDisplayOnlyPassInPipeline(renderPipelineName: string, passName: string, cameras: Camera): any;
        enableDisplayOnlyPassInPipeline(renderPipelineName: string, passName: string, cameras: Camera[]): any;
        disableDisplayOnlyPassInPipeline(renderPipelineName: string, cameras: Camera): any;
        disableDisplayOnlyPassInPipeline(renderPipelineName: string, cameras: Camera[]): any;
        update(): void;
    }
}

declare module BABYLON.Internals {
    class CubeMapToSphericalPolynomialTools {
        private static FileFaces;
        static ConvertCubeMapToSphericalPolynomial(cubeInfo: CubeMapInfo): SphericalPolynomial;
    }
}

declare module BABYLON.Internals {
    interface HDRInfo {
        height: number;
        width: number;
        dataPosition: number;
    }
    class HDRTools {
        private static Ldexp(mantissa, exponent);
        private static Rgbe2float(float32array, red, green, blue, exponent, index);
        private static readStringLine(uint8array, startIndex);
        static RGBE_ReadHeader(uint8array: Uint8Array): HDRInfo;
        static GetCubeMapTextureData(buffer: ArrayBuffer, size: number): CubeMapInfo;
        static RGBE_ReadPixels(uint8array: Uint8Array, hdrInfo: HDRInfo): Float32Array;
        private static RGBE_ReadPixels_RLE(uint8array, hdrInfo);
    }
}

declare module BABYLON.Internals {
    interface CubeMapInfo {
        front: Float32Array;
        back: Float32Array;
        left: Float32Array;
        right: Float32Array;
        up: Float32Array;
        down: Float32Array;
        size: number;
    }
    class PanoramaToCubeMapTools {
        private static FACE_FRONT;
        private static FACE_BACK;
        private static FACE_LEFT;
        private static FACE_RIGHT;
        private static FACE_UP;
        private static FACE_DOWN;
        static ConvertPanoramaToCubemap(float32Array: Float32Array, inputWidth: number, inputHeight: number, size: number): CubeMapInfo;
        private static CreateCubemapTexture(texSize, faceData, float32Array, inputWidth, inputHeight);
        private static CalcProjectionSpherical(vDir, float32Array, inputWidth, inputHeight);
    }
}

declare module BABYLON {
    class CustomProceduralTexture extends ProceduralTexture {
        private _animate;
        private _time;
        private _config;
        private _texturePath;
        constructor(name: string, texturePath: any, size: number, scene: Scene, fallbackTexture?: Texture, generateMipMaps?: boolean);
        private loadJson(jsonUrl);
        isReady(): boolean;
        render(useCameraPostProcess?: boolean): void;
        updateTextures(): void;
        updateShaderUniforms(): void;
        animate: boolean;
    }
}

declare module BABYLON {
    class ProceduralTexture extends Texture {
        isCube: boolean;
        private _size;
        _generateMipMaps: boolean;
        isEnabled: boolean;
        private _doNotChangeAspectRatio;
        private _currentRefreshId;
        private _refreshRate;
        onGenerated: () => void;
        private _vertexBuffer;
        private _indexBuffer;
        private _effect;
        private _vertexDeclaration;
        private _vertexStrideSize;
        private _uniforms;
        private _samplers;
        private _fragment;
        _textures: Texture[];
        private _floats;
        private _floatsArrays;
        private _colors3;
        private _colors4;
        private _vectors2;
        private _vectors3;
        private _matrices;
        private _fallbackTexture;
        private _fallbackTextureUsed;
        constructor(name: string, size: any, fragment: any, scene: Scene, fallbackTexture?: Texture, generateMipMaps?: boolean, isCube?: boolean);
        reset(): void;
        isReady(): boolean;
        resetRefreshCounter(): void;
        setFragment(fragment: any): void;
        refreshRate: number;
        _shouldRender(): boolean;
        getRenderSize(): number;
        resize(size: any, generateMipMaps: any): void;
        private _checkUniform(uniformName);
        setTexture(name: string, texture: Texture): ProceduralTexture;
        setFloat(name: string, value: number): ProceduralTexture;
        setFloats(name: string, value: number[]): ProceduralTexture;
        setColor3(name: string, value: Color3): ProceduralTexture;
        setColor4(name: string, value: Color4): ProceduralTexture;
        setVector2(name: string, value: Vector2): ProceduralTexture;
        setVector3(name: string, value: Vector3): ProceduralTexture;
        setMatrix(name: string, value: Matrix): ProceduralTexture;
        render(useCameraPostProcess?: boolean): void;
        clone(): ProceduralTexture;
        dispose(): void;
    }
}<|MERGE_RESOLUTION|>--- conflicted
+++ resolved
@@ -964,16 +964,11 @@
         disablePhysicsEngine(): void;
         isPhysicsEnabled(): boolean;
         /**
-         *
          * Sets the gravity of the physics engine (and NOT of the scene)
          * @param {BABYLON.Vector3} [gravity] - the new gravity to be used
          */
         setGravity(gravity: Vector3): void;
-        /**
-         * Legacy support, using the new API
-         * @Deprecated
-         */
-        createCompoundImpostor(parts: any, options: PhysicsImpostorParameters): any;
+        createCompoundImpostor(parts: any, options: PhysicsBodyCreationOptions): any;
         deleteCompoundImpostor(compound: any): void;
         createDefaultCameraOrLight(): void;
         private _getByTags(list, tagsQuery, forEach?);
@@ -1708,8 +1703,6 @@
 }
 
 declare module BABYLON {
-<<<<<<< HEAD
-=======
     class DebugLayer {
         private _scene;
         private _camera;
@@ -1767,7 +1760,6 @@
 }
 
 declare module BABYLON {
->>>>>>> 3581c0aa
     class ArcRotateCamera extends TargetCamera {
         alpha: number;
         beta: number;
@@ -2515,88 +2507,6 @@
 }
 
 declare module BABYLON {
-<<<<<<< HEAD
-    class DebugLayer {
-        private _scene;
-        private _camera;
-        private _transformationMatrix;
-        private _enabled;
-        private _labelsEnabled;
-        private _displayStatistics;
-        private _displayTree;
-        private _displayLogs;
-        private _globalDiv;
-        private _statsDiv;
-        private _statsSubsetDiv;
-        private _optionsDiv;
-        private _optionsSubsetDiv;
-        private _logDiv;
-        private _logSubsetDiv;
-        private _treeDiv;
-        private _treeSubsetDiv;
-        private _drawingCanvas;
-        private _drawingContext;
-        private _rootElement;
-        _syncPositions: () => void;
-        private _syncData;
-        private _syncUI;
-        private _onCanvasClick;
-        private _clickPosition;
-        private _ratio;
-        private _identityMatrix;
-        private _showUI;
-        private _needToRefreshMeshesTree;
-        shouldDisplayLabel: (node: Node) => boolean;
-        shouldDisplayAxis: (mesh: Mesh) => boolean;
-        axisRatio: number;
-        accentColor: string;
-        customStatsFunction: () => string;
-        constructor(scene: Scene);
-        private _refreshMeshesTreeContent();
-        private _renderSingleAxis(zero, unit, unitText, label, color);
-        private _renderAxis(projectedPosition, mesh, globalViewport);
-        private _renderLabel(text, projectedPosition, labelOffset, onClick, getFillStyle);
-        private _isClickInsideRect(x, y, width, height);
-        isVisible(): boolean;
-        hide(): void;
-        show(showUI?: boolean, camera?: Camera, rootElement?: HTMLElement): void;
-        private _clearLabels();
-        private _generateheader(root, text);
-        private _generateTexBox(root, title, color);
-        private _generateAdvancedCheckBox(root, leftTitle, rightTitle, initialState, task, tag?);
-        private _generateCheckBox(root, title, initialState, task, tag?);
-        private _generateButton(root, title, task, tag?);
-        private _generateRadio(root, title, name, initialState, task, tag?);
-        private _generateDOMelements();
-        private _displayStats();
-    }
-}
-
-declare module BABYLON {
-    class Layer {
-        name: string;
-        texture: Texture;
-        isBackground: boolean;
-        color: Color4;
-        scale: Vector2;
-        offset: Vector2;
-        onDispose: () => void;
-        alphaBlendingMode: number;
-        private _scene;
-        private _vertexDeclaration;
-        private _vertexStrideSize;
-        private _vertexBuffer;
-        private _indexBuffer;
-        private _effect;
-        constructor(name: string, imgUrl: string, scene: Scene, isBackground?: boolean, color?: Color4);
-        render(): void;
-        dispose(): void;
-    }
-}
-
-declare module BABYLON {
-=======
->>>>>>> 3581c0aa
     class LensFlare {
         size: number;
         position: number;
@@ -2637,72 +2547,6 @@
         dispose(): void;
         static Parse(parsedLensFlareSystem: any, scene: Scene, rootUrl: string): LensFlareSystem;
         serialize(): any;
-<<<<<<< HEAD
-    }
-}
-
-declare module BABYLON {
-    class BoundingBox {
-        minimum: Vector3;
-        maximum: Vector3;
-        vectors: Vector3[];
-        center: Vector3;
-        extendSize: Vector3;
-        directions: Vector3[];
-        vectorsWorld: Vector3[];
-        minimumWorld: Vector3;
-        maximumWorld: Vector3;
-        private _worldMatrix;
-        constructor(minimum: Vector3, maximum: Vector3);
-        getWorldMatrix(): Matrix;
-        setWorldMatrix(matrix: Matrix): BoundingBox;
-        _update(world: Matrix): void;
-        isInFrustum(frustumPlanes: Plane[]): boolean;
-        isCompletelyInFrustum(frustumPlanes: Plane[]): boolean;
-        intersectsPoint(point: Vector3): boolean;
-        intersectsSphere(sphere: BoundingSphere): boolean;
-        intersectsMinMax(min: Vector3, max: Vector3): boolean;
-        static Intersects(box0: BoundingBox, box1: BoundingBox): boolean;
-        static IntersectsSphere(minPoint: Vector3, maxPoint: Vector3, sphereCenter: Vector3, sphereRadius: number): boolean;
-        static IsCompletelyInFrustum(boundingVectors: Vector3[], frustumPlanes: Plane[]): boolean;
-        static IsInFrustum(boundingVectors: Vector3[], frustumPlanes: Plane[]): boolean;
-    }
-}
-
-declare module BABYLON {
-    class BoundingInfo {
-        minimum: Vector3;
-        maximum: Vector3;
-        boundingBox: BoundingBox;
-        boundingSphere: BoundingSphere;
-        private _isLocked;
-        constructor(minimum: Vector3, maximum: Vector3);
-        isLocked: boolean;
-        update(world: Matrix): void;
-        isInFrustum(frustumPlanes: Plane[]): boolean;
-        isCompletelyInFrustum(frustumPlanes: Plane[]): boolean;
-        _checkCollision(collider: Collider): boolean;
-        intersectsPoint(point: Vector3): boolean;
-        intersects(boundingInfo: BoundingInfo, precise: boolean): boolean;
-    }
-}
-
-declare module BABYLON {
-    class BoundingSphere {
-        minimum: Vector3;
-        maximum: Vector3;
-        center: Vector3;
-        radius: number;
-        centerWorld: Vector3;
-        radiusWorld: number;
-        private _tempRadiusVector;
-        constructor(minimum: Vector3, maximum: Vector3);
-        _update(world: Matrix): void;
-        isInFrustum(frustumPlanes: Plane[]): boolean;
-        intersectsPoint(point: Vector3): boolean;
-        static Intersects(sphere0: BoundingSphere, sphere1: BoundingSphere): boolean;
-=======
->>>>>>> 3581c0aa
     }
 }
 
@@ -2838,48 +2682,6 @@
         extensions: string;
         importMesh: (meshesNames: any, scene: Scene, data: any, rootUrl: string, meshes: AbstractMesh[], particleSystems: ParticleSystem[], skeletons: Skeleton[]) => boolean;
         load: (scene: Scene, data: string, rootUrl: string) => boolean;
-<<<<<<< HEAD
-    }
-    class SceneLoader {
-        private static _ForceFullSceneLoadingForIncremental;
-        private static _ShowLoadingScreen;
-        static ForceFullSceneLoadingForIncremental: boolean;
-        static ShowLoadingScreen: boolean;
-        private static _registeredPlugins;
-        private static _getPluginForFilename(sceneFilename);
-        static GetPluginForExtension(extension: string): ISceneLoaderPlugin;
-        static RegisterPlugin(plugin: ISceneLoaderPlugin): void;
-        static ImportMesh(meshesNames: any, rootUrl: string, sceneFilename: string, scene: Scene, onsuccess?: (meshes: AbstractMesh[], particleSystems: ParticleSystem[], skeletons: Skeleton[]) => void, progressCallBack?: () => void, onerror?: (scene: Scene, e: any) => void): void;
-        /**
-        * Load a scene
-        * @param rootUrl a string that defines the root url for scene and resources
-        * @param sceneFilename a string that defines the name of the scene file. can start with "data:" following by the stringified version of the scene
-        * @param engine is the instance of BABYLON.Engine to use to create the scene
-        */
-        static Load(rootUrl: string, sceneFilename: any, engine: Engine, onsuccess?: (scene: Scene) => void, progressCallBack?: any, onerror?: (scene: Scene) => void): void;
-        /**
-        * Append a scene
-        * @param rootUrl a string that defines the root url for scene and resources
-        * @param sceneFilename a string that defines the name of the scene file. can start with "data:" following by the stringified version of the scene
-        * @param scene is the instance of BABYLON.Scene to append to
-        */
-        static Append(rootUrl: string, sceneFilename: any, scene: Scene, onsuccess?: (scene: Scene) => void, progressCallBack?: any, onerror?: (scene: Scene) => void): void;
-    }
-}
-
-declare module BABYLON {
-    class EffectFallbacks {
-        private _defines;
-        private _currentRank;
-        private _maxRank;
-        private _mesh;
-        private _meshRank;
-        addFallback(rank: number, define: string): void;
-        addCPUSkinningFallback(rank: number, mesh: BABYLON.AbstractMesh): void;
-        isMoreFallbacks: boolean;
-        reduce(currentDefines: string): string;
-=======
->>>>>>> 3581c0aa
     }
     class SceneLoader {
         private static _ForceFullSceneLoadingForIncremental;
@@ -3479,19 +3281,6 @@
 }
 
 declare module BABYLON {
-<<<<<<< HEAD
-    class Particle {
-        position: Vector3;
-        direction: Vector3;
-        color: Color4;
-        colorStep: Color4;
-        lifeTime: number;
-        age: number;
-        size: number;
-        angle: number;
-        angularSpeed: number;
-        copyTo(other: Particle): void;
-=======
     class EffectFallbacks {
         private _defines;
         private _currentRank;
@@ -3577,12 +3366,233 @@
         clone(): FresnelParameters;
         serialize(): any;
         static Parse(parsedFresnelParameters: any): FresnelParameters;
->>>>>>> 3581c0aa
-    }
-}
-
-declare module BABYLON {
-<<<<<<< HEAD
+    }
+}
+
+declare module BABYLON {
+    class MaterialDefines {
+        _keys: string[];
+        isEqual(other: MaterialDefines): boolean;
+        cloneTo(other: MaterialDefines): void;
+        reset(): void;
+        toString(): string;
+    }
+    class Material {
+        name: string;
+        private static _TriangleFillMode;
+        private static _WireFrameFillMode;
+        private static _PointFillMode;
+        static TriangleFillMode: number;
+        static WireFrameFillMode: number;
+        static PointFillMode: number;
+        private static _ClockWiseSideOrientation;
+        private static _CounterClockWiseSideOrientation;
+        static ClockWiseSideOrientation: number;
+        static CounterClockWiseSideOrientation: number;
+        id: string;
+        checkReadyOnEveryCall: boolean;
+        checkReadyOnlyOnce: boolean;
+        state: string;
+        alpha: number;
+        backFaceCulling: boolean;
+        sideOrientation: number;
+        onCompiled: (effect: Effect) => void;
+        onError: (effect: Effect, errors: string) => void;
+        onDispose: () => void;
+        onBind: (material: Material, mesh: Mesh) => void;
+        getRenderTargetTextures: () => SmartArray<RenderTargetTexture>;
+        alphaMode: number;
+        disableDepthWrite: boolean;
+        fogEnabled: boolean;
+        pointSize: number;
+        zOffset: number;
+        wireframe: boolean;
+        pointsCloud: boolean;
+        fillMode: number;
+        _effect: Effect;
+        _wasPreviouslyReady: boolean;
+        private _scene;
+        private _fillMode;
+        private _cachedDepthWriteState;
+        constructor(name: string, scene: Scene, doNotAdd?: boolean);
+        isFrozen: boolean;
+        freeze(): void;
+        unfreeze(): void;
+        isReady(mesh?: AbstractMesh, useInstances?: boolean): boolean;
+        getEffect(): Effect;
+        getScene(): Scene;
+        needAlphaBlending(): boolean;
+        needAlphaTesting(): boolean;
+        getAlphaTestTexture(): BaseTexture;
+        trackCreation(onCompiled: (effect: Effect) => void, onError: (effect: Effect, errors: string) => void): void;
+        markDirty(): void;
+        _preBind(): void;
+        bind(world: Matrix, mesh?: Mesh): void;
+        bindOnlyWorldMatrix(world: Matrix): void;
+        unbind(): void;
+        clone(name: string): Material;
+        getBindedMeshes(): AbstractMesh[];
+        dispose(forceDisposeEffect?: boolean): void;
+        serialize(): any;
+        static ParseMultiMaterial(parsedMultiMaterial: any, scene: Scene): MultiMaterial;
+        static Parse(parsedMaterial: any, scene: Scene, rootUrl: string): any;
+    }
+}
+
+declare module BABYLON {
+    class MaterialHelper {
+        static PrepareDefinesForLights(scene: Scene, mesh: AbstractMesh, defines: MaterialDefines): boolean;
+        static HandleFallbacksForShadows(defines: MaterialDefines, fallbacks: EffectFallbacks): void;
+        static PrepareAttributesForBones(attribs: string[], mesh: AbstractMesh, defines: MaterialDefines, fallbacks: EffectFallbacks): void;
+        static PrepareAttributesForInstances(attribs: string[], defines: MaterialDefines): void;
+        static BindLightShadow(light: Light, scene: Scene, mesh: AbstractMesh, lightIndex: number, effect: Effect, depthValuesAlreadySet: boolean): boolean;
+        static BindLightProperties(light: Light, effect: Effect, lightIndex: number): void;
+        static BindLights(scene: Scene, mesh: AbstractMesh, effect: Effect, defines: MaterialDefines): void;
+        static BindFogParameters(scene: Scene, mesh: AbstractMesh, effect: Effect): void;
+        static BindBonesParameters(mesh: AbstractMesh, effect: Effect): void;
+        static BindLogDepth(defines: MaterialDefines, effect: Effect, scene: Scene): void;
+        static BindClipPlane(effect: Effect, scene: Scene): void;
+    }
+}
+
+declare module BABYLON {
+    class MultiMaterial extends Material {
+        subMaterials: Material[];
+        constructor(name: string, scene: Scene);
+        getSubMaterial(index: any): Material;
+        isReady(mesh?: AbstractMesh): boolean;
+        clone(name: string, cloneChildren?: boolean): MultiMaterial;
+        serialize(): any;
+    }
+}
+
+declare module BABYLON {
+    class ShaderMaterial extends Material {
+        private _shaderPath;
+        private _options;
+        private _textures;
+        private _floats;
+        private _floatsArrays;
+        private _colors3;
+        private _colors4;
+        private _vectors2;
+        private _vectors3;
+        private _vectors4;
+        private _matrices;
+        private _matrices3x3;
+        private _matrices2x2;
+        private _cachedWorldViewMatrix;
+        private _renderId;
+        constructor(name: string, scene: Scene, shaderPath: any, options: any);
+        needAlphaBlending(): boolean;
+        needAlphaTesting(): boolean;
+        private _checkUniform(uniformName);
+        setTexture(name: string, texture: Texture): ShaderMaterial;
+        setFloat(name: string, value: number): ShaderMaterial;
+        setFloats(name: string, value: number[]): ShaderMaterial;
+        setColor3(name: string, value: Color3): ShaderMaterial;
+        setColor4(name: string, value: Color4): ShaderMaterial;
+        setVector2(name: string, value: Vector2): ShaderMaterial;
+        setVector3(name: string, value: Vector3): ShaderMaterial;
+        setVector4(name: string, value: Vector4): ShaderMaterial;
+        setMatrix(name: string, value: Matrix): ShaderMaterial;
+        setMatrix3x3(name: string, value: Float32Array): ShaderMaterial;
+        setMatrix2x2(name: string, value: Float32Array): ShaderMaterial;
+        isReady(mesh?: AbstractMesh, useInstances?: boolean): boolean;
+        bindOnlyWorldMatrix(world: Matrix): void;
+        bind(world: Matrix, mesh?: Mesh): void;
+        clone(name: string): ShaderMaterial;
+        dispose(forceDisposeEffect?: boolean): void;
+        serialize(): any;
+        static Parse(source: any, scene: Scene, rootUrl: string): ShaderMaterial;
+    }
+}
+
+declare module BABYLON {
+    class StandardMaterial extends Material {
+        diffuseTexture: BaseTexture;
+        ambientTexture: BaseTexture;
+        opacityTexture: BaseTexture;
+        reflectionTexture: BaseTexture;
+        emissiveTexture: BaseTexture;
+        specularTexture: BaseTexture;
+        bumpTexture: BaseTexture;
+        lightmapTexture: BaseTexture;
+        refractionTexture: BaseTexture;
+        ambientColor: Color3;
+        diffuseColor: Color3;
+        specularColor: Color3;
+        emissiveColor: Color3;
+        specularPower: number;
+        useAlphaFromDiffuseTexture: boolean;
+        useEmissiveAsIllumination: boolean;
+        linkEmissiveWithDiffuse: boolean;
+        useReflectionFresnelFromSpecular: boolean;
+        useSpecularOverAlpha: boolean;
+        useReflectionOverAlpha: boolean;
+        disableLighting: boolean;
+        roughness: number;
+        indexOfRefraction: number;
+        invertRefractionY: boolean;
+        useLightmapAsShadowmap: boolean;
+        diffuseFresnelParameters: FresnelParameters;
+        opacityFresnelParameters: FresnelParameters;
+        reflectionFresnelParameters: FresnelParameters;
+        refractionFresnelParameters: FresnelParameters;
+        emissiveFresnelParameters: FresnelParameters;
+        useGlossinessFromSpecularMapAlpha: boolean;
+        private _renderTargets;
+        private _worldViewProjectionMatrix;
+        private _globalAmbientColor;
+        private _renderId;
+        private _defines;
+        private _cachedDefines;
+        private _useLogarithmicDepth;
+        constructor(name: string, scene: Scene);
+        useLogarithmicDepth: boolean;
+        needAlphaBlending(): boolean;
+        needAlphaTesting(): boolean;
+        private _shouldUseAlphaFromDiffuseTexture();
+        getAlphaTestTexture(): BaseTexture;
+        private _checkCache(scene, mesh?, useInstances?);
+        isReady(mesh?: AbstractMesh, useInstances?: boolean): boolean;
+        unbind(): void;
+        bindOnlyWorldMatrix(world: Matrix): void;
+        bind(world: Matrix, mesh?: Mesh): void;
+        getAnimatables(): IAnimatable[];
+        dispose(forceDisposeEffect?: boolean): void;
+        clone(name: string): StandardMaterial;
+        serialize(): any;
+        static DiffuseTextureEnabled: boolean;
+        static AmbientTextureEnabled: boolean;
+        static OpacityTextureEnabled: boolean;
+        static ReflectionTextureEnabled: boolean;
+        static EmissiveTextureEnabled: boolean;
+        static SpecularTextureEnabled: boolean;
+        static BumpTextureEnabled: boolean;
+        static FresnelEnabled: boolean;
+        static LightmapTextureEnabled: boolean;
+        static RefractionTextureEnabled: boolean;
+        static Parse(source: any, scene: Scene, rootUrl: string): StandardMaterial;
+    }
+}
+
+declare module BABYLON {
+    class Particle {
+        position: Vector3;
+        direction: Vector3;
+        color: Color4;
+        colorStep: Color4;
+        lifeTime: number;
+        age: number;
+        size: number;
+        angle: number;
+        angularSpeed: number;
+        copyTo(other: Particle): void;
+    }
+}
+
+declare module BABYLON {
     class ParticleSystem implements IDisposable, IAnimatable {
         name: string;
         static BLENDMODE_ONEONE: number;
@@ -3660,79 +3670,10 @@
         clone(name: string, newEmitter: any): ParticleSystem;
         serialize(): any;
         static Parse(parsedParticleSystem: any, scene: Scene, rootUrl: string): ParticleSystem;
-=======
-    class MaterialDefines {
-        _keys: string[];
-        isEqual(other: MaterialDefines): boolean;
-        cloneTo(other: MaterialDefines): void;
-        reset(): void;
-        toString(): string;
-    }
-    class Material {
-        name: string;
-        private static _TriangleFillMode;
-        private static _WireFrameFillMode;
-        private static _PointFillMode;
-        static TriangleFillMode: number;
-        static WireFrameFillMode: number;
-        static PointFillMode: number;
-        private static _ClockWiseSideOrientation;
-        private static _CounterClockWiseSideOrientation;
-        static ClockWiseSideOrientation: number;
-        static CounterClockWiseSideOrientation: number;
-        id: string;
-        checkReadyOnEveryCall: boolean;
-        checkReadyOnlyOnce: boolean;
-        state: string;
-        alpha: number;
-        backFaceCulling: boolean;
-        sideOrientation: number;
-        onCompiled: (effect: Effect) => void;
-        onError: (effect: Effect, errors: string) => void;
-        onDispose: () => void;
-        onBind: (material: Material, mesh: Mesh) => void;
-        getRenderTargetTextures: () => SmartArray<RenderTargetTexture>;
-        alphaMode: number;
-        disableDepthWrite: boolean;
-        fogEnabled: boolean;
-        pointSize: number;
-        zOffset: number;
-        wireframe: boolean;
-        pointsCloud: boolean;
-        fillMode: number;
-        _effect: Effect;
-        _wasPreviouslyReady: boolean;
-        private _scene;
-        private _fillMode;
-        private _cachedDepthWriteState;
-        constructor(name: string, scene: Scene, doNotAdd?: boolean);
-        isFrozen: boolean;
-        freeze(): void;
-        unfreeze(): void;
-        isReady(mesh?: AbstractMesh, useInstances?: boolean): boolean;
-        getEffect(): Effect;
-        getScene(): Scene;
-        needAlphaBlending(): boolean;
-        needAlphaTesting(): boolean;
-        getAlphaTestTexture(): BaseTexture;
-        trackCreation(onCompiled: (effect: Effect) => void, onError: (effect: Effect, errors: string) => void): void;
-        markDirty(): void;
-        _preBind(): void;
-        bind(world: Matrix, mesh?: Mesh): void;
-        bindOnlyWorldMatrix(world: Matrix): void;
-        unbind(): void;
-        clone(name: string): Material;
-        getBindedMeshes(): AbstractMesh[];
-        dispose(forceDisposeEffect?: boolean): void;
-        serialize(): any;
-        static ParseMultiMaterial(parsedMultiMaterial: any, scene: Scene): MultiMaterial;
-        static Parse(parsedMaterial: any, scene: Scene, rootUrl: string): any;
->>>>>>> 3581c0aa
-    }
-}
-
-declare module BABYLON {
-<<<<<<< HEAD
+    }
+}
+
+declare module BABYLON {
     class SolidParticle {
         idx: number;
         color: Color4;
@@ -3756,25 +3697,10 @@
         _positionFunction: (particle: SolidParticle, i: number, s: number) => void;
         _vertexFunction: (particle: SolidParticle, vertex: Vector3, i: number) => void;
         constructor(id: number, shape: Vector3[], shapeUV: number[], posFunction: (particle: SolidParticle, i: number, s: number) => void, vtxFunction: (particle: SolidParticle, vertex: Vector3, i: number) => void);
-=======
-    class MaterialHelper {
-        static PrepareDefinesForLights(scene: Scene, mesh: AbstractMesh, defines: MaterialDefines): boolean;
-        static HandleFallbacksForShadows(defines: MaterialDefines, fallbacks: EffectFallbacks): void;
-        static PrepareAttributesForBones(attribs: string[], mesh: AbstractMesh, defines: MaterialDefines, fallbacks: EffectFallbacks): void;
-        static PrepareAttributesForInstances(attribs: string[], defines: MaterialDefines): void;
-        static BindLightShadow(light: Light, scene: Scene, mesh: AbstractMesh, lightIndex: number, effect: Effect, depthValuesAlreadySet: boolean): boolean;
-        static BindLightProperties(light: Light, effect: Effect, lightIndex: number): void;
-        static BindLights(scene: Scene, mesh: AbstractMesh, effect: Effect, defines: MaterialDefines): void;
-        static BindFogParameters(scene: Scene, mesh: AbstractMesh, effect: Effect): void;
-        static BindBonesParameters(mesh: AbstractMesh, effect: Effect): void;
-        static BindLogDepth(defines: MaterialDefines, effect: Effect, scene: Scene): void;
-        static BindClipPlane(effect: Effect, scene: Scene): void;
->>>>>>> 3581c0aa
-    }
-}
-
-declare module BABYLON {
-<<<<<<< HEAD
+    }
+}
+
+declare module BABYLON {
     /**
     * Full documentation here : http://doc.babylonjs.com/tutorials/Solid_Particle_System
     */
@@ -3898,1772 +3824,6 @@
         * Thus the particles generated from digest() have their property "positiion" yet set.
         * @param mesh the mesh to be digested
         * @param facetNb the number of mesh facets per particle (optional, default 1), this parameter is overriden by the parameter "number" if any
-        * @param number the wanted number of particles : each particle is built with mesh_total_facets / number facets (optional)
-        */
-        digest(mesh: Mesh, options?: {
-            facetNb?: number;
-            number?: number;
-        }): void;
-        private _resetCopy();
-        private _meshBuilder(p, shape, positions, meshInd, indices, meshUV, uvs, meshCol, colors, idx, idxInShape, options);
-        private _posToShape(positions);
-        private _uvsToShapeUV(uvs);
-        private _addParticle(idx, idxpos, model, shapeId, idxInShape);
-        /**
-        * Adds some particles to the SPS from the model shape.
-        * Please read the doc : http://doc.babylonjs.com/tutorials/Solid_Particle_System#create-an-immutable-sps
-        * @param mesh any Mesh object that will be used as a model for the solid particles.
-        * @param nb the number of particles to be created from this model
-        * @param options positionFunction is an optional javascript function to called for each particle on SPS creation. vertexFunction an optional javascript function to called for each vertex of each particle on SPS creation
-        */
-        addShape(mesh: Mesh, nb: number, options?: {
-            positionFunction?: any;
-            vertexFunction?: any;
-        }): number;
-        private _rebuildParticle(particle);
-        /**
-        * Rebuilds the whole mesh and updates the VBO : custom positions and vertices are recomputed if needed.
-        */
-        rebuildMesh(): void;
-        /**
-        *  Sets all the particles : this method actually really updates the mesh according to the particle positions, rotations, colors, textures, etc.
-        *  This method calls updateParticle() for each particles of the SPS.
-        *  For an animated SPS, it is usually called within the render loop.
-        * @param start (default 0) the particle index in the particle array where to start to compute the particle property values
-        * @param end (default nbParticle - 1)  the particle index in the particle array where to stop to compute the particle property values
-        * @param update (default true) if the mesh must be finally updated on this call after all the particle computations.
-        */
-        setParticles(start?: number, end?: number, update?: boolean): void;
-        private _quaternionRotationYPR();
-        private _quaternionToRotationMatrix();
-        /**
-        * Disposes the SPS
-        */
-        dispose(): void;
-        /**
-        *  Visibilty helper : Recomputes the visible size according to the mesh bounding box
-        * doc : http://doc.babylonjs.com/tutorials/Solid_Particle_System#sps-visibility
-        */
-        refreshVisibleSize(): void;
-        /** Visibility helper : Sets the size of a visibility box, this sets the underlying mesh bounding box.
-        * @param size the size (float) of the visibility box
-        * note : this doesn't lock the SPS mesh bounding box.
-        * doc : http://doc.babylonjs.com/tutorials/Solid_Particle_System#sps-visibility
-        */
-        setVisibilityBox(size: number): void;
-        /**
-        * True if the SPS is set as always visible
-        */
-        /**
-        * Sets the SPS as always visible or not
-        * doc : http://doc.babylonjs.com/tutorials/Solid_Particle_System#sps-visibility
-        */
-        isAlwaysVisible: boolean;
-        /**
-        * True if the SPS visibility box is locked. The underlying mesh bounding box is then not updatable any more.
-        */
-        /**
-        * Sets the SPS visibility box as locked or not. This enables/disables the underlying mesh bounding box updates.
-        * doc : http://doc.babylonjs.com/tutorials/Solid_Particle_System#sps-visibility
-        */
-        isVisibilityBoxLocked: boolean;
-        /**
-        * Tells to setParticles() to compute the particle rotations or not.
-        * Default value : true. The SPS is faster when it's set to false.
-        * Note : the particle rotations aren't stored values, so setting computeParticleRotation to false will prevents the particle to rotate.
-        */
-        computeParticleRotation: boolean;
-        /**
-        * Tells to setParticles() to compute the particle colors or not.
-        * Default value : true. The SPS is faster when it's set to false.
-        * Note : the particle colors are stored values, so setting computeParticleColor to false will keep yet the last colors set.
-        */
-        computeParticleColor: boolean;
-        /**
-        * Tells to setParticles() to compute the particle textures or not.
-        * Default value : true. The SPS is faster when it's set to false.
-        * Note : the particle textures are stored values, so setting computeParticleTexture to false will keep yet the last colors set.
-        */
-        computeParticleTexture: boolean;
-        /**
-        * Tells to setParticles() to call the vertex function for each vertex of each particle, or not.
-        * Default value : false. The SPS is faster when it's set to false.
-        * Note : the particle custom vertex positions aren't stored values.
-        */
-        computeParticleVertex: boolean;
-        /**
-        * Tells to setParticles() to compute or not the mesh bounding box when computing the particle positions.
-        */
-        computeBoundingBox: boolean;
-        /**
-        * This function does nothing. It may be overwritten to set all the particles first values.
-        * The SPS doesn't call this function, you may have to call it by your own.
-        * doc : http://doc.babylonjs.com/tutorials/Solid_Particle_System#particle-management
-        */
-        initParticles(): void;
-        /**
-        * This function does nothing. It may be overwritten to recycle a particle.
-        * The SPS doesn't call this function, you may have to call it by your own.
-        * doc : http://doc.babylonjs.com/tutorials/Solid_Particle_System#particle-management
-        */
-        recycleParticle(particle: SolidParticle): SolidParticle;
-        /**
-        * Updates a particle : this function should  be overwritten by the user.
-        * It is called on each particle by setParticles(). This is the place to code each particle behavior.
-        * doc : http://doc.babylonjs.com/tutorials/Solid_Particle_System#particle-management
-        * ex : just set a particle position or velocity and recycle conditions
-        */
-        updateParticle(particle: SolidParticle): SolidParticle;
-        /**
-        * Updates a vertex of a particle : it can be overwritten by the user.
-        * This will be called on each vertex particle by setParticles() if computeParticleVertex is set to true only.
-        * @param particle the current particle
-        * @param vertex the current index of the current particle
-        * @param pt the index of the current vertex in the particle shape
-        * doc : http://doc.babylonjs.com/tutorials/Solid_Particle_System#update-each-particle-shape
-        * ex : just set a vertex particle position
-        */
-        updateParticleVertex(particle: SolidParticle, vertex: Vector3, pt: number): Vector3;
-        /**
-        * This will be called before any other treatment by setParticles() and will be passed three parameters.
-        * This does nothing and may be overwritten by the user.
-        * @param start the particle index in the particle array where to stop to iterate, same than the value passed to setParticle()
-        * @param stop the particle index in the particle array where to stop to iterate, same than the value passed to setParticle()
-        * @param update the boolean update value actually passed to setParticles()
-        */
-        beforeUpdateParticles(start?: number, stop?: number, update?: boolean): void;
-        /**
-        * This will be called  by setParticles() after all the other treatments and just before the actual mesh update.
-        * This will be passed three parameters.
-        * This does nothing and may be overwritten by the user.
-        * @param start the particle index in the particle array where to stop to iterate, same than the value passed to setParticle()
-        * @param stop the particle index in the particle array where to stop to iterate, same than the value passed to setParticle()
-        * @param update the boolean update value actually passed to setParticles()
-        */
-        afterUpdateParticles(start?: number, stop?: number, update?: boolean): void;
-=======
-    class MultiMaterial extends Material {
-        subMaterials: Material[];
-        constructor(name: string, scene: Scene);
-        getSubMaterial(index: any): Material;
-        isReady(mesh?: AbstractMesh): boolean;
-        clone(name: string, cloneChildren?: boolean): MultiMaterial;
-        serialize(): any;
->>>>>>> 3581c0aa
-    }
-}
-
-declare module BABYLON {
-<<<<<<< HEAD
-    interface PhysicsImpostorJoint {
-        mainImpostor: PhysicsImpostor;
-        connectedImpostor: PhysicsImpostor;
-        joint: PhysicsJoint;
-    }
-    class PhysicsEngine {
-        private _physicsPlugin;
-        gravity: Vector3;
-        constructor(gravity?: Vector3, _physicsPlugin?: IPhysicsEnginePlugin);
-        setGravity(gravity: Vector3): void;
-        dispose(): void;
-        getPhysicsPluginName(): string;
-        /**
-         * @Deprecated
-         *
-         */
-        static NoImpostor: number;
-        static SphereImpostor: number;
-        static BoxImpostor: number;
-        static PlaneImpostor: number;
-        static MeshImpostor: number;
-        static CapsuleImpostor: number;
-        static ConeImpostor: number;
-        static CylinderImpostor: number;
-        static ConvexHullImpostor: number;
-        static HeightmapImpostor: number;
-        static Epsilon: number;
-        private _impostors;
-        private _joints;
-        addImpostor(impostor: PhysicsImpostor): void;
-        removeImpostor(impostor: PhysicsImpostor): void;
-        addJoint(mainImpostor: PhysicsImpostor, connectedImpostor: PhysicsImpostor, joint: PhysicsJoint): void;
-        removeJoint(mainImpostor: PhysicsImpostor, connectedImpostor: PhysicsImpostor, joint: PhysicsJoint): void;
-        _step(delta: number): void;
-        getPhysicsPlugin(): IPhysicsEnginePlugin;
-        getImpostorWithPhysicsBody(body: any): PhysicsImpostor;
-    }
-    enum PhysicsFeature {
-        PIVOT_IN_JOINT = 0,
-        TRIMESH = 1,
-    }
-    interface PhysicsFeatures {
-    }
-    interface IPhysicsEnginePlugin {
-        world: any;
-        name: string;
-        setGravity(gravity: Vector3): any;
-        executeStep(delta: number, impostors: Array<PhysicsImpostor>): void;
-        applyImpulse(impostor: PhysicsImpostor, force: Vector3, contactPoint: Vector3): any;
-        applyForce(impostor: PhysicsImpostor, force: Vector3, contactPoint: Vector3): any;
-        generatePhysicsBody(impostor: PhysicsImpostor): any;
-        removePhysicsBody(impostor: PhysicsImpostor): any;
-        generateJoint(joint: PhysicsImpostorJoint): any;
-        removeJoint(joint: PhysicsImpostorJoint): any;
-        isSupported(): boolean;
-        supports(feature: PhysicsFeature): boolean;
-        dispose(): any;
-=======
-    class ShaderMaterial extends Material {
-        private _shaderPath;
-        private _options;
-        private _textures;
-        private _floats;
-        private _floatsArrays;
-        private _colors3;
-        private _colors4;
-        private _vectors2;
-        private _vectors3;
-        private _vectors4;
-        private _matrices;
-        private _matrices3x3;
-        private _matrices2x2;
-        private _cachedWorldViewMatrix;
-        private _renderId;
-        constructor(name: string, scene: Scene, shaderPath: any, options: any);
-        needAlphaBlending(): boolean;
-        needAlphaTesting(): boolean;
-        private _checkUniform(uniformName);
-        setTexture(name: string, texture: Texture): ShaderMaterial;
-        setFloat(name: string, value: number): ShaderMaterial;
-        setFloats(name: string, value: number[]): ShaderMaterial;
-        setColor3(name: string, value: Color3): ShaderMaterial;
-        setColor4(name: string, value: Color4): ShaderMaterial;
-        setVector2(name: string, value: Vector2): ShaderMaterial;
-        setVector3(name: string, value: Vector3): ShaderMaterial;
-        setVector4(name: string, value: Vector4): ShaderMaterial;
-        setMatrix(name: string, value: Matrix): ShaderMaterial;
-        setMatrix3x3(name: string, value: Float32Array): ShaderMaterial;
-        setMatrix2x2(name: string, value: Float32Array): ShaderMaterial;
-        isReady(mesh?: AbstractMesh, useInstances?: boolean): boolean;
-        bindOnlyWorldMatrix(world: Matrix): void;
-        bind(world: Matrix, mesh?: Mesh): void;
-        clone(name: string): ShaderMaterial;
-        dispose(forceDisposeEffect?: boolean): void;
-        serialize(): any;
-        static Parse(source: any, scene: Scene, rootUrl: string): ShaderMaterial;
->>>>>>> 3581c0aa
-    }
-}
-
-declare module BABYLON {
-<<<<<<< HEAD
-    interface PhysicsImpostorParameters {
-        mass: number;
-        friction?: number;
-        restitution?: number;
-        nativeOptions?: any;
-    }
-    class PhysicsImpostor {
-        private _mesh;
-        type: number;
-        private _options;
-        private _physicsEngine;
-        private _physicsBody;
-        private _transformationUpdated;
-        private _bodyUpdateRequired;
-        private _onBeforePhysicsStepCallbacks;
-        private _onAfterPhysicsStepCallbacks;
-        private _onPhysicsCollideCallbacks;
-        private _deltaPosition;
-        private _deltaRotation;
-        private _parent;
-        private _joints;
-        constructor(_mesh: AbstractMesh, type: number, _options: PhysicsImpostorParameters);
-        private _init();
-        private _getPhysicsParent();
-        isBodyInitRequired(): boolean;
-        isUpdateRequired(): boolean;
-        setTransformationUpdated(updated: boolean): void;
-        setScalingUpdated(updated: boolean): void;
-        forceUpdate(): void;
-        mesh: AbstractMesh;
-        physicsBody: any;
-        parent: PhysicsImpostor;
-        resetUpdateFlags(): void;
-        getOptions(): PhysicsImpostorParameters;
-        getParam(paramName: string): any;
-        setParam(paramName: string, value: number): void;
-        registerBeforePhysicsStep(func: (impostor: PhysicsImpostor) => void): void;
-        unregisterBeforePhysicsStep(func: (impostor: PhysicsImpostor) => void): void;
-        registerAfterPhysicsStep(func: (impostor: PhysicsImpostor) => void): void;
-        unregisterAfterPhysicsStep(func: (impostor: PhysicsImpostor) => void): void;
-        registerOnPhysicsCollide(func: (impostor: PhysicsImpostor) => void): void;
-        unregisterOnPhysicsCollide(func: (impostor: PhysicsImpostor) => void): void;
-        beforeStep: () => void;
-        afterStep: () => void;
-        onCollide: (e: {
-            body: any;
-        }) => void;
-        applyForce(force: Vector3, contactPoint: Vector3): void;
-        applyImpulse(force: Vector3, contactPoint: Vector3): void;
-        createJoint(otherImpostor: PhysicsImpostor, jointType: number, jointData: PhysicsJointData): void;
-        addJoint(otherImpostor: PhysicsImpostor, joint: PhysicsJoint): void;
-        dispose(disposeChildren?: boolean): void;
-        setDeltaPosition(position: Vector3): void;
-        setDeltaRotation(rotation: Quaternion): void;
-        static NoImpostor: number;
-        static SphereImpostor: number;
-        static BoxImpostor: number;
-        static PlaneImpostor: number;
-        static MeshImpostor: number;
-        static CapsuleImpostor: number;
-        static ConeImpostor: number;
-        static CylinderImpostor: number;
-        static ConvexHullImpostor: number;
-        static HeightmapImpostor: number;
-=======
-    class StandardMaterial extends Material {
-        diffuseTexture: BaseTexture;
-        ambientTexture: BaseTexture;
-        opacityTexture: BaseTexture;
-        reflectionTexture: BaseTexture;
-        emissiveTexture: BaseTexture;
-        specularTexture: BaseTexture;
-        bumpTexture: BaseTexture;
-        lightmapTexture: BaseTexture;
-        refractionTexture: BaseTexture;
-        ambientColor: Color3;
-        diffuseColor: Color3;
-        specularColor: Color3;
-        emissiveColor: Color3;
-        specularPower: number;
-        useAlphaFromDiffuseTexture: boolean;
-        useEmissiveAsIllumination: boolean;
-        linkEmissiveWithDiffuse: boolean;
-        useReflectionFresnelFromSpecular: boolean;
-        useSpecularOverAlpha: boolean;
-        useReflectionOverAlpha: boolean;
-        disableLighting: boolean;
-        roughness: number;
-        indexOfRefraction: number;
-        invertRefractionY: boolean;
-        useLightmapAsShadowmap: boolean;
-        diffuseFresnelParameters: FresnelParameters;
-        opacityFresnelParameters: FresnelParameters;
-        reflectionFresnelParameters: FresnelParameters;
-        refractionFresnelParameters: FresnelParameters;
-        emissiveFresnelParameters: FresnelParameters;
-        useGlossinessFromSpecularMapAlpha: boolean;
-        private _renderTargets;
-        private _worldViewProjectionMatrix;
-        private _globalAmbientColor;
-        private _renderId;
-        private _defines;
-        private _cachedDefines;
-        private _useLogarithmicDepth;
-        constructor(name: string, scene: Scene);
-        useLogarithmicDepth: boolean;
-        needAlphaBlending(): boolean;
-        needAlphaTesting(): boolean;
-        private _shouldUseAlphaFromDiffuseTexture();
-        getAlphaTestTexture(): BaseTexture;
-        private _checkCache(scene, mesh?, useInstances?);
-        isReady(mesh?: AbstractMesh, useInstances?: boolean): boolean;
-        unbind(): void;
-        bindOnlyWorldMatrix(world: Matrix): void;
-        bind(world: Matrix, mesh?: Mesh): void;
-        getAnimatables(): IAnimatable[];
-        dispose(forceDisposeEffect?: boolean): void;
-        clone(name: string): StandardMaterial;
-        serialize(): any;
-        static DiffuseTextureEnabled: boolean;
-        static AmbientTextureEnabled: boolean;
-        static OpacityTextureEnabled: boolean;
-        static ReflectionTextureEnabled: boolean;
-        static EmissiveTextureEnabled: boolean;
-        static SpecularTextureEnabled: boolean;
-        static BumpTextureEnabled: boolean;
-        static FresnelEnabled: boolean;
-        static LightmapTextureEnabled: boolean;
-        static RefractionTextureEnabled: boolean;
-        static Parse(source: any, scene: Scene, rootUrl: string): StandardMaterial;
-    }
-}
-
-declare module BABYLON {
-    class Particle {
-        position: Vector3;
-        direction: Vector3;
-        color: Color4;
-        colorStep: Color4;
-        lifeTime: number;
-        age: number;
-        size: number;
-        angle: number;
-        angularSpeed: number;
-        copyTo(other: Particle): void;
->>>>>>> 3581c0aa
-    }
-}
-
-declare module BABYLON {
-<<<<<<< HEAD
-    interface PhysicsJointData {
-        mainPivot?: Vector3;
-        connectedPivot?: Vector3;
-        mainAxis?: Vector3;
-        connectedAxis?: Vector3;
-        nativeParams?: any;
-    }
-    class PhysicsJoint {
-        type: number;
-        jointData: PhysicsJointData;
-        private _physicsJoint;
-        constructor(type: number, jointData: PhysicsJointData);
-        physicsJoint: any;
-        static DistanceJoint: number;
-        static HingeJoint: number;
-        static BallAndSocketJoint: number;
-        static WheelJoint: number;
-        static SliderJoint: number;
-        static PrismaticJoint: number;
-        static UniversalJoint: number;
-        static Hinge2Joint: number;
-        static PointToPointJoint: number;
-    }
-    interface DistanceJointData extends PhysicsJointData {
-        maxDistance: number;
-=======
-    class ParticleSystem implements IDisposable, IAnimatable {
-        name: string;
-        static BLENDMODE_ONEONE: number;
-        static BLENDMODE_STANDARD: number;
-        animations: Animation[];
-        id: string;
-        renderingGroupId: number;
-        emitter: any;
-        emitRate: number;
-        manualEmitCount: number;
-        updateSpeed: number;
-        targetStopDuration: number;
-        disposeOnStop: boolean;
-        minEmitPower: number;
-        maxEmitPower: number;
-        minLifeTime: number;
-        maxLifeTime: number;
-        minSize: number;
-        maxSize: number;
-        minAngularSpeed: number;
-        maxAngularSpeed: number;
-        particleTexture: Texture;
-        layerMask: number;
-        onDispose: () => void;
-        updateFunction: (particles: Particle[]) => void;
-        blendMode: number;
-        forceDepthWrite: boolean;
-        gravity: Vector3;
-        direction1: Vector3;
-        direction2: Vector3;
-        minEmitBox: Vector3;
-        maxEmitBox: Vector3;
-        color1: Color4;
-        color2: Color4;
-        colorDead: Color4;
-        textureMask: Color4;
-        startDirectionFunction: (emitPower: number, worldMatrix: Matrix, directionToUpdate: Vector3, particle: Particle) => void;
-        startPositionFunction: (worldMatrix: Matrix, positionToUpdate: Vector3, particle: Particle) => void;
-        private particles;
-        private _capacity;
-        private _scene;
-        private _vertexDeclaration;
-        private _vertexStrideSize;
-        private _stockParticles;
-        private _newPartsExcess;
-        private _vertexBuffer;
-        private _indexBuffer;
-        private _vertices;
-        private _effect;
-        private _customEffect;
-        private _cachedDefines;
-        private _scaledColorStep;
-        private _colorDiff;
-        private _scaledDirection;
-        private _scaledGravity;
-        private _currentRenderId;
-        private _alive;
-        private _started;
-        private _stopped;
-        private _actualFrame;
-        private _scaledUpdateSpeed;
-        constructor(name: string, capacity: number, scene: Scene, customEffect?: Effect);
-        recycleParticle(particle: Particle): void;
-        getCapacity(): number;
-        isAlive(): boolean;
-        isStarted(): boolean;
-        start(): void;
-        stop(): void;
-        _appendParticleVertex(index: number, particle: Particle, offsetX: number, offsetY: number): void;
-        private _update(newParticles);
-        private _getEffect();
-        animate(): void;
-        render(): number;
-        dispose(): void;
-        clone(name: string, newEmitter: any): ParticleSystem;
-        serialize(): any;
-        static Parse(parsedParticleSystem: any, scene: Scene, rootUrl: string): ParticleSystem;
-    }
-}
-
-declare module BABYLON {
-    class SolidParticle {
-        idx: number;
-        color: Color4;
-        position: Vector3;
-        rotation: Vector3;
-        quaternion: Vector4;
-        scale: Vector3;
-        uvs: Vector4;
-        velocity: Vector3;
-        alive: boolean;
-        _pos: number;
-        _model: ModelShape;
-        shapeId: number;
-        idxInShape: number;
-        constructor(particleIndex: number, positionIndex: number, model: ModelShape, shapeId: number, idxInShape: number);
-    }
-    class ModelShape {
-        shapeID: number;
-        _shape: Vector3[];
-        _shapeUV: number[];
-        _positionFunction: (particle: SolidParticle, i: number, s: number) => void;
-        _vertexFunction: (particle: SolidParticle, vertex: Vector3, i: number) => void;
-        constructor(id: number, shape: Vector3[], shapeUV: number[], posFunction: (particle: SolidParticle, i: number, s: number) => void, vtxFunction: (particle: SolidParticle, vertex: Vector3, i: number) => void);
->>>>>>> 3581c0aa
-    }
-}
-
-declare module BABYLON {
-<<<<<<< HEAD
-    class ReflectionProbe {
-        name: string;
-        private _scene;
-        private _renderTargetTexture;
-        private _projectionMatrix;
-        private _viewMatrix;
-        private _target;
-        private _add;
-        private _attachedMesh;
-        position: Vector3;
-        constructor(name: string, size: number, scene: Scene, generateMipMaps?: boolean);
-        refreshRate: number;
-        getScene(): Scene;
-        cubeTexture: RenderTargetTexture;
-        renderList: AbstractMesh[];
-        attachToMesh(mesh: AbstractMesh): void;
-        dispose(): void;
-    }
-}
-
-declare module BABYLON {
-    class AbstractMesh extends Node implements IDisposable {
-        private static _BILLBOARDMODE_NONE;
-        private static _BILLBOARDMODE_X;
-        private static _BILLBOARDMODE_Y;
-        private static _BILLBOARDMODE_Z;
-        private static _BILLBOARDMODE_ALL;
-        static BILLBOARDMODE_NONE: number;
-        static BILLBOARDMODE_X: number;
-        static BILLBOARDMODE_Y: number;
-        static BILLBOARDMODE_Z: number;
-        static BILLBOARDMODE_ALL: number;
-        definedFacingForward: boolean;
-        private _position;
-        private _rotation;
-        private _rotationQuaternion;
-        private _scaling;
-        billboardMode: number;
-        visibility: number;
-        alphaIndex: number;
-        infiniteDistance: boolean;
-        isVisible: boolean;
-        isPickable: boolean;
-        showBoundingBox: boolean;
-        showSubMeshesBoundingBox: boolean;
-        onDispose: any;
-        isBlocker: boolean;
-        renderingGroupId: number;
-        material: Material;
-        receiveShadows: boolean;
-        actionManager: ActionManager;
-        renderOutline: boolean;
-        outlineColor: Color3;
-        outlineWidth: number;
-        renderOverlay: boolean;
-        overlayColor: Color3;
-        overlayAlpha: number;
-        hasVertexAlpha: boolean;
-        useVertexColors: boolean;
-        applyFog: boolean;
-        computeBonesUsingShaders: boolean;
-        scalingDeterminant: number;
-        numBoneInfluencers: number;
-        useOctreeForRenderingSelection: boolean;
-        useOctreeForPicking: boolean;
-        useOctreeForCollisions: boolean;
-        layerMask: number;
-        alwaysSelectAsActiveMesh: boolean;
-        physicImpostor: BABYLON.PhysicsImpostor;
-        onPhysicsCollide: (collidedMesh: AbstractMesh, contact: any) => void;
-        private _checkCollisions;
-        ellipsoid: Vector3;
-        ellipsoidOffset: Vector3;
-        private _collider;
-        private _oldPositionForCollisions;
-        private _diffPositionForCollisions;
-        private _newPositionForCollisions;
-        onCollide: (collidedMesh: AbstractMesh) => void;
-        onCollisionPositionChange: (newPosition: Vector3) => void;
-        private _meshToBoneReferal;
-        edgesWidth: number;
-        edgesColor: Color4;
-        _edgesRenderer: EdgesRenderer;
-        private _localWorld;
-        _worldMatrix: Matrix;
-        private _rotateYByPI;
-        private _absolutePosition;
-        private _collisionsTransformMatrix;
-        private _collisionsScalingMatrix;
-        _positions: Vector3[];
-        private _isDirty;
-        _masterMesh: AbstractMesh;
-        _materialDefines: MaterialDefines;
-        _boundingInfo: BoundingInfo;
-        private _pivotMatrix;
-        _isDisposed: boolean;
-        _renderId: number;
-        subMeshes: SubMesh[];
-        _submeshesOctree: Octree<SubMesh>;
-        _intersectionsInProgress: AbstractMesh[];
-        private _onAfterWorldMatrixUpdate;
-        private _isWorldMatrixFrozen;
-        _unIndexed: boolean;
-        _poseMatrix: Matrix;
-        _waitingActions: any;
-        _waitingFreezeWorldMatrix: boolean;
-        private _skeleton;
-        _bonesTransformMatrices: Float32Array;
-        skeleton: Skeleton;
-        constructor(name: string, scene: Scene);
-        position: Vector3;
-        rotation: Vector3;
-        scaling: Vector3;
-        rotationQuaternion: Quaternion;
-        updatePoseMatrix(matrix: Matrix): void;
-        getPoseMatrix(): Matrix;
-        disableEdgesRendering(): void;
-        enableEdgesRendering(epsilon?: number, checkVerticesInsteadOfIndices?: boolean): void;
-        isBlocked: boolean;
-        getLOD(camera: Camera): AbstractMesh;
-        getTotalVertices(): number;
-        getIndices(): number[] | Int32Array;
-        getVerticesData(kind: string): number[] | Float32Array;
-        isVerticesDataPresent(kind: string): boolean;
-        getBoundingInfo(): BoundingInfo;
-        useBones: boolean;
-        _preActivate(): void;
-        _activate(renderId: number): void;
-        getWorldMatrix(): Matrix;
-        worldMatrixFromCache: Matrix;
-        absolutePosition: Vector3;
-        freezeWorldMatrix(): void;
-        unfreezeWorldMatrix(): void;
-        isWorldMatrixFrozen: boolean;
-        rotate(axis: Vector3, amount: number, space?: Space): void;
-        translate(axis: Vector3, distance: number, space?: Space): void;
-        getAbsolutePosition(): Vector3;
-        setAbsolutePosition(absolutePosition: Vector3): void;
-        /**
-         * Perform relative position change from the point of view of behind the front of the mesh.
-         * This is performed taking into account the meshes current rotation, so you do not have to care.
-         * Supports definition of mesh facing forward or backward.
-         * @param {number} amountRight
-         * @param {number} amountUp
-         * @param {number} amountForward
-         */
-        movePOV(amountRight: number, amountUp: number, amountForward: number): void;
-        /**
-         * Calculate relative position change from the point of view of behind the front of the mesh.
-         * This is performed taking into account the meshes current rotation, so you do not have to care.
-         * Supports definition of mesh facing forward or backward.
-         * @param {number} amountRight
-         * @param {number} amountUp
-         * @param {number} amountForward
-         */
-        calcMovePOV(amountRight: number, amountUp: number, amountForward: number): Vector3;
-        /**
-         * Perform relative rotation change from the point of view of behind the front of the mesh.
-         * Supports definition of mesh facing forward or backward.
-         * @param {number} flipBack
-         * @param {number} twirlClockwise
-         * @param {number} tiltRight
-         */
-        rotatePOV(flipBack: number, twirlClockwise: number, tiltRight: number): void;
-        /**
-         * Calculate relative rotation change from the point of view of behind the front of the mesh.
-         * Supports definition of mesh facing forward or backward.
-         * @param {number} flipBack
-         * @param {number} twirlClockwise
-         * @param {number} tiltRight
-         */
-        calcRotatePOV(flipBack: number, twirlClockwise: number, tiltRight: number): Vector3;
-        setPivotMatrix(matrix: Matrix): void;
-        getPivotMatrix(): Matrix;
-        _isSynchronized(): boolean;
-        _initCache(): void;
-        markAsDirty(property: string): void;
-        _updateBoundingInfo(): void;
-        _updateSubMeshesBoundingInfo(matrix: Matrix): void;
-        computeWorldMatrix(force?: boolean): Matrix;
-        /**
-        * If you'd like to be callbacked after the mesh position, rotation or scaling has been updated
-        * @param func: callback function to add
-        */
-        registerAfterWorldMatrixUpdate(func: (mesh: AbstractMesh) => void): void;
-        unregisterAfterWorldMatrixUpdate(func: (mesh: AbstractMesh) => void): void;
-        setPositionWithLocalVector(vector3: Vector3): void;
-        getPositionExpressedInLocalSpace(): Vector3;
-        locallyTranslate(vector3: Vector3): void;
-        lookAt(targetPoint: Vector3, yawCor: number, pitchCor: number, rollCor: number): void;
-        attachToBone(bone: Bone, affectedMesh: AbstractMesh): void;
-        detachFromBone(): void;
-        isInFrustum(frustumPlanes: Plane[]): boolean;
-        isCompletelyInFrustum(camera?: Camera): boolean;
-        intersectsMesh(mesh: AbstractMesh, precise?: boolean): boolean;
-        intersectsPoint(point: Vector3): boolean;
-        getChildMeshes(): AbstractMesh[];
-        getChildren(): Node[];
-        /**
-         *  @Deprecated. Use new PhysicsImpostor instead.
-         * */
-        setPhysicsState(impostor?: any, options?: PhysicsImpostorParameters): any;
-        getPhysicsImpostor(): PhysicsImpostor;
-        /**
-         * @Deprecated. Use getPhysicsImpostor().getParam("mass");
-         */
-        getPhysicsMass(): number;
-        /**
-         * @Deprecated. Use getPhysicsImpostor().getParam("friction");
-         */
-        getPhysicsFriction(): number;
-        /**
-         * @Deprecated. Use getPhysicsImpostor().getParam("restitution");
-         */
-        getPhysicsRestitution(): number;
-        getPositionInCameraSpace(camera?: Camera): Vector3;
-        getDistanceToCamera(camera?: Camera): number;
-        applyImpulse(force: Vector3, contactPoint: Vector3): void;
-        setPhysicsLinkWith(otherMesh: Mesh, pivot1: Vector3, pivot2: Vector3, options?: any): void;
-        /**
-         * @Deprecated
-         */
-        updatePhysicsBodyPosition(): void;
-        /**
-         * @Deprecated
-         * Calling this function is not needed anymore.
-         * The physics engine takes care of transofmration automatically.
-         */
-        updatePhysicsBody(): void;
-        checkCollisions: boolean;
-        moveWithCollisions(velocity: Vector3): void;
-        private _onCollisionPositionChange;
-        /**
-        * This function will create an octree to help select the right submeshes for rendering, picking and collisions
-        * Please note that you must have a decent number of submeshes to get performance improvements when using octree
-=======
-    /**
-    * Full documentation here : http://doc.babylonjs.com/tutorials/Solid_Particle_System
-    */
-    class SolidParticleSystem implements IDisposable {
-        /**
-        *  The SPS array of Solid Particle objects. Just access each particle as with any classic array.
-        *  Example : var p = SPS.particles[i];
-        */
-        particles: SolidParticle[];
-        /**
-        * The SPS total number of particles. Read only. Use SPS.counter instead if you need to set your own value.
-        */
-        nbParticles: number;
-        /**
-        * If the particles must ever face the camera (default false). Useful for planar particles.
-        */
-        billboard: boolean;
-        /**
-        * This a counter ofr your own usage. It's not set by any SPS functions.
-        */
-        counter: number;
-        /**
-        * The SPS name. This name is also given to the underlying mesh.
-        */
-        name: string;
-        /**
-        * The SPS mesh. It's a standard BJS Mesh, so all the methods from the Mesh class are avalaible.
-        */
-        mesh: Mesh;
-        /**
-        * This empty object is intended to store some SPS specific or temporary values in order to lower the Garbage Collector activity.
-        * Please read : http://doc.babylonjs.com/tutorials/Solid_Particle_System#garbage-collector-concerns
-        */
-        vars: any;
-        /**
-        * This array is populated when the SPS is set as 'pickable'.
-        * Each key of this array is a faceId value that you can get from a pickResult object.
-        * Each element of this array is an object {idx: int, faceId: int}.
-        * idx is the picked particle index in the SPS.particles array
-        * faceId is the picked face index counted within this particles
-        * Please read : http://doc.babylonjs.com/tutorials/Solid_Particle_System#pickable-particles
->>>>>>> 3581c0aa
-        */
-        createOrUpdateSubmeshesOctree(maxCapacity?: number, maxDepth?: number): Octree<SubMesh>;
-        _collideForSubMesh(subMesh: SubMesh, transformMatrix: Matrix, collider: Collider): void;
-        _processCollisionsForSubMeshes(collider: Collider, transformMatrix: Matrix): void;
-        _checkCollision(collider: Collider): void;
-        _generatePointsArray(): boolean;
-        intersects(ray: Ray, fastCheck?: boolean): PickingInfo;
-        clone(name: string, newParent: Node, doNotCloneChildren?: boolean): AbstractMesh;
-        releaseSubMeshes(): void;
-        dispose(doNotRecurse?: boolean): void;
-    }
-}
-
-declare module BABYLON {
-    class CSG {
-        private polygons;
-        matrix: Matrix;
-        position: Vector3;
-        rotation: Vector3;
-        rotationQuaternion: Quaternion;
-        scaling: Vector3;
-        static FromMesh(mesh: Mesh): CSG;
-        private static FromPolygons(polygons);
-        clone(): CSG;
-        private toPolygons();
-        union(csg: CSG): CSG;
-        unionInPlace(csg: CSG): void;
-        subtract(csg: CSG): CSG;
-        subtractInPlace(csg: CSG): void;
-        intersect(csg: CSG): CSG;
-        intersectInPlace(csg: CSG): void;
-        inverse(): CSG;
-        inverseInPlace(): void;
-        copyTransformAttributes(csg: CSG): CSG;
-        buildMeshGeometry(name: string, scene: Scene, keepSubMeshes: boolean): Mesh;
-        toMesh(name: string, material: Material, scene: Scene, keepSubMeshes: boolean): Mesh;
-    }
-}
-
-declare module BABYLON {
-    class Geometry implements IGetSetVerticesData {
-        id: string;
-        delayLoadState: number;
-        delayLoadingFile: string;
-        onGeometryUpdated: (geometry: Geometry, kind?: string) => void;
-        private _scene;
-        private _engine;
-        private _meshes;
-        private _totalVertices;
-        private _indices;
-        private _vertexBuffers;
-        private _isDisposed;
-        private _extend;
-        _delayInfo: any;
-        private _indexBuffer;
-        _boundingInfo: BoundingInfo;
-        _delayLoadingFunction: (any: any, geometry: Geometry) => void;
-        _softwareSkinningRenderId: number;
-        constructor(id: string, scene: Scene, vertexData?: VertexData, updatable?: boolean, mesh?: Mesh);
-        extend: {
-            minimum: Vector3;
-            maximum: Vector3;
-        };
-        getScene(): Scene;
-        getEngine(): Engine;
-        isReady(): boolean;
-        setAllVerticesData(vertexData: VertexData, updatable?: boolean): void;
-        setVerticesData(kind: string, data: number[] | Float32Array, updatable?: boolean, stride?: number): void;
-        updateVerticesDataDirectly(kind: string, data: Float32Array, offset: number): void;
-        updateVerticesData(kind: string, data: number[] | Float32Array, updateExtends?: boolean): void;
-        getTotalVertices(): number;
-        getVerticesData(kind: string, copyWhenShared?: boolean): number[] | Float32Array;
-        getVertexBuffer(kind: string): VertexBuffer;
-        getVertexBuffers(): VertexBuffer[];
-        isVerticesDataPresent(kind: string): boolean;
-        getVerticesDataKinds(): string[];
-        setIndices(indices: number[] | Int32Array, totalVertices?: number): void;
-        getTotalIndices(): number;
-        getIndices(copyWhenShared?: boolean): number[] | Int32Array;
-        getIndexBuffer(): any;
-        releaseForMesh(mesh: Mesh, shouldDispose?: boolean): void;
-        applyToMesh(mesh: Mesh): void;
-        private _applyToMesh(mesh);
-        private notifyUpdate(kind?);
-        load(scene: Scene, onLoaded?: () => void): void;
-        isDisposed(): boolean;
-        dispose(): void;
-        copy(id: string): Geometry;
-        serialize(): any;
-        serializeVerticeData(): any;
-        static ExtractFromMesh(mesh: Mesh, id: string): Geometry;
-        static RandomId(): string;
-        static ImportGeometry(parsedGeometry: any, mesh: Mesh): void;
-        static Parse(parsedVertexData: any, scene: Scene, rootUrl: string): Geometry;
-    }
-    module Geometry.Primitives {
-        class _Primitive extends Geometry {
-            private _beingRegenerated;
-            private _canBeRegenerated;
-            constructor(id: string, scene: Scene, vertexData?: VertexData, canBeRegenerated?: boolean, mesh?: Mesh);
-            canBeRegenerated(): boolean;
-            regenerate(): void;
-            asNewGeometry(id: string): Geometry;
-            setAllVerticesData(vertexData: VertexData, updatable?: boolean): void;
-            setVerticesData(kind: string, data: number[] | Int32Array | Float32Array, updatable?: boolean): void;
-            _regenerateVertexData(): VertexData;
-            copy(id: string): Geometry;
-            serialize(): any;
-        }
-        class Ribbon extends _Primitive {
-            pathArray: Vector3[][];
-            closeArray: boolean;
-            closePath: boolean;
-            offset: number;
-            side: number;
-            constructor(id: string, scene: Scene, pathArray: Vector3[][], closeArray: boolean, closePath: boolean, offset: number, canBeRegenerated?: boolean, mesh?: Mesh, side?: number);
-            _regenerateVertexData(): VertexData;
-            copy(id: string): Geometry;
-        }
-        class Box extends _Primitive {
-            size: number;
-            side: number;
-            constructor(id: string, scene: Scene, size: number, canBeRegenerated?: boolean, mesh?: Mesh, side?: number);
-            _regenerateVertexData(): VertexData;
-            copy(id: string): Geometry;
-            serialize(): any;
-            static Parse(parsedBox: any, scene: Scene): Box;
-        }
-        class Sphere extends _Primitive {
-            segments: number;
-            diameter: number;
-            side: number;
-            constructor(id: string, scene: Scene, segments: number, diameter: number, canBeRegenerated?: boolean, mesh?: Mesh, side?: number);
-            _regenerateVertexData(): VertexData;
-            copy(id: string): Geometry;
-            serialize(): any;
-            static Parse(parsedSphere: any, scene: Scene): Geometry.Primitives.Sphere;
-        }
-        class Disc extends _Primitive {
-            radius: number;
-            tessellation: number;
-            side: number;
-            constructor(id: string, scene: Scene, radius: number, tessellation: number, canBeRegenerated?: boolean, mesh?: Mesh, side?: number);
-            _regenerateVertexData(): VertexData;
-            copy(id: string): Geometry;
-        }
-        class Cylinder extends _Primitive {
-            height: number;
-            diameterTop: number;
-            diameterBottom: number;
-            tessellation: number;
-            subdivisions: number;
-            side: number;
-            constructor(id: string, scene: Scene, height: number, diameterTop: number, diameterBottom: number, tessellation: number, subdivisions?: number, canBeRegenerated?: boolean, mesh?: Mesh, side?: number);
-            _regenerateVertexData(): VertexData;
-            copy(id: string): Geometry;
-            serialize(): any;
-            static Parse(parsedCylinder: any, scene: Scene): Geometry.Primitives.Cylinder;
-        }
-        class Torus extends _Primitive {
-            diameter: number;
-            thickness: number;
-            tessellation: number;
-            side: number;
-            constructor(id: string, scene: Scene, diameter: number, thickness: number, tessellation: number, canBeRegenerated?: boolean, mesh?: Mesh, side?: number);
-            _regenerateVertexData(): VertexData;
-            copy(id: string): Geometry;
-            serialize(): any;
-            static Parse(parsedTorus: any, scene: Scene): Geometry.Primitives.Torus;
-        }
-        class Ground extends _Primitive {
-            width: number;
-            height: number;
-            subdivisions: number;
-            constructor(id: string, scene: Scene, width: number, height: number, subdivisions: number, canBeRegenerated?: boolean, mesh?: Mesh);
-            _regenerateVertexData(): VertexData;
-            copy(id: string): Geometry;
-            serialize(): any;
-            static Parse(parsedGround: any, scene: Scene): Geometry.Primitives.Ground;
-        }
-        class TiledGround extends _Primitive {
-            xmin: number;
-            zmin: number;
-            xmax: number;
-            zmax: number;
-            subdivisions: {
-                w: number;
-                h: number;
-            };
-            precision: {
-                w: number;
-                h: number;
-            };
-            constructor(id: string, scene: Scene, xmin: number, zmin: number, xmax: number, zmax: number, subdivisions: {
-                w: number;
-                h: number;
-            }, precision: {
-                w: number;
-                h: number;
-            }, canBeRegenerated?: boolean, mesh?: Mesh);
-            _regenerateVertexData(): VertexData;
-            copy(id: string): Geometry;
-        }
-        class Plane extends _Primitive {
-            size: number;
-            side: number;
-            constructor(id: string, scene: Scene, size: number, canBeRegenerated?: boolean, mesh?: Mesh, side?: number);
-            _regenerateVertexData(): VertexData;
-            copy(id: string): Geometry;
-            serialize(): any;
-            static Parse(parsedPlane: any, scene: Scene): Geometry.Primitives.Plane;
-        }
-        class TorusKnot extends _Primitive {
-            radius: number;
-            tube: number;
-            radialSegments: number;
-            tubularSegments: number;
-            p: number;
-            q: number;
-            side: number;
-            constructor(id: string, scene: Scene, radius: number, tube: number, radialSegments: number, tubularSegments: number, p: number, q: number, canBeRegenerated?: boolean, mesh?: Mesh, side?: number);
-            _regenerateVertexData(): VertexData;
-            copy(id: string): Geometry;
-            serialize(): any;
-            static Parse(parsedTorusKnot: any, scene: Scene): Geometry.Primitives.TorusKnot;
-        }
-    }
-}
-
-declare module BABYLON {
-    class GroundMesh extends Mesh {
-        generateOctree: boolean;
-        private _worldInverse;
-        private _heightQuads;
-        _subdivisions: number;
-        _width: number;
-        _height: number;
-        _minX: number;
-        _maxX: number;
-        _minZ: number;
-        _maxZ: number;
-        constructor(name: string, scene: Scene);
-        subdivisions: number;
-        optimize(chunksCount: number, octreeBlocksSize?: number): void;
-        /**
-         * Returns a height (y) value in the Worl system :
-         * the ground altitude at the coordinates (x, z) expressed in the World system.
-         * Returns the ground y position if (x, z) are outside the ground surface.
-         * Not pertinent if the ground is rotated.
-         */
-        getHeightAtCoordinates(x: number, z: number): number;
-        /**
-         * Returns a normalized vector (Vector3) orthogonal to the ground
-         * at the ground coordinates (x, z) expressed in the World system.
-         * Returns Vector3(0, 1, 0) if (x, z) are outside the ground surface.
-         * Not pertinent if the ground is rotated.
-         */
-        getNormalAtCoordinates(x: number, z: number): Vector3;
-        /**
-         * Updates the Vector3 passed a reference with a normalized vector orthogonal to the ground
-         * at the ground coordinates (x, z) expressed in the World system.
-         * Doesn't uptade the reference Vector3 if (x, z) are outside the ground surface.
-         * Not pertinent if the ground is rotated.
-         */
-        getNormalAtCoordinatesToRef(x: number, z: number, ref: Vector3): void;
-        private _getFacetAt(x, z);
-        private _computeHeightQuads();
-    }
-}
-
-declare module BABYLON {
-    /**
-     * Creates an instance based on a source mesh.
-     */
-    class InstancedMesh extends AbstractMesh {
-        private _sourceMesh;
-        private _currentLOD;
-        constructor(name: string, source: Mesh);
-        receiveShadows: boolean;
-        material: Material;
-        visibility: number;
-        skeleton: Skeleton;
-        renderingGroupId: number;
-        getTotalVertices(): number;
-        sourceMesh: Mesh;
-        getVerticesData(kind: string, copyWhenShared?: boolean): number[] | Float32Array;
-        isVerticesDataPresent(kind: string): boolean;
-        getIndices(): number[] | Int32Array;
-        _positions: Vector3[];
-        refreshBoundingInfo(): void;
-        _preActivate(): void;
-        _activate(renderId: number): void;
-        getLOD(camera: Camera): AbstractMesh;
-        _syncSubMeshes(): void;
-        _generatePointsArray(): boolean;
-        clone(name: string, newParent: Node, doNotCloneChildren?: boolean): InstancedMesh;
-        dispose(doNotRecurse?: boolean): void;
-    }
-}
-
-declare module BABYLON {
-    class LinesMesh extends Mesh {
-        color: Color3;
-        alpha: number;
-        private _colorShader;
-        constructor(name: string, scene: Scene, parent?: Node, source?: Mesh, doNotCloneChildren?: boolean);
-        material: Material;
-        isPickable: boolean;
-        checkCollisions: boolean;
-        _bind(subMesh: SubMesh, effect: Effect, fillMode: number): void;
-        _draw(subMesh: SubMesh, fillMode: number, instancesCount?: number): void;
-        intersects(ray: Ray, fastCheck?: boolean): any;
-        dispose(doNotRecurse?: boolean): void;
-        clone(name: string, newParent?: Node, doNotCloneChildren?: boolean): LinesMesh;
-    }
-}
-
-declare module BABYLON {
-    class _InstancesBatch {
-        mustReturn: boolean;
-        visibleInstances: InstancedMesh[][];
-        renderSelf: boolean[];
-    }
-    class Mesh extends AbstractMesh implements IGetSetVerticesData {
-        static _FRONTSIDE: number;
-        static _BACKSIDE: number;
-        static _DOUBLESIDE: number;
-        static _DEFAULTSIDE: number;
-        static _NO_CAP: number;
-        static _CAP_START: number;
-        static _CAP_END: number;
-        static _CAP_ALL: number;
-        static FRONTSIDE: number;
-        static BACKSIDE: number;
-        static DOUBLESIDE: number;
-        static DEFAULTSIDE: number;
-        static NO_CAP: number;
-        static CAP_START: number;
-        static CAP_END: number;
-        static CAP_ALL: number;
-        delayLoadState: number;
-        instances: InstancedMesh[];
-        delayLoadingFile: string;
-        _binaryInfo: any;
-        private _LODLevels;
-        onLODLevelSelection: (distance: number, mesh: Mesh, selectedLevel: Mesh) => void;
-        onBeforeDraw: () => void;
-        _geometry: Geometry;
-        private _onBeforeRenderCallbacks;
-        private _onAfterRenderCallbacks;
-        _delayInfo: any;
-        _delayLoadingFunction: (any: any, mesh: Mesh) => void;
-        _visibleInstances: any;
-        private _renderIdForInstances;
-        private _batchCache;
-        private _worldMatricesInstancesBuffer;
-        private _worldMatricesInstancesArray;
-        private _instancesBufferSize;
-        _shouldGenerateFlatShading: boolean;
-        private _preActivateId;
-        private _sideOrientation;
-        private _areNormalsFrozen;
-        private _sourcePositions;
-        private _sourceNormals;
-        /**
-         * @constructor
-         * @param {string} name - The value used by scene.getMeshByName() to do a lookup.
-         * @param {Scene} scene - The scene to add this mesh to.
-         * @param {Node} parent - The parent of this mesh, if it has one
-         * @param {Mesh} source - An optional Mesh from which geometry is shared, cloned.
-         * @param {boolean} doNotCloneChildren - When cloning, skip cloning child meshes of source, default False.
-         *                  When false, achieved by calling a clone(), also passing False.
-         *                  This will make creation of children, recursive.
-         */
-        constructor(name: string, scene: Scene, parent?: Node, source?: Mesh, doNotCloneChildren?: boolean);
-        hasLODLevels: boolean;
-        private _sortLODLevels();
-        /**
-         * Add a mesh as LOD level triggered at the given distance.
-         * @param {number} distance - the distance from the center of the object to show this level
-         * @param {Mesh} mesh - the mesh to be added as LOD level
-         * @return {Mesh} this mesh (for chaining)
-         */
-        addLODLevel(distance: number, mesh: Mesh): Mesh;
-        getLODLevelAtDistance(distance: number): Mesh;
-        /**
-         * Remove a mesh from the LOD array
-         * @param {Mesh} mesh - the mesh to be removed.
-         * @return {Mesh} this mesh (for chaining)
-         */
-        removeLODLevel(mesh: Mesh): Mesh;
-        getLOD(camera: Camera, boundingSphere?: BoundingSphere): AbstractMesh;
-        geometry: Geometry;
-        getTotalVertices(): number;
-        getVerticesData(kind: string, copyWhenShared?: boolean): number[] | Float32Array;
-        getVertexBuffer(kind: any): VertexBuffer;
-        isVerticesDataPresent(kind: string): boolean;
-        getVerticesDataKinds(): string[];
-        getTotalIndices(): number;
-        getIndices(copyWhenShared?: boolean): number[] | Int32Array;
-        isBlocked: boolean;
-        isReady(): boolean;
-        isDisposed(): boolean;
-        sideOrientation: number;
-        areNormalsFrozen: boolean;
-        /**  This function affects parametric shapes on update only : ribbons, tubes, etc. It has no effect at all on other shapes */
-        freezeNormals(): void;
-        /**  This function affects parametric shapes on update only : ribbons, tubes, etc. It has no effect at all on other shapes */
-        unfreezeNormals(): void;
-        _preActivate(): void;
-        _registerInstanceForRenderId(instance: InstancedMesh, renderId: number): void;
-        refreshBoundingInfo(): void;
-        _createGlobalSubMesh(): SubMesh;
-        subdivide(count: number): void;
-        setVerticesData(kind: string, data: number[] | Float32Array, updatable?: boolean, stride?: number): void;
-        updateVerticesData(kind: string, data: number[] | Float32Array, updateExtends?: boolean, makeItUnique?: boolean): void;
-        updateVerticesDataDirectly(kind: string, data: Float32Array, offset?: number, makeItUnique?: boolean): void;
-        updateMeshPositions(positionFunction: any, computeNormals?: boolean): void;
-        makeGeometryUnique(): void;
-        setIndices(indices: number[] | Int32Array, totalVertices?: number): void;
-        _bind(subMesh: SubMesh, effect: Effect, fillMode: number): void;
-        _draw(subMesh: SubMesh, fillMode: number, instancesCount?: number): void;
-        registerBeforeRender(func: (mesh: AbstractMesh) => void): void;
-        unregisterBeforeRender(func: (mesh: AbstractMesh) => void): void;
-        registerAfterRender(func: (mesh: AbstractMesh) => void): void;
-        unregisterAfterRender(func: (mesh: AbstractMesh) => void): void;
-        _getInstancesRenderList(subMeshId: number): _InstancesBatch;
-        _renderWithInstances(subMesh: SubMesh, fillMode: number, batch: _InstancesBatch, effect: Effect, engine: Engine): void;
-        _processRendering(subMesh: SubMesh, effect: Effect, fillMode: number, batch: _InstancesBatch, hardwareInstancedRendering: boolean, onBeforeDraw: (isInstance: boolean, world: Matrix) => void): void;
-        render(subMesh: SubMesh, enableAlphaMode: boolean): void;
-        getEmittedParticleSystems(): ParticleSystem[];
-        getHierarchyEmittedParticleSystems(): ParticleSystem[];
-        _checkDelayState(): void;
-        isInFrustum(frustumPlanes: Plane[]): boolean;
-        setMaterialByID(id: string): void;
-        getAnimatables(): IAnimatable[];
-        bakeTransformIntoVertices(transform: Matrix): void;
-        bakeCurrentTransformIntoVertices(): void;
-        _resetPointsArrayCache(): void;
-        _generatePointsArray(): boolean;
-        clone(name: string, newParent?: Node, doNotCloneChildren?: boolean): Mesh;
-        dispose(doNotRecurse?: boolean): void;
-        applyDisplacementMap(url: string, minHeight: number, maxHeight: number, onSuccess?: (mesh: Mesh) => void): void;
-        applyDisplacementMapFromBuffer(buffer: Uint8Array, heightMapWidth: number, heightMapHeight: number, minHeight: number, maxHeight: number): void;
-        convertToFlatShadedMesh(): void;
-        convertToUnIndexedMesh(): void;
-        flipFaces(flipNormals?: boolean): void;
-        createInstance(name: string): InstancedMesh;
-        synchronizeInstances(): void;
-        /**
-         * Simplify the mesh according to the given array of settings.
-         * Function will return immediately and will simplify async.
-         * @param settings a collection of simplification settings.
-         * @param parallelProcessing should all levels calculate parallel or one after the other.
-         * @param type the type of simplification to run.
-         * @param successCallback optional success callback to be called after the simplification finished processing all settings.
-         */
-        simplify(settings: Array<ISimplificationSettings>, parallelProcessing?: boolean, simplificationType?: SimplificationType, successCallback?: (mesh?: Mesh, submeshIndex?: number) => void): void;
-        /**
-         * Optimization of the mesh's indices, in case a mesh has duplicated vertices.
-         * The function will only reorder the indices and will not remove unused vertices to avoid problems with submeshes.
-         * This should be used together with the simplification to avoid disappearing triangles.
-         * @param successCallback an optional success callback to be called after the optimization finished.
-         */
-        optimizeIndices(successCallback?: (mesh?: Mesh) => void): void;
-        static Parse(parsedMesh: any, scene: Scene, rootUrl: string): Mesh;
-        static CreateRibbon(name: string, pathArray: Vector3[][], closeArray: boolean, closePath: boolean, offset: number, scene: Scene, updatable?: boolean, sideOrientation?: number, instance?: Mesh): Mesh;
-        static CreateDisc(name: string, radius: number, tessellation: number, scene: Scene, updatable?: boolean, sideOrientation?: number): Mesh;
-        static CreateBox(name: string, size: number, scene: Scene, updatable?: boolean, sideOrientation?: number): Mesh;
-        static CreateSphere(name: string, segments: number, diameter: number, scene?: Scene, updatable?: boolean, sideOrientation?: number): Mesh;
-        static CreateCylinder(name: string, height: number, diameterTop: number, diameterBottom: number, tessellation: number, subdivisions: any, scene: Scene, updatable?: any, sideOrientation?: number): Mesh;
-        static CreateTorus(name: string, diameter: number, thickness: number, tessellation: number, scene: Scene, updatable?: boolean, sideOrientation?: number): Mesh;
-        static CreateTorusKnot(name: string, radius: number, tube: number, radialSegments: number, tubularSegments: number, p: number, q: number, scene: Scene, updatable?: boolean, sideOrientation?: number): Mesh;
-        static CreateLines(name: string, points: Vector3[], scene: Scene, updatable?: boolean, instance?: LinesMesh): LinesMesh;
-        static CreateDashedLines(name: string, points: Vector3[], dashSize: number, gapSize: number, dashNb: number, scene: Scene, updatable?: boolean, instance?: LinesMesh): LinesMesh;
-        static ExtrudeShape(name: string, shape: Vector3[], path: Vector3[], scale: number, rotation: number, cap: number, scene: Scene, updatable?: boolean, sideOrientation?: number, instance?: Mesh): Mesh;
-        static ExtrudeShapeCustom(name: string, shape: Vector3[], path: Vector3[], scaleFunction: any, rotationFunction: any, ribbonCloseArray: boolean, ribbonClosePath: boolean, cap: number, scene: Scene, updatable?: boolean, sideOrientation?: number, instance?: Mesh): Mesh;
-        static CreateLathe(name: string, shape: Vector3[], radius: number, tessellation: number, scene: Scene, updatable?: boolean, sideOrientation?: number): Mesh;
-        static CreatePlane(name: string, size: number, scene: Scene, updatable?: boolean, sideOrientation?: number): Mesh;
-        static CreateGround(name: string, width: number, height: number, subdivisions: number, scene: Scene, updatable?: boolean): Mesh;
-        static CreateTiledGround(name: string, xmin: number, zmin: number, xmax: number, zmax: number, subdivisions: {
-            w: number;
-            h: number;
-        }, precision: {
-            w: number;
-            h: number;
-        }, scene: Scene, updatable?: boolean): Mesh;
-        static CreateGroundFromHeightMap(name: string, url: string, width: number, height: number, subdivisions: number, minHeight: number, maxHeight: number, scene: Scene, updatable?: boolean, onReady?: (mesh: GroundMesh) => void): GroundMesh;
-        static CreateTube(name: string, path: Vector3[], radius: number, tessellation: number, radiusFunction: {
-            (i: number, distance: number): number;
-        }, cap: number, scene: Scene, updatable?: boolean, sideOrientation?: number, instance?: Mesh): Mesh;
-        static CreatePolyhedron(name: string, options: {
-            type?: number;
-            size?: number;
-            sizeX?: number;
-            sizeY?: number;
-            sizeZ?: number;
-            custom?: any;
-            faceUV?: Vector4[];
-            faceColors?: Color4[];
-            updatable?: boolean;
-            sideOrientation?: number;
-        }, scene: Scene): Mesh;
-        static CreateIcoSphere(name: string, options: {
-            radius?: number;
-            flat?: boolean;
-            subdivisions?: number;
-            sideOrientation?: number;
-            updatable?: boolean;
-        }, scene: Scene): Mesh;
-        static CreateDecal(name: string, sourceMesh: AbstractMesh, position: Vector3, normal: Vector3, size: Vector3, angle: number): Mesh;
-        /**
-         * @returns original positions used for CPU skinning.  Useful for integrating Morphing with skeletons in same mesh.
-         */
-        setPositionsForCPUSkinning(): Float32Array;
-        /**
-         * @returns original normals used for CPU skinning.  Useful for integrating Morphing with skeletons in same mesh.
-         */
-        setNormalsForCPUSkinning(): Float32Array;
-        /**
-         * Update the vertex buffers by applying transformation from the bones
-         * @param {skeleton} skeleton to apply
-         */
-        applySkeleton(skeleton: Skeleton): Mesh;
-        static MinMax(meshes: AbstractMesh[]): {
-            min: Vector3;
-            max: Vector3;
-        };
-        static Center(meshesOrMinMaxVector: any): Vector3;
-        /**
-         * Merge the array of meshes into a single mesh for performance reasons.
-         * @param {Array<Mesh>} meshes - The vertices source.  They should all be of the same material.  Entries can empty
-         * @param {boolean} disposeSource - When true (default), dispose of the vertices from the source meshes
-         * @param {boolean} allow32BitsIndices - When the sum of the vertices > 64k, this must be set to true.
-         * @param {Mesh} meshSubclass - When set, vertices inserted into this Mesh.  Meshes can then be merged into a Mesh sub-class.
-         */
-        static MergeMeshes(meshes: Array<Mesh>, disposeSource?: boolean, allow32BitsIndices?: boolean, meshSubclass?: Mesh): Mesh;
-    }
-}
-
-declare module BABYLON {
-    interface IGetSetVerticesData {
-        isVerticesDataPresent(kind: string): boolean;
-        getVerticesData(kind: string, copyWhenShared?: boolean): number[] | Int32Array | Float32Array;
-        getIndices(copyWhenShared?: boolean): number[] | Int32Array;
-        setVerticesData(kind: string, data: number[] | Float32Array, updatable?: boolean): void;
-        updateVerticesData(kind: string, data: number[] | Float32Array, updateExtends?: boolean, makeItUnique?: boolean): void;
-        setIndices(indices: number[] | Int32Array): void;
-    }
-    class VertexData {
-        positions: number[] | Float32Array;
-        normals: number[] | Float32Array;
-        uvs: number[] | Float32Array;
-        uvs2: number[] | Float32Array;
-        uvs3: number[] | Float32Array;
-        uvs4: number[] | Float32Array;
-        uvs5: number[] | Float32Array;
-        uvs6: number[] | Float32Array;
-        colors: number[] | Float32Array;
-        matricesIndices: number[] | Float32Array;
-        matricesWeights: number[] | Float32Array;
-        matricesIndicesExtra: number[] | Float32Array;
-        matricesWeightsExtra: number[] | Float32Array;
-        indices: number[] | Int32Array;
-        set(data: number[] | Float32Array, kind: string): void;
-        applyToMesh(mesh: Mesh, updatable?: boolean): void;
-        applyToGeometry(geometry: Geometry, updatable?: boolean): void;
-        updateMesh(mesh: Mesh, updateExtends?: boolean, makeItUnique?: boolean): void;
-        updateGeometry(geometry: Geometry, updateExtends?: boolean, makeItUnique?: boolean): void;
-        private _applyTo(meshOrGeometry, updatable?);
-        private _update(meshOrGeometry, updateExtends?, makeItUnique?);
-        transform(matrix: Matrix): void;
-        merge(other: VertexData): void;
-        private _mergeElement(source, other);
-        serialize(): any;
-        static ExtractFromMesh(mesh: Mesh, copyWhenShared?: boolean): VertexData;
-        static ExtractFromGeometry(geometry: Geometry, copyWhenShared?: boolean): VertexData;
-        private static _ExtractFrom(meshOrGeometry, copyWhenShared?);
-        static CreateRibbon(options: {
-            pathArray: Vector3[][];
-            closeArray?: boolean;
-            closePath?: boolean;
-            offset?: number;
-            sideOrientation?: number;
-        }): VertexData;
-        static CreateBox(options: {
-            size?: number;
-            width?: number;
-            height?: number;
-            depth?: number;
-            faceUV?: Vector4[];
-            faceColors?: Color4[];
-            sideOrientation?: number;
-        }): VertexData;
-        static CreateSphere(options: {
-            segments?: number;
-            diameter?: number;
-            diameterX?: number;
-            diameterY?: number;
-            diameterZ?: number;
-            arc?: number;
-            slice?: number;
-            sideOrientation?: number;
-        }): VertexData;
-        static CreateCylinder(options: {
-            height?: number;
-            diameterTop?: number;
-            diameterBottom?: number;
-            diameter?: number;
-            tessellation?: number;
-            subdivisions?: number;
-            arc?: number;
-            faceColors?: Color4[];
-            faceUV?: Vector4[];
-            hasRings?: boolean;
-            enclose?: boolean;
-            sideOrientation?: number;
-        }): VertexData;
-        static CreateTorus(options: {
-            diameter?: number;
-            thickness?: number;
-            tessellation?: number;
-            sideOrientation?: number;
-        }): VertexData;
-        static CreateLines(options: {
-            points: Vector3[];
-        }): VertexData;
-        static CreateDashedLines(options: {
-            points: Vector3[];
-            dashSize?: number;
-            gapSize?: number;
-            dashNb?: number;
-        }): VertexData;
-        static CreateGround(options: {
-            width?: number;
-            height?: number;
-            subdivisions?: number;
-        }): VertexData;
-        static CreateTiledGround(options: {
-            xmin: number;
-            zmin: number;
-            xmax: number;
-            zmax: number;
-            subdivisions?: {
-                w: number;
-                h: number;
-            };
-            precision?: {
-                w: number;
-                h: number;
-            };
-        }): VertexData;
-        static CreateGroundFromHeightMap(options: {
-            width: number;
-            height: number;
-            subdivisions: number;
-            minHeight: number;
-            maxHeight: number;
-            buffer: Uint8Array;
-            bufferWidth: number;
-            bufferHeight: number;
-        }): VertexData;
-        static CreatePlane(options: {
-            size?: number;
-            width?: number;
-            height?: number;
-            sideOrientation?: number;
-        }): VertexData;
-        static CreateDisc(options: {
-            radius?: number;
-            tessellation?: number;
-            arc?: number;
-            sideOrientation?: number;
-        }): VertexData;
-        static CreateIcoSphere(options: {
-            radius?: number;
-            radiusX?: number;
-            radiusY?: number;
-            radiusZ?: number;
-            flat?: boolean;
-            subdivisions?: number;
-            sideOrientation?: number;
-        }): VertexData;
-        static CreatePolyhedron(options: {
-            type?: number;
-            size?: number;
-            sizeX?: number;
-            sizeY?: number;
-            sizeZ?: number;
-            custom?: any;
-            faceUV?: Vector4[];
-            faceColors?: Color4[];
-            flat?: boolean;
-            sideOrientation?: number;
-        }): VertexData;
-        static CreateTorusKnot(options: {
-            radius?: number;
-            tube?: number;
-            radialSegments?: number;
-            tubularSegments?: number;
-            p?: number;
-            q?: number;
-            sideOrientation?: number;
-        }): VertexData;
-        /**
-         * @param {any} - positions (number[] or Float32Array)
-         * @param {any} - indices   (number[] or Uint16Array)
-         * @param {any} - normals   (number[] or Float32Array)
-         */
-        static ComputeNormals(positions: any, indices: any, normals: any): void;
-        private static _ComputeSides(sideOrientation, positions, indices, normals, uvs);
-        static ImportVertexData(parsedVertexData: any, geometry: Geometry): void;
-    }
-}
-
-declare module BABYLON {
-    class MeshBuilder {
-        static CreateBox(name: string, options: {
-            width?: number;
-            height?: number;
-            depth?: number;
-            faceUV?: Vector4[];
-            faceColors?: Color4[];
-            sideOrientation?: number;
-            updatable?: boolean;
-<<<<<<< HEAD
-        }, scene: Scene): Mesh;
-        static CreateSphere(name: string, options: {
-            segments?: number;
-            diameter?: number;
-            diameterX?: number;
-            diameterY?: number;
-            diameterZ?: number;
-            arc?: number;
-            slice?: number;
-            sideOrientation?: number;
-            updatable?: boolean;
-        }, scene: any): Mesh;
-        static CreateDisc(name: string, options: {
-            radius?: number;
-            tessellation?: number;
-            arc?: number;
-            updatable?: boolean;
-            sideOrientation?: number;
-        }, scene: Scene): Mesh;
-        static CreateIcoSphere(name: string, options: {
-            radius?: number;
-            radiusX?: number;
-            radiusY?: number;
-            radiusZ?: number;
-            flat?: boolean;
-            subdivisions?: number;
-            sideOrientation?: number;
-            updatable?: boolean;
-        }, scene: Scene): Mesh;
-        static CreateRibbon(name: string, options: {
-            pathArray: Vector3[][];
-            closeArray?: boolean;
-            closePath?: boolean;
-            offset?: number;
-            updatable?: boolean;
-            sideOrientation?: number;
-            instance?: Mesh;
-        }, scene?: Scene): Mesh;
-        static CreateCylinder(name: string, options: {
-            height?: number;
-            diameterTop?: number;
-            diameterBottom?: number;
-            diameter?: number;
-            tessellation?: number;
-            subdivisions?: number;
-            arc?: number;
-            faceColors?: Color4[];
-            faceUV?: Vector4[];
-            updatable?: boolean;
-            hasRings?: boolean;
-            enclose?: boolean;
-            sideOrientation?: number;
-        }, scene: any): Mesh;
-        static CreateTorus(name: string, options: {
-            diameter?: number;
-            thickness?: number;
-            tessellation?: number;
-            updatable?: boolean;
-            sideOrientation?: number;
-        }, scene: any): Mesh;
-        static CreateTorusKnot(name: string, options: {
-            radius?: number;
-            tube?: number;
-            radialSegments?: number;
-            tubularSegments?: number;
-            p?: number;
-            q?: number;
-            updatable?: boolean;
-            sideOrientation?: number;
-        }, scene: any): Mesh;
-        static CreateLines(name: string, options: {
-            points: Vector3[];
-            updatable?: boolean;
-            instance?: LinesMesh;
-        }, scene: Scene): LinesMesh;
-        static CreateDashedLines(name: string, options: {
-            points: Vector3[];
-            dashSize?: number;
-            gapSize?: number;
-            dashNb?: number;
-            updatable?: boolean;
-            instance?: LinesMesh;
-        }, scene: Scene): LinesMesh;
-        static ExtrudeShape(name: string, options: {
-            shape: Vector3[];
-            path: Vector3[];
-            scale?: number;
-            rotation?: number;
-            cap?: number;
-            updatable?: boolean;
-            sideOrientation?: number;
-            instance?: Mesh;
-        }, scene: Scene): Mesh;
-        static ExtrudeShapeCustom(name: string, options: {
-            shape: Vector3[];
-            path: Vector3[];
-            scaleFunction?: any;
-            rotationFunction?: any;
-            ribbonCloseArray?: boolean;
-            ribbonClosePath?: boolean;
-            cap?: number;
-            updatable?: boolean;
-            sideOrientation?: number;
-            instance?: Mesh;
-        }, scene: Scene): Mesh;
-        static CreateLathe(name: string, options: {
-            shape: Vector3[];
-            radius?: number;
-            tessellation?: number;
-            arc?: number;
-            closed?: boolean;
-            updatable?: boolean;
-            sideOrientation?: number;
-            cap?: number;
-        }, scene: Scene): Mesh;
-        static CreatePlane(name: string, options: {
-            size?: number;
-            width?: number;
-            height?: number;
-            sideOrientation?: number;
-            updatable?: boolean;
-            sourcePlane?: Plane;
-        }, scene: Scene): Mesh;
-        static CreateGround(name: string, options: {
-            width?: number;
-            height?: number;
-            subdivisions?: number;
-            updatable?: boolean;
-        }, scene: any): Mesh;
-        static CreateTiledGround(name: string, options: {
-            xmin: number;
-            zmin: number;
-            xmax: number;
-            zmax: number;
-            subdivisions?: {
-                w: number;
-                h: number;
-            };
-            precision?: {
-                w: number;
-                h: number;
-            };
-            updatable?: boolean;
-        }, scene: Scene): Mesh;
-        static CreateGroundFromHeightMap(name: string, url: string, options: {
-            width?: number;
-            height?: number;
-            subdivisions?: number;
-            minHeight?: number;
-            maxHeight?: number;
-            updatable?: boolean;
-            onReady?: (mesh: GroundMesh) => void;
-        }, scene: Scene): GroundMesh;
-        static CreateTube(name: string, options: {
-            path: Vector3[];
-            radius?: number;
-            tessellation?: number;
-            radiusFunction?: {
-                (i: number, distance: number): number;
-            };
-            cap?: number;
-            arc?: number;
-            updatable?: boolean;
-            sideOrientation?: number;
-            instance?: Mesh;
-        }, scene: Scene): Mesh;
-        static CreatePolyhedron(name: string, options: {
-            type?: number;
-            size?: number;
-            sizeX?: number;
-            sizeY?: number;
-            sizeZ?: number;
-            custom?: any;
-            faceUV?: Vector4[];
-            faceColors?: Color4[];
-            flat?: boolean;
-            updatable?: boolean;
-            sideOrientation?: number;
-        }, scene: Scene): Mesh;
-        static CreateDecal(name: string, sourceMesh: AbstractMesh, options: {
-            position?: Vector3;
-            normal?: Vector3;
-            size?: Vector3;
-            angle?: number;
-        }): Mesh;
-        private static _ExtrudeShapeGeneric(name, shape, curve, scale, rotation, scaleFunction, rotateFunction, rbCA, rbCP, cap, custom, scene, updtbl, side, instance);
-    }
-}
-
-declare module BABYLON.Internals {
-    class MeshLODLevel {
-        distance: number;
-        mesh: Mesh;
-        constructor(distance: number, mesh: Mesh);
-    }
-}
-
-declare module BABYLON {
-    /**
-     * A simplifier interface for future simplification implementations.
-     */
-    interface ISimplifier {
-=======
-            isPickable?: boolean;
-        });
-        /**
-        * Builds the SPS underlying mesh. Returns a standard Mesh.
-        * If no model shape was added to the SPS, the return mesh is only a single triangular plane.
-        */
-        buildMesh(): Mesh;
-        /**
-        * Digests the mesh and generates as many solid particles in the system as wanted.
-        * These particles will have the same geometry than the mesh parts and will be positioned at the same localisation than the mesh original places.
-        * Thus the particles generated from digest() have their property "positiion" yet set.
-        * @param mesh the mesh to be digested
-        * @param facetNb the number of mesh facets per particle (optional, default 1), this parameter is overriden by the parameter "number" if any
         * @param delta the random extra number of facets per partical (optional, default 0), each particle will have between facetNb and facetNb + delta facets
         * @param number the wanted number of particles : each particle is built with mesh_total_facets / number facets (optional)
         */
@@ -5800,128 +3960,19 @@
         * @param update the boolean update value actually passed to setParticles()
         */
         beforeUpdateParticles(start?: number, stop?: number, update?: boolean): void;
->>>>>>> 3581c0aa
-        /**
-         * Simplification of a given mesh according to the given settings.
-         * Since this requires computation, it is assumed that the function runs async.
-         * @param settings The settings of the simplification, including quality and distance
-         * @param successCallback A callback that will be called after the mesh was simplified.
-         * @param errorCallback in case of an error, this callback will be called. optional.
-         */
-        simplify(settings: ISimplificationSettings, successCallback: (simplifiedMeshes: Mesh) => void, errorCallback?: () => void): void;
-    }
-    /**
-     * Expected simplification settings.
-     * Quality should be between 0 and 1 (1 being 100%, 0 being 0%);
-     */
-    interface ISimplificationSettings {
-        quality: number;
-        distance: number;
-        optimizeMesh?: boolean;
-    }
-    class SimplificationSettings implements ISimplificationSettings {
-        quality: number;
-        distance: number;
-        optimizeMesh: boolean;
-        constructor(quality: number, distance: number, optimizeMesh?: boolean);
-    }
-    interface ISimplificationTask {
-        settings: Array<ISimplificationSettings>;
-        simplificationType: SimplificationType;
-        mesh: Mesh;
-        successCallback?: () => void;
-        parallelProcessing: boolean;
-    }
-    class SimplificationQueue {
-        private _simplificationArray;
-        running: any;
-        constructor();
-        addTask(task: ISimplificationTask): void;
-        executeNext(): void;
-        runSimplification(task: ISimplificationTask): void;
-        private getSimplifier(task);
-    }
-    /**
-     * The implemented types of simplification.
-     * At the moment only Quadratic Error Decimation is implemented.
-     */
-    enum SimplificationType {
-        QUADRATIC = 0,
-    }
-    class DecimationTriangle {
-        vertices: Array<DecimationVertex>;
-        normal: Vector3;
-        error: Array<number>;
-        deleted: boolean;
-        isDirty: boolean;
-        borderFactor: number;
-        deletePending: boolean;
-        originalOffset: number;
-        constructor(vertices: Array<DecimationVertex>);
-    }
-    class DecimationVertex {
-        position: Vector3;
-        id: any;
-        q: QuadraticMatrix;
-        isBorder: boolean;
-        triangleStart: number;
-        triangleCount: number;
-        originalOffsets: Array<number>;
-        constructor(position: Vector3, id: any);
-        updatePosition(newPosition: Vector3): void;
-    }
-    class QuadraticMatrix {
-        data: Array<number>;
-        constructor(data?: Array<number>);
-        det(a11: any, a12: any, a13: any, a21: any, a22: any, a23: any, a31: any, a32: any, a33: any): number;
-        addInPlace(matrix: QuadraticMatrix): void;
-        addArrayInPlace(data: Array<number>): void;
-        add(matrix: QuadraticMatrix): QuadraticMatrix;
-        static FromData(a: number, b: number, c: number, d: number): QuadraticMatrix;
-        static DataFromNumbers(a: number, b: number, c: number, d: number): number[];
-    }
-    class Reference {
-        vertexId: number;
-        triangleId: number;
-        constructor(vertexId: number, triangleId: number);
-    }
-    /**
-     * An implementation of the Quadratic Error simplification algorithm.
-     * Original paper : http://www1.cs.columbia.edu/~cs4162/html05s/garland97.pdf
-     * Ported mostly from QSlim and http://voxels.blogspot.de/2014/05/quadric-mesh-simplification-with-source.html to babylon JS
-     * @author RaananW
-     */
-    class QuadraticErrorSimplification implements ISimplifier {
-        private _mesh;
-        private triangles;
-        private vertices;
-        private references;
-        private initialized;
-        private _reconstructedMesh;
-        syncIterations: number;
-        aggressiveness: number;
-        decimationIterations: number;
-        boundingBoxEpsilon: number;
-        constructor(_mesh: Mesh);
-        simplify(settings: ISimplificationSettings, successCallback: (simplifiedMesh: Mesh) => void): void;
-        private isTriangleOnBoundingBox(triangle);
-        private runDecimation(settings, submeshIndex, successCallback);
-        private initWithMesh(submeshIndex, callback, optimizeMesh?);
-        private init(callback);
-        private reconstructMesh(submeshIndex);
-        private initDecimatedMesh();
-        private isFlipped(vertex1, vertex2, point, deletedArray, borderFactor, delTr);
-        private updateTriangles(origVertex, vertex, deletedArray, deletedTriangles);
-        private identifyBorder();
-        private updateMesh(identifyBorders?);
-        private vertexError(q, point);
-        private calculateError(vertex1, vertex2, pointResult?, normalResult?, uvResult?, colorResult?);
-    }
-}
-
-declare module BABYLON {
-<<<<<<< HEAD
-=======
+        /**
+        * This will be called  by setParticles() after all the other treatments and just before the actual mesh update.
+        * This will be passed three parameters.
+        * This does nothing and may be overwritten by the user.
+        * @param start the particle index in the particle array where to stop to iterate, same than the value passed to setParticle()
+        * @param stop the particle index in the particle array where to stop to iterate, same than the value passed to setParticle()
+        * @param update the boolean update value actually passed to setParticles()
+        */
+        afterUpdateParticles(start?: number, stop?: number, update?: boolean): void;
+    }
+}
+
+declare module BABYLON {
     interface IPhysicsEnginePlugin {
         name: string;
         initialize(iterations?: number): any;
@@ -7235,7 +5286,6 @@
 }
 
 declare module BABYLON {
->>>>>>> 3581c0aa
     class Polygon {
         static Rectangle(xmin: number, ymin: number, xmax: number, ymax: number): Vector2[];
         static Circle(radius: number, cx?: number, cy?: number, numberOfSides?: number): Vector2[];
@@ -7909,6 +5959,27 @@
         private _scaleFactor;
         private _lensCenter;
         constructor(name: string, camera: Camera, isRightEye: boolean, vrMetrics: VRCameraMetrics);
+    }
+}
+
+declare module BABYLON {
+    class ReflectionProbe {
+        name: string;
+        private _scene;
+        private _renderTargetTexture;
+        private _projectionMatrix;
+        private _viewMatrix;
+        private _target;
+        private _add;
+        private _attachedMesh;
+        position: Vector3;
+        constructor(name: string, size: number, scene: Scene, generateMipMaps?: boolean);
+        refreshRate: number;
+        getScene(): Scene;
+        cubeTexture: RenderTargetTexture;
+        renderList: AbstractMesh[];
+        attachToMesh(mesh: AbstractMesh): void;
+        dispose(): void;
     }
 }
 
@@ -8771,10 +6842,7 @@
         _onOrientationEvent(evt: DeviceOrientationEvent): void;
         attachControl(element: HTMLElement, noPreventDefault?: boolean): void;
         detachControl(element: HTMLElement): void;
-<<<<<<< HEAD
-=======
         serialize(): any;
->>>>>>> 3581c0aa
     }
 }
 
@@ -8793,10 +6861,7 @@
         _checkInputs(): void;
         attachControl(element: HTMLElement, noPreventDefault?: boolean): void;
         detachControl(element: HTMLElement): void;
-<<<<<<< HEAD
-=======
         serialize(): any;
->>>>>>> 3581c0aa
     }
 }
 
@@ -9160,33 +7225,39 @@
 declare module BABYLON {
     class CannonJSPlugin implements IPhysicsEnginePlugin {
         private _useDeltaForWorldStep;
-        world: any;
+        private _world;
+        private _registeredMeshes;
+        private _physicsMaterials;
+        private _gravity;
+        private _fixedTimeStep;
         name: string;
-        private _physicsMaterials;
-        private _fixedTimeStep;
-        constructor(_useDeltaForWorldStep?: boolean, iterations?: number);
+        constructor(_useDeltaForWorldStep?: boolean);
+        initialize(iterations?: number): void;
+        private _checkWithEpsilon(value);
+        runOneStep(delta: number): void;
         setGravity(gravity: Vector3): void;
-        executeStep(delta: number, impostors: Array<PhysicsImpostor>): void;
-        applyImpulse(impostor: PhysicsImpostor, force: Vector3, contactPoint: Vector3): void;
-        applyForce(impostor: PhysicsImpostor, force: Vector3, contactPoint: Vector3): void;
-        generatePhysicsBody(impostor: PhysicsImpostor): void;
-        private _processChildMeshes(mainImpostor);
-        removePhysicsBody(impostor: PhysicsImpostor): void;
-        generateJoint(impostorJoint: PhysicsImpostorJoint): boolean;
-        removeJoint(joint: PhysicsImpostorJoint): void;
+        getGravity(): Vector3;
+        registerMesh(mesh: AbstractMesh, impostor: number, options?: PhysicsBodyCreationOptions): any;
+        private _createShape(mesh, impostor);
+        private _createConvexPolyhedron(rawVerts, rawFaces, mesh);
+        private _createHeightmap(mesh, pointDepth?);
         private _addMaterial(friction, restitution);
-        private _checkWithEpsilon(value);
-        private _createShape(impostor);
-        private _createHeightmap(mesh, pointDepth?);
-        private _updatePhysicsBodyTransformation(impostor);
+        private _createRigidBodyFromShape(shape, mesh, options);
+        registerMeshesAsCompound(parts: PhysicsCompoundBodyPart[], options: PhysicsBodyCreationOptions): any;
+        private _unbindBody(body);
+        unregisterMesh(mesh: AbstractMesh): void;
+        applyImpulse(mesh: AbstractMesh, force: Vector3, contactPoint: Vector3): void;
+        updateBodyPosition: (mesh: AbstractMesh) => void;
+        createLink(mesh1: AbstractMesh, mesh2: AbstractMesh, pivot1: Vector3, pivot2: Vector3): boolean;
+        dispose(): void;
         isSupported(): boolean;
-        supports(feature: PhysicsFeature): boolean;
-        dispose(): void;
-    }
-}
-
-declare module BABYLON {
-    class OimoJSPlugin {
+        getWorldObject(): any;
+        getPhysicsBodyOfMesh(mesh: AbstractMesh): any;
+    }
+}
+
+declare module BABYLON {
+    class OimoJSPlugin implements IPhysicsEnginePlugin {
         private _world;
         private _registeredMeshes;
         name: string;
@@ -9195,8 +7266,8 @@
         initialize(iterations?: number): void;
         setGravity(gravity: Vector3): void;
         getGravity(): Vector3;
-        registerMesh(mesh: AbstractMesh, impostor: number, options: PhysicsImpostorParameters): any;
-        registerMeshesAsCompound(parts: any[], options: PhysicsImpostorParameters): any;
+        registerMesh(mesh: AbstractMesh, impostor: number, options: PhysicsBodyCreationOptions): any;
+        registerMeshesAsCompound(parts: PhysicsCompoundBodyPart[], options: PhysicsBodyCreationOptions): any;
         private _createBodyAsCompound(part, options, initialMesh);
         unregisterMesh(mesh: AbstractMesh): void;
         private _unbindBody(body);
