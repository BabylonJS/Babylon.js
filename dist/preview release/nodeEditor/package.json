--- conflicted
+++ resolved
@@ -4,22 +4,14 @@
     },
     "name": "babylonjs-node-editor",
     "description": "The Babylon.js node material editor.",
-<<<<<<< HEAD
-    "version": "4.1.0-beta.10",
-=======
     "version": "4.1.0-beta.12",
->>>>>>> f508e817
     "repository": {
         "type": "git",
         "url": "https://github.com/BabylonJS/Babylon.js.git"
     },
     "license": "Apache-2.0",
     "dependencies": {
-<<<<<<< HEAD
-        "babylonjs": "4.1.0-beta.10"
-=======
         "babylonjs": "4.1.0-beta.12"
->>>>>>> f508e817
     },
     "files": [
         "babylon.nodeEditor.max.js.map",
