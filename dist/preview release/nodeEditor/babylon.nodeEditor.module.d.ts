--- conflicted
+++ resolved
@@ -1,2708 +1,2700 @@
-/// <reference types="react" />
-declare module "babylonjs-node-editor/blockTools" {
-    import { DiscardBlock } from 'babylonjs/Materials/Node/Blocks/Fragment/discardBlock';
-    import { BonesBlock } from 'babylonjs/Materials/Node/Blocks/Vertex/bonesBlock';
-    import { InstancesBlock } from 'babylonjs/Materials/Node/Blocks/Vertex/instancesBlock';
-    import { MorphTargetsBlock } from 'babylonjs/Materials/Node/Blocks/Vertex/morphTargetsBlock';
-    import { ImageProcessingBlock } from 'babylonjs/Materials/Node/Blocks/Fragment/imageProcessingBlock';
-    import { ColorMergerBlock } from 'babylonjs/Materials/Node/Blocks/colorMergerBlock';
-    import { VectorMergerBlock } from 'babylonjs/Materials/Node/Blocks/vectorMergerBlock';
-    import { ColorSplitterBlock } from 'babylonjs/Materials/Node/Blocks/colorSplitterBlock';
-    import { VectorSplitterBlock } from 'babylonjs/Materials/Node/Blocks/vectorSplitterBlock';
-    import { RemapBlock } from 'babylonjs/Materials/Node/Blocks/remapBlock';
-    import { TextureBlock } from 'babylonjs/Materials/Node/Blocks/Dual/textureBlock';
-    import { ReflectionTextureBlock } from 'babylonjs/Materials/Node/Blocks/Dual/reflectionTextureBlock';
-    import { LightBlock } from 'babylonjs/Materials/Node/Blocks/Dual/lightBlock';
-    import { FogBlock } from 'babylonjs/Materials/Node/Blocks/Dual/fogBlock';
-    import { VertexOutputBlock } from 'babylonjs/Materials/Node/Blocks/Vertex/vertexOutputBlock';
-    import { FragmentOutputBlock } from 'babylonjs/Materials/Node/Blocks/Fragment/fragmentOutputBlock';
-    import { NormalizeBlock } from 'babylonjs/Materials/Node/Blocks/normalizeBlock';
-    import { AddBlock } from 'babylonjs/Materials/Node/Blocks/addBlock';
-    import { ScaleBlock } from 'babylonjs/Materials/Node/Blocks/scaleBlock';
-    import { TrigonometryBlock } from 'babylonjs/Materials/Node/Blocks/trigonometryBlock';
-    import { ClampBlock } from 'babylonjs/Materials/Node/Blocks/clampBlock';
-    import { CrossBlock } from 'babylonjs/Materials/Node/Blocks/crossBlock';
-    import { DotBlock } from 'babylonjs/Materials/Node/Blocks/dotBlock';
-    import { MultiplyBlock } from 'babylonjs/Materials/Node/Blocks/multiplyBlock';
-    import { TransformBlock } from 'babylonjs/Materials/Node/Blocks/transformBlock';
-    import { NodeMaterialBlockConnectionPointTypes } from 'babylonjs/Materials/Node/Enums/nodeMaterialBlockConnectionPointTypes';
-    import { FresnelBlock } from 'babylonjs/Materials/Node/Blocks/fresnelBlock';
-    import { LerpBlock } from 'babylonjs/Materials/Node/Blocks/lerpBlock';
-    import { NLerpBlock } from 'babylonjs/Materials/Node/Blocks/nLerpBlock';
-    import { DivideBlock } from 'babylonjs/Materials/Node/Blocks/divideBlock';
-    import { SubtractBlock } from 'babylonjs/Materials/Node/Blocks/subtractBlock';
-    import { StepBlock } from 'babylonjs/Materials/Node/Blocks/stepBlock';
-    import { SmoothStepBlock } from 'babylonjs/Materials/Node/Blocks/smoothStepBlock';
-    import { InputBlock } from 'babylonjs/Materials/Node/Blocks/Input/inputBlock';
-    import { OneMinusBlock } from 'babylonjs/Materials/Node/Blocks/oneMinusBlock';
-    import { ViewDirectionBlock } from 'babylonjs/Materials/Node/Blocks/viewDirectionBlock';
-    import { LightInformationBlock } from 'babylonjs/Materials/Node/Blocks/Vertex/lightInformationBlock';
-    import { MaxBlock } from 'babylonjs/Materials/Node/Blocks/maxBlock';
-    import { MinBlock } from 'babylonjs/Materials/Node/Blocks/minBlock';
-    import { PerturbNormalBlock } from 'babylonjs/Materials/Node/Blocks/Fragment/perturbNormalBlock';
-    import { LengthBlock } from 'babylonjs/Materials/Node/Blocks/lengthBlock';
-    import { DistanceBlock } from 'babylonjs/Materials/Node/Blocks/distanceBlock';
-    import { FrontFacingBlock } from 'babylonjs/Materials/Node/Blocks/Fragment/frontFacingBlock';
-    import { NegateBlock } from 'babylonjs/Materials/Node/Blocks/negateBlock';
-    import { PowBlock } from 'babylonjs/Materials/Node/Blocks/powBlock';
-    import { Scene } from 'babylonjs/scene';
-    import { RandomNumberBlock } from 'babylonjs/Materials/Node/Blocks/randomNumberBlock';
-    import { ReplaceColorBlock } from 'babylonjs/Materials/Node/Blocks/replaceColorBlock';
-    import { PosterizeBlock } from 'babylonjs/Materials/Node/Blocks/posterizeBlock';
-    import { ArcTan2Block } from 'babylonjs/Materials/Node/Blocks/arcTan2Block';
-    import { ReciprocalBlock } from 'babylonjs/Materials/Node/Blocks/reciprocalBlock';
-    import { GradientBlock } from 'babylonjs/Materials/Node/Blocks/gradientBlock';
-    import { WaveBlock } from 'babylonjs/Materials/Node/Blocks/waveBlock';
-    import { NodeMaterial } from 'babylonjs/Materials/Node/nodeMaterial';
-    import { WorleyNoise3DBlock } from 'babylonjs/Materials/Node/Blocks/worleyNoise3DBlock';
-    import { SimplexPerlin3DBlock } from 'babylonjs/Materials/Node/Blocks/simplexPerlin3DBlock';
-    import { NormalBlendBlock } from 'babylonjs/Materials/Node/Blocks/normalBlendBlock';
-    import { Rotate2dBlock } from 'babylonjs/Materials/Node/Blocks/rotate2dBlock';
-    import { DerivativeBlock } from 'babylonjs/Materials/Node/Blocks/Fragment/derivativeBlock';
-    import { RefractBlock } from 'babylonjs/Materials/Node/Blocks/refractBlock';
-    import { ReflectBlock } from 'babylonjs/Materials/Node/Blocks/reflectBlock';
-    import { DesaturateBlock } from 'babylonjs/Materials/Node/Blocks/desaturateBlock';
-    export class BlockTools {
-        static GetBlockFromString(data: string, scene: Scene, nodeMaterial: NodeMaterial): DesaturateBlock | RefractBlock | ReflectBlock | DerivativeBlock | Rotate2dBlock | NormalBlendBlock | WorleyNoise3DBlock | SimplexPerlin3DBlock | BonesBlock | InstancesBlock | MorphTargetsBlock | DiscardBlock | ImageProcessingBlock | ColorMergerBlock | VectorMergerBlock | ColorSplitterBlock | VectorSplitterBlock | TextureBlock | ReflectionTextureBlock | LightBlock | FogBlock | VertexOutputBlock | FragmentOutputBlock | AddBlock | ClampBlock | ScaleBlock | CrossBlock | DotBlock | PowBlock | MultiplyBlock | TransformBlock | TrigonometryBlock | RemapBlock | NormalizeBlock | FresnelBlock | LerpBlock | NLerpBlock | DivideBlock | SubtractBlock | StepBlock | SmoothStepBlock | OneMinusBlock | ReciprocalBlock | ViewDirectionBlock | LightInformationBlock | MaxBlock | MinBlock | LengthBlock | DistanceBlock | NegateBlock | PerturbNormalBlock | RandomNumberBlock | ReplaceColorBlock | PosterizeBlock | ArcTan2Block | GradientBlock | FrontFacingBlock | WaveBlock | InputBlock | null;
-        static GetColorFromConnectionNodeType(type: NodeMaterialBlockConnectionPointTypes): string;
-        static GetConnectionNodeTypeFromString(type: string): NodeMaterialBlockConnectionPointTypes.Float | NodeMaterialBlockConnectionPointTypes.Vector2 | NodeMaterialBlockConnectionPointTypes.Vector3 | NodeMaterialBlockConnectionPointTypes.Vector4 | NodeMaterialBlockConnectionPointTypes.Color3 | NodeMaterialBlockConnectionPointTypes.Color4 | NodeMaterialBlockConnectionPointTypes.Matrix | NodeMaterialBlockConnectionPointTypes.AutoDetect;
-        static GetStringFromConnectionNodeType(type: NodeMaterialBlockConnectionPointTypes): "Float" | "Vector2" | "Vector3" | "Vector4" | "Matrix" | "Color3" | "Color4" | "";
-    }
-}
-declare module "babylonjs-node-editor/dataStorage" {
-    export class DataStorage {
-        private static _InMemoryStorage;
-        static ReadBoolean(key: string, defaultValue: boolean): boolean;
-        static StoreBoolean(key: string, value: boolean): void;
-        static ReadNumber(key: string, defaultValue: number): number;
-        static StoreNumber(key: string, value: number): void;
-    }
-}
-declare module "babylonjs-node-editor/components/log/logComponent" {
-    import * as React from "react";
-    import { GlobalState } from "babylonjs-node-editor/globalState";
-    interface ILogComponentProps {
-        globalState: GlobalState;
-    }
-    export class LogEntry {
-        message: string;
-        isError: boolean;
-        constructor(message: string, isError: boolean);
-    }
-    export class LogComponent extends React.Component<ILogComponentProps, {
-        logs: LogEntry[];
-    }> {
-        constructor(props: ILogComponentProps);
-        componentDidMount(): void;
-        componentDidUpdate(): void;
-        render(): JSX.Element;
-    }
-}
-declare module "babylonjs-node-editor/components/preview/previewMeshType" {
-    export enum PreviewMeshType {
-        Sphere = 0,
-        Box = 1,
-        Torus = 2,
-        Cylinder = 3,
-        Plane = 4,
-        ShaderBall = 5,
-        Custom = 6
-    }
-}
-declare module "babylonjs-node-editor/diagram/display/displayManager" {
-    import { NodeMaterialBlock } from 'babylonjs/Materials/Node/nodeMaterialBlock';
-    export interface IDisplayManager {
-        getHeaderClass(block: NodeMaterialBlock): string;
-        shouldDisplayPortLabels(block: NodeMaterialBlock): boolean;
-        updatePreviewContent(block: NodeMaterialBlock, contentArea: HTMLDivElement): void;
-        getBackgroundColor(block: NodeMaterialBlock): string;
-        getHeaderText(block: NodeMaterialBlock): string;
-    }
-}
-declare module "babylonjs-node-editor/diagram/nodePort" {
-    import { NodeMaterialConnectionPoint } from 'babylonjs/Materials/Node/nodeMaterialBlockConnectionPoint';
-    import { GlobalState } from "babylonjs-node-editor/globalState";
-    import { Nullable } from 'babylonjs/types';
-    import { IDisplayManager } from "babylonjs-node-editor/diagram/display/displayManager";
-    import { GraphNode } from "babylonjs-node-editor/diagram/graphNode";
-    export class NodePort {
-        connectionPoint: NodeMaterialConnectionPoint;
-        node: GraphNode;
-        private _element;
-        private _img;
-        private _globalState;
-        private _onCandidateLinkMovedObserver;
-        delegatedPort: Nullable<NodePort>;
-        get element(): HTMLDivElement;
-        refresh(): void;
-        constructor(portContainer: HTMLElement, connectionPoint: NodeMaterialConnectionPoint, node: GraphNode, globalState: GlobalState);
-        dispose(): void;
-        static CreatePortElement(connectionPoint: NodeMaterialConnectionPoint, node: GraphNode, root: HTMLElement, displayManager: Nullable<IDisplayManager>, globalState: GlobalState): NodePort;
-    }
-}
-declare module "babylonjs-node-editor/nodeLocationInfo" {
-    export interface INodeLocationInfo {
-        blockId: number;
-        x: number;
-        y: number;
-    }
-    export interface IFrameData {
-        x: number;
-        y: number;
-        width: number;
-        height: number;
-        color: number[];
-        name: string;
-        isCollapsed: boolean;
-    }
-    export interface IEditorData {
-        locations: INodeLocationInfo[];
-        x: number;
-        y: number;
-        zoom: number;
-        frames?: IFrameData[];
-    }
-}
-declare module "babylonjs-node-editor/diagram/graphFrame" {
-    import { GraphNode } from "babylonjs-node-editor/diagram/graphNode";
-    import { GraphCanvasComponent } from "babylonjs-node-editor/diagram/graphCanvas";
-    import { Nullable } from 'babylonjs/types';
-    import { IFrameData } from "babylonjs-node-editor/nodeLocationInfo";
-    import { Color3 } from 'babylonjs/Maths/math.color';
-    export class GraphFrame {
-        private _name;
-        private _color;
-        private _x;
-        private _y;
-        private _gridAlignedX;
-        private _gridAlignedY;
-        private _width;
-        private _height;
-        element: HTMLDivElement;
-        private _borderElement;
-        private _headerElement;
-        private _headerTextElement;
-        private _headerCollapseElement;
-        private _headerCloseElement;
-        private _portContainer;
-        private _outputPortContainer;
-        private _inputPortContainer;
-        private _nodes;
-        private _ownerCanvas;
-        private _mouseStartPointX;
-        private _mouseStartPointY;
-        private _onSelectionChangedObserver;
-        private _isCollapsed;
-        private _ports;
-        private _controlledPorts;
-        private readonly CloseSVG;
-        private readonly ExpandSVG;
-        private readonly CollapseSVG;
-<<<<<<< HEAD
-        isCollapsed: boolean;
-=======
-        get isCollapsed(): boolean;
->>>>>>> f508e817
-        private _createInputPort;
-        set isCollapsed(value: boolean);
-        get nodes(): GraphNode[];
-        get name(): string;
-        set name(value: string);
-        get color(): Color3;
-        set color(value: Color3);
-        get x(): number;
-        set x(value: number);
-        get y(): number;
-        set y(value: number);
-        get width(): number;
-        set width(value: number);
-        get height(): number;
-        set height(value: number);
-        constructor(candidate: Nullable<HTMLDivElement>, canvas: GraphCanvasComponent, doNotCaptureNodes?: boolean);
-        refresh(): void;
-        addNode(node: GraphNode): void;
-        removeNode(node: GraphNode): void;
-        syncNode(node: GraphNode): void;
-        cleanAccumulation(): void;
-        private _onDown;
-        private _onUp;
-        private _moveFrame;
-        private _onMove;
-        dispose(): void;
-        serialize(): IFrameData;
-        static Parse(serializationData: IFrameData, canvas: GraphCanvasComponent): GraphFrame;
-    }
-}
-declare module "babylonjs-node-editor/diagram/nodeLink" {
-    import { GraphCanvasComponent } from "babylonjs-node-editor/diagram/graphCanvas";
-    import { GraphNode } from "babylonjs-node-editor/diagram/graphNode";
-    import { NodePort } from "babylonjs-node-editor/diagram/nodePort";
-    import { Observable } from 'babylonjs/Misc/observable';
-    export class NodeLink {
-        private _graphCanvas;
-        private _portA;
-        private _portB?;
-        private _nodeA;
-        private _nodeB?;
-        private _path;
-        private _selectionPath;
-        private _onSelectionChangedObserver;
-        private _isVisible;
-        onDisposedObservable: Observable<NodeLink>;
-        get isVisible(): boolean;
-        set isVisible(value: boolean);
-        get portA(): NodePort;
-        get portB(): NodePort | undefined;
-        get nodeA(): GraphNode;
-        get nodeB(): GraphNode | undefined;
-        update(endX?: number, endY?: number, straight?: boolean): void;
-        constructor(graphCanvas: GraphCanvasComponent, portA: NodePort, nodeA: GraphNode, portB?: NodePort, nodeB?: GraphNode);
-        onClick(): void;
-        dispose(): void;
-    }
-}
-declare module "babylonjs-node-editor/diagram/graphCanvas" {
-    import * as React from "react";
-    import { GlobalState } from "babylonjs-node-editor/globalState";
-    import { NodeMaterialBlock } from 'babylonjs/Materials/Node/nodeMaterialBlock';
-    import { GraphNode } from "babylonjs-node-editor/diagram/graphNode";
-    import { Nullable } from 'babylonjs/types';
-    import { NodeLink } from "babylonjs-node-editor/diagram/nodeLink";
-    import { NodeMaterialConnectionPoint } from 'babylonjs/Materials/Node/nodeMaterialBlockConnectionPoint';
-    import { GraphFrame } from "babylonjs-node-editor/diagram/graphFrame";
-    import { IEditorData } from "babylonjs-node-editor/nodeLocationInfo";
-    export interface IGraphCanvasComponentProps {
-        globalState: GlobalState;
-    }
-    export class GraphCanvasComponent extends React.Component<IGraphCanvasComponentProps> {
-        private readonly MinZoom;
-        private readonly MaxZoom;
-        private _hostCanvas;
-        private _graphCanvas;
-        private _selectionContainer;
-        private _frameContainer;
-        private _svgCanvas;
-        private _rootContainer;
-        private _nodes;
-        private _links;
-        private _mouseStartPointX;
-        private _mouseStartPointY;
-        private _dropPointX;
-        private _dropPointY;
-        private _selectionStartX;
-        private _selectionStartY;
-        private _x;
-        private _y;
-        private _zoom;
-        private _selectedNodes;
-        private _selectedLink;
-        private _candidateLink;
-        private _candidatePort;
-        private _gridSize;
-        private _selectionBox;
-        private _selectedFrame;
-        private _frameCandidate;
-        private _frames;
-        private _altKeyIsPressed;
-        private _ctrlKeyIsPressed;
-        private _oldY;
-        _frameIsMoving: boolean;
-        get gridSize(): number;
-        set gridSize(value: number);
-        get globalState(): GlobalState;
-        get nodes(): GraphNode[];
-        get links(): NodeLink[];
-        get frames(): GraphFrame[];
-        get zoom(): number;
-        set zoom(value: number);
-        get x(): number;
-        set x(value: number);
-        get y(): number;
-        set y(value: number);
-        get selectedNodes(): GraphNode[];
-        get selectedLink(): Nullable<NodeLink>;
-        get selectedFrame(): Nullable<GraphFrame>;
-        get canvasContainer(): HTMLDivElement;
-        get svgCanvas(): HTMLElement;
-        get selectionContainer(): HTMLDivElement;
-        get frameContainer(): HTMLDivElement;
-        constructor(props: IGraphCanvasComponentProps);
-        getGridPosition(position: number, useCeil?: boolean): number;
-        getGridPositionCeil(position: number): number;
-        updateTransform(): void;
-        onKeyUp(): void;
-        findNodeFromBlock(block: NodeMaterialBlock): GraphNode;
-        reset(): void;
-        connectPorts(pointA: NodeMaterialConnectionPoint, pointB: NodeMaterialConnectionPoint): void;
-        removeLink(link: NodeLink): void;
-        appendBlock(block: NodeMaterialBlock): GraphNode;
-        distributeGraph(): void;
-        componentDidMount(): void;
-        onMove(evt: React.PointerEvent): void;
-        onDown(evt: React.PointerEvent<HTMLElement>): void;
-        onUp(evt: React.PointerEvent): void;
-        onWheel(evt: React.WheelEvent): void;
-        zoomToFit(): void;
-        processCandidatePort(): void;
-        processEditorData(editorData: IEditorData): void;
-        render(): JSX.Element;
-    }
-}
-declare module "babylonjs-node-editor/sharedComponents/propertyChangedEvent" {
-    export class PropertyChangedEvent {
-        object: any;
-        property: string;
-        value: any;
-        initialValue: any;
-    }
-}
-declare module "babylonjs-node-editor/sharedComponents/floatLineComponent" {
-    import * as React from "react";
-    import { Observable } from "babylonjs/Misc/observable";
-    import { PropertyChangedEvent } from "babylonjs-node-editor/sharedComponents/propertyChangedEvent";
-    interface IFloatLineComponentProps {
-        label: string;
-        target: any;
-        propertyName: string;
-        onChange?: (newValue: number) => void;
-        isInteger?: boolean;
-        onPropertyChangedObservable?: Observable<PropertyChangedEvent>;
-        additionalClass?: string;
-        step?: string;
-        digits?: number;
-    }
-    export class FloatLineComponent extends React.Component<IFloatLineComponentProps, {
-        value: string;
-    }> {
-        private _localChange;
-        private _store;
-        constructor(props: IFloatLineComponentProps);
-        shouldComponentUpdate(nextProps: IFloatLineComponentProps, nextState: {
-            value: string;
-        }): boolean;
-        raiseOnPropertyChanged(newValue: number, previousValue: number): void;
-        updateValue(valueString: string): void;
-        render(): JSX.Element;
-    }
-}
-declare module "babylonjs-node-editor/components/propertyTab/properties/floatPropertyTabComponent" {
-    import * as React from "react";
-    import { GlobalState } from "babylonjs-node-editor/globalState";
-    import { InputBlock } from 'babylonjs/Materials/Node/Blocks/Input/inputBlock';
-    interface IFloatPropertyTabComponentProps {
-        globalState: GlobalState;
-        inputBlock: InputBlock;
-    }
-    export class FloatPropertyTabComponent extends React.Component<IFloatPropertyTabComponentProps> {
-        render(): JSX.Element;
-    }
-}
-declare module "babylonjs-node-editor/sharedComponents/sliderLineComponent" {
-    import * as React from "react";
-    import { Observable } from "babylonjs/Misc/observable";
-    import { PropertyChangedEvent } from "babylonjs-node-editor/sharedComponents/propertyChangedEvent";
-    interface ISliderLineComponentProps {
-        label: string;
-        target?: any;
-        propertyName?: string;
-        minimum: number;
-        maximum: number;
-        step: number;
-        directValue?: number;
-        useEuler?: boolean;
-        onChange?: (value: number) => void;
-        onInput?: (value: number) => void;
-        onPropertyChangedObservable?: Observable<PropertyChangedEvent>;
-        decimalCount?: number;
-    }
-    export class SliderLineComponent extends React.Component<ISliderLineComponentProps, {
-        value: number;
-    }> {
-        private _localChange;
-        constructor(props: ISliderLineComponentProps);
-        shouldComponentUpdate(nextProps: ISliderLineComponentProps, nextState: {
-            value: number;
-        }): boolean;
-        onChange(newValueString: any): void;
-        onInput(newValueString: any): void;
-        prepareDataToRead(value: number): number;
-        render(): JSX.Element;
-    }
-}
-declare module "babylonjs-node-editor/sharedComponents/numericInputComponent" {
-    import * as React from "react";
-    interface INumericInputComponentProps {
-        label: string;
-        value: number;
-        step?: number;
-        onChange: (value: number) => void;
-    }
-    export class NumericInputComponent extends React.Component<INumericInputComponentProps, {
-        value: string;
-    }> {
-        static defaultProps: {
-            step: number;
-        };
-        private _localChange;
-        constructor(props: INumericInputComponentProps);
-        shouldComponentUpdate(nextProps: INumericInputComponentProps, nextState: {
-            value: string;
-        }): boolean;
-        updateValue(evt: any): void;
-        render(): JSX.Element;
-    }
-}
-declare module "babylonjs-node-editor/sharedComponents/vector2LineComponent" {
-    import * as React from "react";
-    import { Vector2 } from "babylonjs/Maths/math";
-    import { Observable } from "babylonjs/Misc/observable";
-    import { PropertyChangedEvent } from "babylonjs-node-editor/sharedComponents/propertyChangedEvent";
-    interface IVector2LineComponentProps {
-        label: string;
-        target: any;
-        propertyName: string;
-        step?: number;
-        onChange?: (newvalue: Vector2) => void;
-        onPropertyChangedObservable?: Observable<PropertyChangedEvent>;
-    }
-    export class Vector2LineComponent extends React.Component<IVector2LineComponentProps, {
-        isExpanded: boolean;
-        value: Vector2;
-    }> {
-        static defaultProps: {
-            step: number;
-        };
-        private _localChange;
-        constructor(props: IVector2LineComponentProps);
-        shouldComponentUpdate(nextProps: IVector2LineComponentProps, nextState: {
-            isExpanded: boolean;
-            value: Vector2;
-        }): boolean;
-        switchExpandState(): void;
-        raiseOnPropertyChanged(previousValue: Vector2): void;
-        updateStateX(value: number): void;
-        updateStateY(value: number): void;
-        render(): JSX.Element;
-    }
-}
-declare module "babylonjs-node-editor/components/propertyTab/properties/vector2PropertyTabComponent" {
-    import * as React from "react";
-    import { GlobalState } from "babylonjs-node-editor/globalState";
-    import { InputBlock } from 'babylonjs/Materials/Node/Blocks/Input/inputBlock';
-    interface IVector2PropertyTabComponentProps {
-        globalState: GlobalState;
-        inputBlock: InputBlock;
-    }
-    export class Vector2PropertyTabComponent extends React.Component<IVector2PropertyTabComponentProps> {
-        render(): JSX.Element;
-    }
-}
-declare module "babylonjs-node-editor/sharedComponents/color3LineComponent" {
-    import * as React from "react";
-    import { Observable } from "babylonjs/Misc/observable";
-    import { Color3 } from "babylonjs/Maths/math";
-    import { PropertyChangedEvent } from "babylonjs-node-editor/sharedComponents/propertyChangedEvent";
-    export interface IColor3LineComponentProps {
-        label: string;
-        target: any;
-        propertyName: string;
-        onPropertyChangedObservable?: Observable<PropertyChangedEvent>;
-        onChange?: () => void;
-    }
-    export class Color3LineComponent extends React.Component<IColor3LineComponentProps, {
-        isExpanded: boolean;
-        color: Color3;
-    }> {
-        private _localChange;
-        constructor(props: IColor3LineComponentProps);
-        shouldComponentUpdate(nextProps: IColor3LineComponentProps, nextState: {
-            color: Color3;
-        }): boolean;
-        onChange(newValue: string): void;
-        switchExpandState(): void;
-        raiseOnPropertyChanged(previousValue: Color3): void;
-        updateStateR(value: number): void;
-        updateStateG(value: number): void;
-        updateStateB(value: number): void;
-        copyToClipboard(): void;
-        render(): JSX.Element;
-    }
-}
-declare module "babylonjs-node-editor/components/propertyTab/properties/color3PropertyTabComponent" {
-    import * as React from "react";
-    import { GlobalState } from "babylonjs-node-editor/globalState";
-    import { InputBlock } from 'babylonjs/Materials/Node/Blocks/Input/inputBlock';
-    interface IColor3PropertyTabComponentProps {
-        globalState: GlobalState;
-        inputBlock: InputBlock;
-    }
-    export class Color3PropertyTabComponent extends React.Component<IColor3PropertyTabComponentProps> {
-        render(): JSX.Element;
-    }
-}
-declare module "babylonjs-node-editor/sharedComponents/vector3LineComponent" {
-    import * as React from "react";
-    import { Vector3 } from "babylonjs/Maths/math";
-    import { Observable } from "babylonjs/Misc/observable";
-    import { PropertyChangedEvent } from "babylonjs-node-editor/sharedComponents/propertyChangedEvent";
-    interface IVector3LineComponentProps {
-        label: string;
-        target: any;
-        propertyName: string;
-        step?: number;
-        onChange?: (newvalue: Vector3) => void;
-        onPropertyChangedObservable?: Observable<PropertyChangedEvent>;
-    }
-    export class Vector3LineComponent extends React.Component<IVector3LineComponentProps, {
-        isExpanded: boolean;
-        value: Vector3;
-    }> {
-        static defaultProps: {
-            step: number;
-        };
-        private _localChange;
-        constructor(props: IVector3LineComponentProps);
-        shouldComponentUpdate(nextProps: IVector3LineComponentProps, nextState: {
-            isExpanded: boolean;
-            value: Vector3;
-        }): boolean;
-        switchExpandState(): void;
-        raiseOnPropertyChanged(previousValue: Vector3): void;
-        updateVector3(): void;
-        updateStateX(value: number): void;
-        updateStateY(value: number): void;
-        updateStateZ(value: number): void;
-        render(): JSX.Element;
-    }
-}
-declare module "babylonjs-node-editor/components/propertyTab/properties/vector3PropertyTabComponent" {
-    import * as React from "react";
-    import { GlobalState } from "babylonjs-node-editor/globalState";
-    import { InputBlock } from 'babylonjs/Materials/Node/Blocks/Input/inputBlock';
-    interface IVector3PropertyTabComponentProps {
-        globalState: GlobalState;
-        inputBlock: InputBlock;
-    }
-    export class Vector3PropertyTabComponent extends React.Component<IVector3PropertyTabComponentProps> {
-        render(): JSX.Element;
-    }
-}
-declare module "babylonjs-node-editor/sharedComponents/vector4LineComponent" {
-    import * as React from "react";
-    import { Vector4 } from "babylonjs/Maths/math";
-    import { Observable } from "babylonjs/Misc/observable";
-    import { PropertyChangedEvent } from "babylonjs-node-editor/sharedComponents/propertyChangedEvent";
-    interface IVector4LineComponentProps {
-        label: string;
-        target?: any;
-        propertyName?: string;
-        value?: Vector4;
-        step?: number;
-        onChange?: (newvalue: Vector4) => void;
-        onPropertyChangedObservable?: Observable<PropertyChangedEvent>;
-    }
-    export class Vector4LineComponent extends React.Component<IVector4LineComponentProps, {
-        isExpanded: boolean;
-        value: Vector4;
-    }> {
-        static defaultProps: {
-            step: number;
-        };
-        private _localChange;
-        constructor(props: IVector4LineComponentProps);
-        shouldComponentUpdate(nextProps: IVector4LineComponentProps, nextState: {
-            isExpanded: boolean;
-            value: Vector4;
-        }): boolean;
-        switchExpandState(): void;
-        raiseOnPropertyChanged(previousValue: Vector4): void;
-        updateVector4(): void;
-        updateStateX(value: number): void;
-        updateStateY(value: number): void;
-        updateStateZ(value: number): void;
-        updateStateW(value: number): void;
-        render(): JSX.Element;
-    }
-}
-declare module "babylonjs-node-editor/components/propertyTab/properties/vector4PropertyTabComponent" {
-    import * as React from "react";
-    import { GlobalState } from "babylonjs-node-editor/globalState";
-    import { InputBlock } from 'babylonjs/Materials/Node/Blocks/Input/inputBlock';
-    interface IVector4PropertyTabComponentProps {
-        globalState: GlobalState;
-        inputBlock: InputBlock;
-    }
-    export class Vector4PropertyTabComponent extends React.Component<IVector4PropertyTabComponentProps> {
-        render(): JSX.Element;
-    }
-}
-declare module "babylonjs-node-editor/sharedComponents/optionsLineComponent" {
-    import * as React from "react";
-    import { Observable } from "babylonjs/Misc/observable";
-    import { PropertyChangedEvent } from "babylonjs-node-editor/sharedComponents/propertyChangedEvent";
-    class ListLineOption {
-        label: string;
-        value: number | string;
-    }
-    interface IOptionsLineComponentProps {
-        label: string;
-        target: any;
-        className?: string;
-        propertyName?: string;
-        options: ListLineOption[];
-        noDirectUpdate?: boolean;
-        onSelect?: (value: number | string) => void;
-        onPropertyChangedObservable?: Observable<PropertyChangedEvent>;
-        valuesAreStrings?: boolean;
-        defaultIfNull?: number;
-        getSelection?: (target: any) => number;
-    }
-    export class OptionsLineComponent extends React.Component<IOptionsLineComponentProps, {
-        value: number | string;
-    }> {
-        private _localChange;
-        private _getValue;
-        constructor(props: IOptionsLineComponentProps);
-        shouldComponentUpdate(nextProps: IOptionsLineComponentProps, nextState: {
-            value: number;
-        }): boolean;
-        raiseOnPropertyChanged(newValue: number | string, previousValue: number | string): void;
-        updateValue(valueString: string): void;
-        render(): JSX.Element;
-    }
-}
-declare module "babylonjs-node-editor/sharedComponents/matrixLineComponent" {
-    import * as React from "react";
-    import { Vector3, Matrix, Vector4 } from "babylonjs/Maths/math";
-    import { Observable } from "babylonjs/Misc/observable";
-    import { PropertyChangedEvent } from "babylonjs-node-editor/sharedComponents/propertyChangedEvent";
-    interface IMatrixLineComponentProps {
-        label: string;
-        target: any;
-        propertyName: string;
-        step?: number;
-        onChange?: (newValue: Matrix) => void;
-        onModeChange?: (mode: number) => void;
-        onPropertyChangedObservable?: Observable<PropertyChangedEvent>;
-        mode?: number;
-    }
-    export class MatrixLineComponent extends React.Component<IMatrixLineComponentProps, {
-        value: Matrix;
-        mode: number;
-        angle: number;
-    }> {
-        private _localChange;
-        constructor(props: IMatrixLineComponentProps);
-        shouldComponentUpdate(nextProps: IMatrixLineComponentProps, nextState: {
-            value: Matrix;
-            mode: number;
-            angle: number;
-        }): boolean;
-        raiseOnPropertyChanged(previousValue: Vector3): void;
-        updateMatrix(): void;
-        updateRow(value: Vector4, row: number): void;
-        updateBasedOnMode(value: number): void;
-        render(): JSX.Element;
-    }
-}
-declare module "babylonjs-node-editor/components/propertyTab/properties/matrixPropertyTabComponent" {
-    import * as React from "react";
-    import { GlobalState } from "babylonjs-node-editor/globalState";
-    import { InputBlock } from 'babylonjs/Materials/Node/Blocks/Input/inputBlock';
-    interface IMatrixPropertyTabComponentProps {
-        globalState: GlobalState;
-        inputBlock: InputBlock;
-    }
-    export class MatrixPropertyTabComponent extends React.Component<IMatrixPropertyTabComponentProps> {
-        render(): JSX.Element;
-    }
-}
-declare module "babylonjs-node-editor/sharedComponents/lineContainerComponent" {
-    import * as React from "react";
-    interface ILineContainerComponentProps {
-        title: string;
-        children: any[] | any;
-        closed?: boolean;
-    }
-    export class LineContainerComponent extends React.Component<ILineContainerComponentProps, {
-        isExpanded: boolean;
-    }> {
-        constructor(props: ILineContainerComponentProps);
-        switchExpandedState(): void;
-        renderHeader(): JSX.Element;
-        render(): JSX.Element;
-    }
-}
-declare module "babylonjs-node-editor/diagram/properties/propertyComponentProps" {
-    import { GlobalState } from "babylonjs-node-editor/globalState";
-    import { NodeMaterialBlock } from 'babylonjs/Materials/Node/nodeMaterialBlock';
-    export interface IPropertyComponentProps {
-        globalState: GlobalState;
-        block: NodeMaterialBlock;
-    }
-}
-declare module "babylonjs-node-editor/sharedComponents/textInputLineComponent" {
-    import * as React from "react";
-    import { Observable } from "babylonjs/Misc/observable";
-    import { PropertyChangedEvent } from "babylonjs-node-editor/sharedComponents/propertyChangedEvent";
-    import { GlobalState } from "babylonjs-node-editor/globalState";
-    interface ITextInputLineComponentProps {
-        label: string;
-        globalState: GlobalState;
-        target?: any;
-        propertyName?: string;
-        value?: string;
-        onChange?: (value: string) => void;
-        onPropertyChangedObservable?: Observable<PropertyChangedEvent>;
-    }
-    export class TextInputLineComponent extends React.Component<ITextInputLineComponentProps, {
-        value: string;
-    }> {
-        private _localChange;
-        constructor(props: ITextInputLineComponentProps);
-        shouldComponentUpdate(nextProps: ITextInputLineComponentProps, nextState: {
-            value: string;
-        }): boolean;
-        raiseOnPropertyChanged(newValue: string, previousValue: string): void;
-        updateValue(value: string, raisePropertyChanged: boolean): void;
-        render(): JSX.Element;
-    }
-}
-declare module "babylonjs-node-editor/sharedComponents/textLineComponent" {
-    import * as React from "react";
-    interface ITextLineComponentProps {
-        label: string;
-        value: string;
-        color?: string;
-        underline?: boolean;
-        onLink?: () => void;
-    }
-    export class TextLineComponent extends React.Component<ITextLineComponentProps> {
-        constructor(props: ITextLineComponentProps);
-        onLink(): void;
-        renderContent(): JSX.Element;
-        render(): JSX.Element;
-    }
-}
-declare module "babylonjs-node-editor/diagram/properties/genericNodePropertyComponent" {
-    import * as React from "react";
-    import { IPropertyComponentProps } from "babylonjs-node-editor/diagram/properties/propertyComponentProps";
-    export class GenericPropertyTabComponent extends React.Component<IPropertyComponentProps> {
-        constructor(props: IPropertyComponentProps);
-        render(): JSX.Element;
-    }
-}
-declare module "babylonjs-node-editor/diagram/properties/inputNodePropertyComponent" {
-    import * as React from "react";
-    import { GlobalState } from "babylonjs-node-editor/globalState";
-    import { IPropertyComponentProps } from "babylonjs-node-editor/diagram/properties/propertyComponentProps";
-    export class InputPropertyTabComponent extends React.Component<IPropertyComponentProps> {
-        constructor(props: IPropertyComponentProps);
-        renderValue(globalState: GlobalState): JSX.Element | null;
-        setDefaultValue(): void;
-        render(): JSX.Element;
-    }
-}
-declare module "babylonjs-node-editor/sharedComponents/checkBoxLineComponent" {
-    import * as React from "react";
-    import { Observable } from "babylonjs/Misc/observable";
-    import { PropertyChangedEvent } from "babylonjs-node-editor/sharedComponents/propertyChangedEvent";
-    export interface ICheckBoxLineComponentProps {
-        label: string;
-        target?: any;
-        propertyName?: string;
-        isSelected?: () => boolean;
-        onSelect?: (value: boolean) => void;
-        onValueChanged?: () => void;
-        onPropertyChangedObservable?: Observable<PropertyChangedEvent>;
-    }
-    export class CheckBoxLineComponent extends React.Component<ICheckBoxLineComponentProps, {
-        isSelected: boolean;
-    }> {
-        private static _UniqueIdSeed;
-        private _uniqueId;
-        private _localChange;
-        constructor(props: ICheckBoxLineComponentProps);
-        shouldComponentUpdate(nextProps: ICheckBoxLineComponentProps, nextState: {
-            isSelected: boolean;
-        }): boolean;
-        onChange(): void;
-        render(): JSX.Element;
-    }
-}
-declare module "babylonjs-node-editor/diagram/properties/transformNodePropertyComponent" {
-    import * as React from "react";
-    import { IPropertyComponentProps } from "babylonjs-node-editor/diagram/properties/propertyComponentProps";
-    export class TransformPropertyTabComponent extends React.Component<IPropertyComponentProps> {
-        constructor(props: IPropertyComponentProps);
-        render(): JSX.Element;
-    }
-}
-declare module "babylonjs-node-editor/diagram/properties/PerturbNormalNodePropertyComponent" {
-    import * as React from "react";
-    import { IPropertyComponentProps } from "babylonjs-node-editor/diagram/properties/propertyComponentProps";
-    export class PerturbNormalPropertyTabComponent extends React.Component<IPropertyComponentProps> {
-        constructor(props: IPropertyComponentProps);
-        render(): JSX.Element;
-    }
-}
-declare module "babylonjs-node-editor/diagram/properties/worleyNoise3DNodePropertyComponent" {
-    import * as React from "react";
-    import { IPropertyComponentProps } from "babylonjs-node-editor/diagram/properties/propertyComponentProps";
-    export class WorleyNoise3DNodePropertyComponent extends React.Component<IPropertyComponentProps> {
-        constructor(props: IPropertyComponentProps);
-        render(): JSX.Element;
-    }
-}
-declare module "babylonjs-node-editor/diagram/properties/clampNodePropertyComponent" {
-    import * as React from "react";
-    import { IPropertyComponentProps } from "babylonjs-node-editor/diagram/properties/propertyComponentProps";
-    export class ClampPropertyTabComponent extends React.Component<IPropertyComponentProps> {
-        constructor(props: IPropertyComponentProps);
-        forceRebuild(): void;
-        render(): JSX.Element;
-    }
-}
-declare module "babylonjs-node-editor/diagram/properties/gradientStepComponent" {
-    import * as React from 'react';
-    import { GlobalState } from "babylonjs-node-editor/globalState";
-    import { GradientBlockColorStep } from 'babylonjs/Materials/Node/Blocks/gradientBlock';
-    interface IGradientStepComponentProps {
-        globalState: GlobalState;
-        step: GradientBlockColorStep;
-        lineIndex: number;
-        onDelete: () => void;
-        onUpdateStep: () => void;
-    }
-    export class GradientStepComponent extends React.Component<IGradientStepComponentProps, {
-        gradient: number;
-    }> {
-        constructor(props: IGradientStepComponentProps);
-        updateColor(color: string): void;
-        updateStep(gradient: number): void;
-        render(): JSX.Element;
-    }
-}
-declare module "babylonjs-node-editor/sharedComponents/buttonLineComponent" {
-    import * as React from "react";
-    export interface IButtonLineComponentProps {
-        label: string;
-        onClick: () => void;
-    }
-    export class ButtonLineComponent extends React.Component<IButtonLineComponentProps> {
-        constructor(props: IButtonLineComponentProps);
-        render(): JSX.Element;
-    }
-}
-declare module "babylonjs-node-editor/diagram/properties/gradientNodePropertyComponent" {
-    import * as React from "react";
-    import { GradientBlockColorStep } from 'babylonjs/Materials/Node/Blocks/gradientBlock';
-    import { IPropertyComponentProps } from "babylonjs-node-editor/diagram/properties/propertyComponentProps";
-    export class GradientPropertyTabComponent extends React.Component<IPropertyComponentProps> {
-        constructor(props: IPropertyComponentProps);
-        forceRebuild(): void;
-        deleteStep(step: GradientBlockColorStep): void;
-        addNewStep(): void;
-        render(): JSX.Element;
-    }
-}
-declare module "babylonjs-node-editor/diagram/properties/lightPropertyTabComponent" {
-    import * as React from "react";
-    import { IPropertyComponentProps } from "babylonjs-node-editor/diagram/properties/propertyComponentProps";
-    export class LightPropertyTabComponent extends React.Component<IPropertyComponentProps> {
-        render(): JSX.Element;
-    }
-}
-declare module "babylonjs-node-editor/diagram/properties/lightInformationPropertyTabComponent" {
-    import * as React from "react";
-    import { IPropertyComponentProps } from "babylonjs-node-editor/diagram/properties/propertyComponentProps";
-    export class LightInformationPropertyTabComponent extends React.Component<IPropertyComponentProps> {
-        render(): JSX.Element;
-    }
-}
-declare module "babylonjs-node-editor/diagram/properties/remapNodePropertyComponent" {
-    import * as React from "react";
-    import { IPropertyComponentProps } from "babylonjs-node-editor/diagram/properties/propertyComponentProps";
-    export class RemapPropertyTabComponent extends React.Component<IPropertyComponentProps> {
-        constructor(props: IPropertyComponentProps);
-        forceRebuild(): void;
-        render(): JSX.Element;
-    }
-}
-declare module "babylonjs-node-editor/sharedComponents/fileButtonLineComponent" {
-    import * as React from "react";
-    interface IFileButtonLineComponentProps {
-        label: string;
-        onClick: (file: File) => void;
-        accept: string;
-    }
-    export class FileButtonLineComponent extends React.Component<IFileButtonLineComponentProps> {
-        constructor(props: IFileButtonLineComponentProps);
-        onChange(evt: any): void;
-        render(): JSX.Element;
-    }
-}
-declare module "babylonjs-node-editor/diagram/properties/texturePropertyTabComponent" {
-    import * as React from "react";
-    import { IPropertyComponentProps } from "babylonjs-node-editor/diagram/properties/propertyComponentProps";
-    import { ReflectionTextureBlock } from 'babylonjs/Materials/Node/Blocks/Dual/reflectionTextureBlock';
-    import { TextureBlock } from 'babylonjs/Materials/Node/Blocks/Dual/textureBlock';
-    export class TexturePropertyTabComponent extends React.Component<IPropertyComponentProps, {
-        isEmbedded: boolean;
-        loadAsCubeTexture: boolean;
-    }> {
-        get textureBlock(): TextureBlock | ReflectionTextureBlock;
-        constructor(props: IPropertyComponentProps);
-        UNSAFE_componentWillUpdate(nextProps: IPropertyComponentProps, nextState: {
-            isEmbedded: boolean;
-            loadAsCubeTexture: boolean;
-        }): void;
-        private _generateRandomForCache;
-        updateAfterTextureLoad(): void;
-        removeTexture(): void;
-        _prepareTexture(): void;
-        /**
-         * Replaces the texture of the node
-         * @param file the file of the texture to use
-         */
-        replaceTexture(file: File): void;
-        replaceTextureWithUrl(url: string): void;
-        render(): JSX.Element;
-    }
-}
-declare module "babylonjs-node-editor/diagram/properties/trigonometryNodePropertyComponent" {
-    import * as React from "react";
-    import { IPropertyComponentProps } from "babylonjs-node-editor/diagram/properties/propertyComponentProps";
-    export class TrigonometryPropertyTabComponent extends React.Component<IPropertyComponentProps> {
-        constructor(props: IPropertyComponentProps);
-        render(): JSX.Element;
-    }
-}
-declare module "babylonjs-node-editor/diagram/propertyLedger" {
-    import { ComponentClass } from 'react';
-    import { IPropertyComponentProps } from "babylonjs-node-editor/diagram/properties/propertyComponentProps";
-    export class PropertyLedger {
-        static RegisteredControls: {
-            [key: string]: ComponentClass<IPropertyComponentProps>;
-        };
-    }
-}
-declare module "babylonjs-node-editor/stringTools" {
-    import { NodeMaterialBlockConnectionPointTypes } from 'babylonjs/Materials/Node/Enums/nodeMaterialBlockConnectionPointTypes';
-    export class StringTools {
-        private static _SaveAs;
-        private static _Click;
-        /**
-         * Gets the base math type of node material block connection point.
-         * @param type Type to parse.
-         */
-        static GetBaseType(type: NodeMaterialBlockConnectionPointTypes): string;
-        /**
-         * Download a string into a file that will be saved locally by the browser
-         * @param content defines the string to download locally as a file
-         */
-        static DownloadAsFile(document: HTMLDocument, content: string, filename: string): void;
-    }
-}
-declare module "babylonjs-node-editor/diagram/display/inputDisplayManager" {
-    import { IDisplayManager } from "babylonjs-node-editor/diagram/display/displayManager";
-    import { NodeMaterialBlock } from 'babylonjs/Materials/Node/nodeMaterialBlock';
-    export class InputDisplayManager implements IDisplayManager {
-        getHeaderClass(block: NodeMaterialBlock): "" | "constant" | "inspector";
-        shouldDisplayPortLabels(block: NodeMaterialBlock): boolean;
-        getHeaderText(block: NodeMaterialBlock): string;
-        getBackgroundColor(block: NodeMaterialBlock): string;
-        updatePreviewContent(block: NodeMaterialBlock, contentArea: HTMLDivElement): void;
-    }
-}
-declare module "babylonjs-node-editor/diagram/display/outputDisplayManager" {
-    import { IDisplayManager } from "babylonjs-node-editor/diagram/display/displayManager";
-    import { NodeMaterialBlock } from 'babylonjs/Materials/Node/nodeMaterialBlock';
-    export class OutputDisplayManager implements IDisplayManager {
-        getHeaderClass(block: NodeMaterialBlock): string;
-        shouldDisplayPortLabels(block: NodeMaterialBlock): boolean;
-        getHeaderText(block: NodeMaterialBlock): string;
-        getBackgroundColor(block: NodeMaterialBlock): string;
-        updatePreviewContent(block: NodeMaterialBlock, contentArea: HTMLDivElement): void;
-    }
-}
-declare module "babylonjs-node-editor/diagram/display/clampDisplayManager" {
-    import { IDisplayManager } from "babylonjs-node-editor/diagram/display/displayManager";
-    import { NodeMaterialBlock } from 'babylonjs/Materials/Node/nodeMaterialBlock';
-    export class ClampDisplayManager implements IDisplayManager {
-        getHeaderClass(block: NodeMaterialBlock): string;
-        shouldDisplayPortLabels(block: NodeMaterialBlock): boolean;
-        getHeaderText(block: NodeMaterialBlock): string;
-        getBackgroundColor(block: NodeMaterialBlock): string;
-        updatePreviewContent(block: NodeMaterialBlock, contentArea: HTMLDivElement): void;
-    }
-}
-declare module "babylonjs-node-editor/diagram/display/gradientDisplayManager" {
-    import { IDisplayManager } from "babylonjs-node-editor/diagram/display/displayManager";
-    import { NodeMaterialBlock } from 'babylonjs/Materials/Node/nodeMaterialBlock';
-    export class GradientDisplayManager implements IDisplayManager {
-        getHeaderClass(block: NodeMaterialBlock): string;
-        shouldDisplayPortLabels(block: NodeMaterialBlock): boolean;
-        getHeaderText(block: NodeMaterialBlock): string;
-        getBackgroundColor(block: NodeMaterialBlock): string;
-        updatePreviewContent(block: NodeMaterialBlock, contentArea: HTMLDivElement): void;
-    }
-}
-declare module "babylonjs-node-editor/diagram/display/remapDisplayManager" {
-    import { IDisplayManager } from "babylonjs-node-editor/diagram/display/displayManager";
-    import { NodeMaterialBlock } from 'babylonjs/Materials/Node/nodeMaterialBlock';
-    export class RemapDisplayManager implements IDisplayManager {
-        getHeaderClass(block: NodeMaterialBlock): string;
-        shouldDisplayPortLabels(block: NodeMaterialBlock): boolean;
-        getHeaderText(block: NodeMaterialBlock): string;
-        getBackgroundColor(block: NodeMaterialBlock): string;
-        private _extractInputValue;
-        updatePreviewContent(block: NodeMaterialBlock, contentArea: HTMLDivElement): void;
-    }
-}
-declare module "babylonjs-node-editor/diagram/display/trigonometryDisplayManager" {
-    import { IDisplayManager } from "babylonjs-node-editor/diagram/display/displayManager";
-    import { NodeMaterialBlock } from 'babylonjs/Materials/Node/nodeMaterialBlock';
-    export class TrigonometryDisplayManager implements IDisplayManager {
-        getHeaderClass(block: NodeMaterialBlock): string;
-        shouldDisplayPortLabels(block: NodeMaterialBlock): boolean;
-        getHeaderText(block: NodeMaterialBlock): string;
-        getBackgroundColor(block: NodeMaterialBlock): string;
-        updatePreviewContent(block: NodeMaterialBlock, contentArea: HTMLDivElement): void;
-    }
-}
-declare module "babylonjs-node-editor/sharedComponents/textureLineComponent" {
-    import * as React from "react";
-    import { BaseTexture } from "babylonjs/Materials/Textures/baseTexture";
-    interface ITextureLineComponentProps {
-        texture: BaseTexture;
-        width: number;
-        height: number;
-        globalState?: any;
-        hideChannelSelect?: boolean;
-    }
-    export interface ITextureLineComponentState {
-        displayRed: boolean;
-        displayGreen: boolean;
-        displayBlue: boolean;
-        displayAlpha: boolean;
-        face: number;
-    }
-    export class TextureLineComponent extends React.Component<ITextureLineComponentProps, ITextureLineComponentState> {
-        constructor(props: ITextureLineComponentProps);
-        shouldComponentUpdate(nextProps: ITextureLineComponentProps, nextState: {
-            displayRed: boolean;
-            displayGreen: boolean;
-            displayBlue: boolean;
-            displayAlpha: boolean;
-            face: number;
-        }): boolean;
-        componentDidMount(): void;
-        componentDidUpdate(): void;
-        updatePreview(): void;
-        static UpdatePreview(previewCanvas: HTMLCanvasElement, texture: BaseTexture, width: number, options: ITextureLineComponentState, onReady?: () => void, globalState?: any): void;
-        render(): JSX.Element;
-    }
-}
-declare module "babylonjs-node-editor/diagram/display/textureDisplayManager" {
-    import { IDisplayManager } from "babylonjs-node-editor/diagram/display/displayManager";
-    import { NodeMaterialBlock } from 'babylonjs/Materials/Node/nodeMaterialBlock';
-    export class TextureDisplayManager implements IDisplayManager {
-        private _previewCanvas;
-        private _previewImage;
-        getHeaderClass(block: NodeMaterialBlock): string;
-        shouldDisplayPortLabels(block: NodeMaterialBlock): boolean;
-        getHeaderText(block: NodeMaterialBlock): string;
-        getBackgroundColor(block: NodeMaterialBlock): string;
-        updatePreviewContent(block: NodeMaterialBlock, contentArea: HTMLDivElement): void;
-    }
-}
-declare module "babylonjs-node-editor/diagram/displayLedger" {
-    export class DisplayLedger {
-        static RegisteredControls: {
-            [key: string]: any;
-        };
-    }
-}
-declare module "babylonjs-node-editor/diagram/graphNode" {
-    import { NodeMaterialBlock } from 'babylonjs/Materials/Node/nodeMaterialBlock';
-    import { GlobalState } from "babylonjs-node-editor/globalState";
-    import { Nullable } from 'babylonjs/types';
-    import { NodeMaterialConnectionPoint } from 'babylonjs/Materials/Node/nodeMaterialBlockConnectionPoint';
-    import { GraphCanvasComponent } from "babylonjs-node-editor/diagram/graphCanvas";
-    import { NodeLink } from "babylonjs-node-editor/diagram/nodeLink";
-    import { NodePort } from "babylonjs-node-editor/diagram/nodePort";
-    import { GraphFrame } from "babylonjs-node-editor/diagram/graphFrame";
-    export class GraphNode {
-        block: NodeMaterialBlock;
-        private _visual;
-        private _header;
-        private _connections;
-        private _inputsContainer;
-        private _outputsContainer;
-        private _content;
-        private _comments;
-        private _inputPorts;
-        private _outputPorts;
-        private _links;
-        private _x;
-        private _y;
-        private _gridAlignedX;
-        private _gridAlignedY;
-        private _mouseStartPointX;
-        private _mouseStartPointY;
-        private _globalState;
-        private _onSelectionChangedObserver;
-        private _onSelectionBoxMovedObserver;
-        private _onFrameCreatedObserver;
-        private _onUpdateRequiredObserver;
-        private _ownerCanvas;
-        private _isSelected;
-        private _displayManager;
-        private _isVisible;
-        get isVisible(): boolean;
-        set isVisible(value: boolean);
-        get outputPorts(): NodePort[];
-        get inputPorts(): NodePort[];
-        get links(): NodeLink[];
-        get gridAlignedX(): number;
-        get gridAlignedY(): number;
-        get x(): number;
-        set x(value: number);
-        get y(): number;
-        set y(value: number);
-        get width(): number;
-        get height(): number;
-        get id(): number;
-        get name(): string;
-        get isSelected(): boolean;
-        set isSelected(value: boolean);
-        constructor(block: NodeMaterialBlock, globalState: GlobalState);
-        isOverlappingFrame(frame: GraphFrame): boolean;
-        getPortForConnectionPoint(point: NodeMaterialConnectionPoint): Nullable<NodePort>;
-        getLinksForConnectionPoint(point: NodeMaterialConnectionPoint): NodeLink[];
-        private _refreshFrames;
-        private _refreshLinks;
-        refresh(): void;
-        private _onDown;
-        cleanAccumulation(useCeil?: boolean): void;
-        private _onUp;
-        private _onMove;
-        renderProperties(): Nullable<JSX.Element>;
-        appendVisual(root: HTMLDivElement, owner: GraphCanvasComponent): void;
-        dispose(): void;
-    }
-}
-declare module "babylonjs-node-editor/globalState" {
-    import { NodeMaterial } from "babylonjs/Materials/Node/nodeMaterial";
-    import { Nullable } from "babylonjs/types";
-    import { Observable } from 'babylonjs/Misc/observable';
-    import { LogEntry } from "babylonjs-node-editor/components/log/logComponent";
-    import { NodeMaterialBlock } from 'babylonjs/Materials/Node/nodeMaterialBlock';
-    import { PreviewMeshType } from "babylonjs-node-editor/components/preview/previewMeshType";
-    import { Color4 } from 'babylonjs/Maths/math.color';
-    import { GraphNode } from "babylonjs-node-editor/diagram/graphNode";
-    import { Vector2 } from 'babylonjs/Maths/math.vector';
-    import { NodePort } from "babylonjs-node-editor/diagram/nodePort";
-    import { NodeLink } from "babylonjs-node-editor/diagram/nodeLink";
-    import { GraphFrame } from "babylonjs-node-editor/diagram/graphFrame";
-    export class GlobalState {
-        nodeMaterial: NodeMaterial;
-        hostElement: HTMLElement;
-        hostDocument: HTMLDocument;
-        onSelectionChangedObservable: Observable<Nullable<GraphNode | GraphFrame | NodeLink>>;
-        onRebuildRequiredObservable: Observable<void>;
-        onResetRequiredObservable: Observable<void>;
-        onUpdateRequiredObservable: Observable<void>;
-        onZoomToFitRequiredObservable: Observable<void>;
-        onReOrganizedRequiredObservable: Observable<void>;
-        onLogRequiredObservable: Observable<LogEntry>;
-        onErrorMessageDialogRequiredObservable: Observable<string>;
-        onIsLoadingChanged: Observable<boolean>;
-        onPreviewCommandActivated: Observable<void>;
-        onLightUpdated: Observable<void>;
-        onPreviewBackgroundChanged: Observable<void>;
-        onBackFaceCullingChanged: Observable<void>;
-        onDepthPrePassChanged: Observable<void>;
-        onAnimationCommandActivated: Observable<void>;
-        onCandidateLinkMoved: Observable<Nullable<Vector2>>;
-        onSelectionBoxMoved: Observable<DOMRect | ClientRect>;
-        onFrameCreated: Observable<GraphFrame>;
-        onCandidatePortSelected: Observable<Nullable<NodePort>>;
-        onGetNodeFromBlock: (block: NodeMaterialBlock) => GraphNode;
-        onGridSizeChanged: Observable<void>;
-        previewMeshType: PreviewMeshType;
-        previewMeshFile: File;
-        rotatePreview: boolean;
-        backgroundColor: Color4;
-        backFaceCulling: boolean;
-        depthPrePass: boolean;
-        blockKeyboardEvents: boolean;
-        hemisphericLight: boolean;
-        directionalLight0: boolean;
-        directionalLight1: boolean;
-        controlCamera: boolean;
-        storeEditorData: (serializationObject: any) => void;
-        customSave?: {
-            label: string;
-            action: (data: string) => Promise<void>;
-        };
-        constructor();
-    }
-}
-declare module "babylonjs-node-editor/sharedComponents/draggableLineComponent" {
-    import * as React from "react";
-    export interface IButtonLineComponentProps {
-        data: string;
-        tooltip: string;
-    }
-    export class DraggableLineComponent extends React.Component<IButtonLineComponentProps> {
-        constructor(props: IButtonLineComponentProps);
-        render(): JSX.Element;
-    }
-}
-declare module "babylonjs-node-editor/components/nodeList/nodeListComponent" {
-    import * as React from "react";
-    import { GlobalState } from "babylonjs-node-editor/globalState";
-    interface INodeListComponentProps {
-        globalState: GlobalState;
-    }
-    export class NodeListComponent extends React.Component<INodeListComponentProps, {
-        filter: string;
-    }> {
-        private static _Tooltips;
-        constructor(props: INodeListComponentProps);
-        filterContent(filter: string): void;
-        render(): JSX.Element;
-    }
-}
-declare module "babylonjs-node-editor/serializationTools" {
-    import { NodeMaterial } from 'babylonjs/Materials/Node/nodeMaterial';
-    import { GlobalState } from "babylonjs-node-editor/globalState";
-    export class SerializationTools {
-        static UpdateLocations(material: NodeMaterial, globalState: GlobalState): void;
-        static Serialize(material: NodeMaterial, globalState: GlobalState): string;
-        static Deserialize(serializationObject: any, globalState: GlobalState): void;
-    }
-}
-declare module "babylonjs-node-editor/components/propertyTab/propertyTabComponent" {
-    import * as React from "react";
-    import { GlobalState } from "babylonjs-node-editor/globalState";
-    import { Nullable } from 'babylonjs/types';
-    import { GraphNode } from "babylonjs-node-editor/diagram/graphNode";
-    import { GraphFrame } from "babylonjs-node-editor/diagram/graphFrame";
-    interface IPropertyTabComponentProps {
-        globalState: GlobalState;
-    }
-    export class PropertyTabComponent extends React.Component<IPropertyTabComponentProps, {
-        currentNode: Nullable<GraphNode>;
-        currentFrame: Nullable<GraphFrame>;
-    }> {
-        constructor(props: IPropertyTabComponentProps);
-        componentDidMount(): void;
-        load(file: File): void;
-        save(): void;
-        customSave(): void;
-        render(): JSX.Element;
-    }
-}
-declare module "babylonjs-node-editor/portal" {
-    import * as React from "react";
-    import { GlobalState } from "babylonjs-node-editor/globalState";
-    interface IPortalProps {
-        globalState: GlobalState;
-    }
-    export class Portal extends React.Component<IPortalProps> {
-        render(): React.ReactPortal;
-    }
-}
-declare module "babylonjs-node-editor/sharedComponents/messageDialog" {
-    import * as React from "react";
-    import { GlobalState } from "babylonjs-node-editor/globalState";
-    interface IMessageDialogComponentProps {
-        globalState: GlobalState;
-    }
-    export class MessageDialogComponent extends React.Component<IMessageDialogComponentProps, {
-        message: string;
-        isError: boolean;
-    }> {
-        constructor(props: IMessageDialogComponentProps);
-        render(): JSX.Element | null;
-    }
-}
-declare module "babylonjs-node-editor/components/preview/previewManager" {
-    import { GlobalState } from "babylonjs-node-editor/globalState";
-    export class PreviewManager {
-        private _nodeMaterial;
-        private _onBuildObserver;
-        private _onPreviewCommandActivatedObserver;
-        private _onAnimationCommandActivatedObserver;
-        private _onUpdateRequiredObserver;
-        private _onPreviewBackgroundChangedObserver;
-        private _onBackFaceCullingChangedObserver;
-        private _onDepthPrePassChangedObserver;
-        private _onLightUpdatedObserver;
-        private _engine;
-        private _scene;
-        private _meshes;
-        private _camera;
-        private _material;
-        private _globalState;
-        private _currentType;
-        private _lightParent;
-        constructor(targetCanvas: HTMLCanvasElement, globalState: GlobalState);
-        private _handleAnimations;
-        private _prepareLights;
-        private _prepareMeshes;
-        private _refreshPreviewMesh;
-        private _forceCompilationAsync;
-        private _updatePreview;
-        dispose(): void;
-    }
-}
-declare module "babylonjs-node-editor/components/preview/previewMeshControlComponent" {
-    import * as React from "react";
-    import { GlobalState } from "babylonjs-node-editor/globalState";
-    import { PreviewMeshType } from "babylonjs-node-editor/components/preview/previewMeshType";
-    interface IPreviewMeshControlComponent {
-        globalState: GlobalState;
-    }
-    export class PreviewMeshControlComponent extends React.Component<IPreviewMeshControlComponent> {
-        changeMeshType(newOne: PreviewMeshType): void;
-        useCustomMesh(evt: any): void;
-        render(): JSX.Element;
-    }
-}
-declare module "babylonjs-node-editor/components/preview/previewAreaComponent" {
-    import * as React from "react";
-    import { GlobalState } from "babylonjs-node-editor/globalState";
-    interface IPreviewAreaComponentProps {
-        globalState: GlobalState;
-        width: number;
-    }
-    export class PreviewAreaComponent extends React.Component<IPreviewAreaComponentProps, {
-        isLoading: boolean;
-    }> {
-        constructor(props: IPreviewAreaComponentProps);
-        changeAnimation(): void;
-        changeBackground(value: string): void;
-        changeBackFaceCulling(value: boolean): void;
-        changeDepthPrePass(value: boolean): void;
-        render(): JSX.Element;
-    }
-}
-declare module "babylonjs-node-editor/graphEditor" {
-    import * as React from "react";
-    import { GlobalState } from "babylonjs-node-editor/globalState";
-    import { NodeMaterialBlock } from 'babylonjs/Materials/Node/nodeMaterialBlock';
-    import { Nullable } from 'babylonjs/types';
-    import { IEditorData } from "babylonjs-node-editor/nodeLocationInfo";
-    import { GraphNode } from "babylonjs-node-editor/diagram/graphNode";
-    interface IGraphEditorProps {
-        globalState: GlobalState;
-    }
-    export class GraphEditor extends React.Component<IGraphEditorProps> {
-        private readonly NodeWidth;
-        private _graphCanvas;
-        private _startX;
-        private _moveInProgress;
-        private _leftWidth;
-        private _rightWidth;
-        private _blocks;
-        private _previewManager;
-        private _copiedNodes;
-        private _copiedFrame;
-        private _mouseLocationX;
-        private _mouseLocationY;
-        private _onWidgetKeyUpPointer;
-        /**
-         * Creates a node and recursivly creates its parent nodes from it's input
-         * @param nodeMaterialBlock
-         */
-        createNodeFromObject(block: NodeMaterialBlock): GraphNode;
-        addValueNode(type: string): GraphNode;
-        componentDidMount(): void;
-        componentWillUnmount(): void;
-        constructor(props: IGraphEditorProps);
-        reconnectNewNodes(nodeIndex: number, newNodes: GraphNode[], sourceNodes: GraphNode[], done: boolean[]): void;
-        pasteSelection(copiedNodes: GraphNode[], currentX: number, currentY: number): void;
-        zoomToFit(): void;
-        buildMaterial(): void;
-        build(): void;
-        reOrganize(editorData?: Nullable<IEditorData>): void;
-        onPointerDown(evt: React.PointerEvent<HTMLDivElement>): void;
-        onPointerUp(evt: React.PointerEvent<HTMLDivElement>): void;
-        resizeColumns(evt: React.PointerEvent<HTMLDivElement>, forLeft?: boolean): void;
-        buildColumnLayout(): string;
-        emitNewBlock(event: React.DragEvent<HTMLDivElement>): void;
-        render(): JSX.Element;
-    }
-}
-declare module "babylonjs-node-editor/sharedComponents/popup" {
-    export class Popup {
-        static CreatePopup(title: string, windowVariableName: string, width?: number, height?: number): import("babylonjs/types").Nullable<HTMLDivElement>;
-        private static _CopyStyles;
-    }
-}
-declare module "babylonjs-node-editor/nodeEditor" {
-    import { NodeMaterial } from "babylonjs/Materials/Node/nodeMaterial";
-    import { Observable } from 'babylonjs/Misc/observable';
-    /**
-     * Interface used to specify creation options for the node editor
-     */
-    export interface INodeEditorOptions {
-        nodeMaterial: NodeMaterial;
-        hostElement?: HTMLElement;
-        customSave?: {
-            label: string;
-            action: (data: string) => Promise<void>;
-        };
-        customLoadObservable?: Observable<any>;
-    }
-    /**
-     * Class used to create a node editor
-     */
-    export class NodeEditor {
-        private static _CurrentState;
-        /**
-         * Show the node editor
-         * @param options defines the options to use to configure the node editor
-         */
-        static Show(options: INodeEditorOptions): void;
-    }
-}
-declare module "babylonjs-node-editor/index" {
-    export * from "babylonjs-node-editor/nodeEditor";
-}
-declare module "babylonjs-node-editor/legacy/legacy" {
-    export * from "babylonjs-node-editor/index";
-}
+/// <reference types="react" />
+declare module "babylonjs-node-editor/blockTools" {
+    import { DiscardBlock } from 'babylonjs/Materials/Node/Blocks/Fragment/discardBlock';
+    import { BonesBlock } from 'babylonjs/Materials/Node/Blocks/Vertex/bonesBlock';
+    import { InstancesBlock } from 'babylonjs/Materials/Node/Blocks/Vertex/instancesBlock';
+    import { MorphTargetsBlock } from 'babylonjs/Materials/Node/Blocks/Vertex/morphTargetsBlock';
+    import { ImageProcessingBlock } from 'babylonjs/Materials/Node/Blocks/Fragment/imageProcessingBlock';
+    import { ColorMergerBlock } from 'babylonjs/Materials/Node/Blocks/colorMergerBlock';
+    import { VectorMergerBlock } from 'babylonjs/Materials/Node/Blocks/vectorMergerBlock';
+    import { ColorSplitterBlock } from 'babylonjs/Materials/Node/Blocks/colorSplitterBlock';
+    import { VectorSplitterBlock } from 'babylonjs/Materials/Node/Blocks/vectorSplitterBlock';
+    import { RemapBlock } from 'babylonjs/Materials/Node/Blocks/remapBlock';
+    import { TextureBlock } from 'babylonjs/Materials/Node/Blocks/Dual/textureBlock';
+    import { ReflectionTextureBlock } from 'babylonjs/Materials/Node/Blocks/Dual/reflectionTextureBlock';
+    import { LightBlock } from 'babylonjs/Materials/Node/Blocks/Dual/lightBlock';
+    import { FogBlock } from 'babylonjs/Materials/Node/Blocks/Dual/fogBlock';
+    import { VertexOutputBlock } from 'babylonjs/Materials/Node/Blocks/Vertex/vertexOutputBlock';
+    import { FragmentOutputBlock } from 'babylonjs/Materials/Node/Blocks/Fragment/fragmentOutputBlock';
+    import { NormalizeBlock } from 'babylonjs/Materials/Node/Blocks/normalizeBlock';
+    import { AddBlock } from 'babylonjs/Materials/Node/Blocks/addBlock';
+    import { ScaleBlock } from 'babylonjs/Materials/Node/Blocks/scaleBlock';
+    import { TrigonometryBlock } from 'babylonjs/Materials/Node/Blocks/trigonometryBlock';
+    import { ClampBlock } from 'babylonjs/Materials/Node/Blocks/clampBlock';
+    import { CrossBlock } from 'babylonjs/Materials/Node/Blocks/crossBlock';
+    import { DotBlock } from 'babylonjs/Materials/Node/Blocks/dotBlock';
+    import { MultiplyBlock } from 'babylonjs/Materials/Node/Blocks/multiplyBlock';
+    import { TransformBlock } from 'babylonjs/Materials/Node/Blocks/transformBlock';
+    import { NodeMaterialBlockConnectionPointTypes } from 'babylonjs/Materials/Node/Enums/nodeMaterialBlockConnectionPointTypes';
+    import { FresnelBlock } from 'babylonjs/Materials/Node/Blocks/fresnelBlock';
+    import { LerpBlock } from 'babylonjs/Materials/Node/Blocks/lerpBlock';
+    import { NLerpBlock } from 'babylonjs/Materials/Node/Blocks/nLerpBlock';
+    import { DivideBlock } from 'babylonjs/Materials/Node/Blocks/divideBlock';
+    import { SubtractBlock } from 'babylonjs/Materials/Node/Blocks/subtractBlock';
+    import { StepBlock } from 'babylonjs/Materials/Node/Blocks/stepBlock';
+    import { SmoothStepBlock } from 'babylonjs/Materials/Node/Blocks/smoothStepBlock';
+    import { InputBlock } from 'babylonjs/Materials/Node/Blocks/Input/inputBlock';
+    import { OneMinusBlock } from 'babylonjs/Materials/Node/Blocks/oneMinusBlock';
+    import { ViewDirectionBlock } from 'babylonjs/Materials/Node/Blocks/viewDirectionBlock';
+    import { LightInformationBlock } from 'babylonjs/Materials/Node/Blocks/Vertex/lightInformationBlock';
+    import { MaxBlock } from 'babylonjs/Materials/Node/Blocks/maxBlock';
+    import { MinBlock } from 'babylonjs/Materials/Node/Blocks/minBlock';
+    import { PerturbNormalBlock } from 'babylonjs/Materials/Node/Blocks/Fragment/perturbNormalBlock';
+    import { LengthBlock } from 'babylonjs/Materials/Node/Blocks/lengthBlock';
+    import { DistanceBlock } from 'babylonjs/Materials/Node/Blocks/distanceBlock';
+    import { FrontFacingBlock } from 'babylonjs/Materials/Node/Blocks/Fragment/frontFacingBlock';
+    import { NegateBlock } from 'babylonjs/Materials/Node/Blocks/negateBlock';
+    import { PowBlock } from 'babylonjs/Materials/Node/Blocks/powBlock';
+    import { Scene } from 'babylonjs/scene';
+    import { RandomNumberBlock } from 'babylonjs/Materials/Node/Blocks/randomNumberBlock';
+    import { ReplaceColorBlock } from 'babylonjs/Materials/Node/Blocks/replaceColorBlock';
+    import { PosterizeBlock } from 'babylonjs/Materials/Node/Blocks/posterizeBlock';
+    import { ArcTan2Block } from 'babylonjs/Materials/Node/Blocks/arcTan2Block';
+    import { ReciprocalBlock } from 'babylonjs/Materials/Node/Blocks/reciprocalBlock';
+    import { GradientBlock } from 'babylonjs/Materials/Node/Blocks/gradientBlock';
+    import { WaveBlock } from 'babylonjs/Materials/Node/Blocks/waveBlock';
+    import { NodeMaterial } from 'babylonjs/Materials/Node/nodeMaterial';
+    import { WorleyNoise3DBlock } from 'babylonjs/Materials/Node/Blocks/worleyNoise3DBlock';
+    import { SimplexPerlin3DBlock } from 'babylonjs/Materials/Node/Blocks/simplexPerlin3DBlock';
+    import { NormalBlendBlock } from 'babylonjs/Materials/Node/Blocks/normalBlendBlock';
+    import { Rotate2dBlock } from 'babylonjs/Materials/Node/Blocks/rotate2dBlock';
+    import { DerivativeBlock } from 'babylonjs/Materials/Node/Blocks/Fragment/derivativeBlock';
+    import { RefractBlock } from 'babylonjs/Materials/Node/Blocks/refractBlock';
+    import { ReflectBlock } from 'babylonjs/Materials/Node/Blocks/reflectBlock';
+    import { DesaturateBlock } from 'babylonjs/Materials/Node/Blocks/desaturateBlock';
+    export class BlockTools {
+        static GetBlockFromString(data: string, scene: Scene, nodeMaterial: NodeMaterial): DesaturateBlock | RefractBlock | ReflectBlock | DerivativeBlock | Rotate2dBlock | NormalBlendBlock | WorleyNoise3DBlock | SimplexPerlin3DBlock | BonesBlock | InstancesBlock | MorphTargetsBlock | DiscardBlock | ImageProcessingBlock | ColorMergerBlock | VectorMergerBlock | ColorSplitterBlock | VectorSplitterBlock | TextureBlock | ReflectionTextureBlock | LightBlock | FogBlock | VertexOutputBlock | FragmentOutputBlock | AddBlock | ClampBlock | ScaleBlock | CrossBlock | DotBlock | PowBlock | MultiplyBlock | TransformBlock | TrigonometryBlock | RemapBlock | NormalizeBlock | FresnelBlock | LerpBlock | NLerpBlock | DivideBlock | SubtractBlock | StepBlock | SmoothStepBlock | OneMinusBlock | ReciprocalBlock | ViewDirectionBlock | LightInformationBlock | MaxBlock | MinBlock | LengthBlock | DistanceBlock | NegateBlock | PerturbNormalBlock | RandomNumberBlock | ReplaceColorBlock | PosterizeBlock | ArcTan2Block | GradientBlock | FrontFacingBlock | WaveBlock | InputBlock | null;
+        static GetColorFromConnectionNodeType(type: NodeMaterialBlockConnectionPointTypes): string;
+        static GetConnectionNodeTypeFromString(type: string): NodeMaterialBlockConnectionPointTypes.Float | NodeMaterialBlockConnectionPointTypes.Vector2 | NodeMaterialBlockConnectionPointTypes.Vector3 | NodeMaterialBlockConnectionPointTypes.Vector4 | NodeMaterialBlockConnectionPointTypes.Color3 | NodeMaterialBlockConnectionPointTypes.Color4 | NodeMaterialBlockConnectionPointTypes.Matrix | NodeMaterialBlockConnectionPointTypes.AutoDetect;
+        static GetStringFromConnectionNodeType(type: NodeMaterialBlockConnectionPointTypes): "Float" | "Vector2" | "Vector3" | "Vector4" | "Matrix" | "Color3" | "Color4" | "";
+    }
+}
+declare module "babylonjs-node-editor/dataStorage" {
+    export class DataStorage {
+        private static _InMemoryStorage;
+        static ReadBoolean(key: string, defaultValue: boolean): boolean;
+        static StoreBoolean(key: string, value: boolean): void;
+        static ReadNumber(key: string, defaultValue: number): number;
+        static StoreNumber(key: string, value: number): void;
+    }
+}
+declare module "babylonjs-node-editor/components/log/logComponent" {
+    import * as React from "react";
+    import { GlobalState } from "babylonjs-node-editor/globalState";
+    interface ILogComponentProps {
+        globalState: GlobalState;
+    }
+    export class LogEntry {
+        message: string;
+        isError: boolean;
+        constructor(message: string, isError: boolean);
+    }
+    export class LogComponent extends React.Component<ILogComponentProps, {
+        logs: LogEntry[];
+    }> {
+        constructor(props: ILogComponentProps);
+        componentDidMount(): void;
+        componentDidUpdate(): void;
+        render(): JSX.Element;
+    }
+}
+declare module "babylonjs-node-editor/components/preview/previewMeshType" {
+    export enum PreviewMeshType {
+        Sphere = 0,
+        Box = 1,
+        Torus = 2,
+        Cylinder = 3,
+        Plane = 4,
+        ShaderBall = 5,
+        Custom = 6
+    }
+}
+declare module "babylonjs-node-editor/diagram/display/displayManager" {
+    import { NodeMaterialBlock } from 'babylonjs/Materials/Node/nodeMaterialBlock';
+    export interface IDisplayManager {
+        getHeaderClass(block: NodeMaterialBlock): string;
+        shouldDisplayPortLabels(block: NodeMaterialBlock): boolean;
+        updatePreviewContent(block: NodeMaterialBlock, contentArea: HTMLDivElement): void;
+        getBackgroundColor(block: NodeMaterialBlock): string;
+        getHeaderText(block: NodeMaterialBlock): string;
+    }
+}
+declare module "babylonjs-node-editor/diagram/nodePort" {
+    import { NodeMaterialConnectionPoint } from 'babylonjs/Materials/Node/nodeMaterialBlockConnectionPoint';
+    import { GlobalState } from "babylonjs-node-editor/globalState";
+    import { Nullable } from 'babylonjs/types';
+    import { IDisplayManager } from "babylonjs-node-editor/diagram/display/displayManager";
+    import { GraphNode } from "babylonjs-node-editor/diagram/graphNode";
+    export class NodePort {
+        connectionPoint: NodeMaterialConnectionPoint;
+        node: GraphNode;
+        private _element;
+        private _img;
+        private _globalState;
+        private _onCandidateLinkMovedObserver;
+        delegatedPort: Nullable<NodePort>;
+        get element(): HTMLDivElement;
+        refresh(): void;
+        constructor(portContainer: HTMLElement, connectionPoint: NodeMaterialConnectionPoint, node: GraphNode, globalState: GlobalState);
+        dispose(): void;
+        static CreatePortElement(connectionPoint: NodeMaterialConnectionPoint, node: GraphNode, root: HTMLElement, displayManager: Nullable<IDisplayManager>, globalState: GlobalState): NodePort;
+    }
+}
+declare module "babylonjs-node-editor/nodeLocationInfo" {
+    export interface INodeLocationInfo {
+        blockId: number;
+        x: number;
+        y: number;
+    }
+    export interface IFrameData {
+        x: number;
+        y: number;
+        width: number;
+        height: number;
+        color: number[];
+        name: string;
+        isCollapsed: boolean;
+    }
+    export interface IEditorData {
+        locations: INodeLocationInfo[];
+        x: number;
+        y: number;
+        zoom: number;
+        frames?: IFrameData[];
+    }
+}
+declare module "babylonjs-node-editor/diagram/graphFrame" {
+    import { GraphNode } from "babylonjs-node-editor/diagram/graphNode";
+    import { GraphCanvasComponent } from "babylonjs-node-editor/diagram/graphCanvas";
+    import { Nullable } from 'babylonjs/types';
+    import { IFrameData } from "babylonjs-node-editor/nodeLocationInfo";
+    import { Color3 } from 'babylonjs/Maths/math.color';
+    export class GraphFrame {
+        private _name;
+        private _color;
+        private _x;
+        private _y;
+        private _gridAlignedX;
+        private _gridAlignedY;
+        private _width;
+        private _height;
+        element: HTMLDivElement;
+        private _borderElement;
+        private _headerElement;
+        private _headerTextElement;
+        private _headerCollapseElement;
+        private _headerCloseElement;
+        private _portContainer;
+        private _outputPortContainer;
+        private _inputPortContainer;
+        private _nodes;
+        private _ownerCanvas;
+        private _mouseStartPointX;
+        private _mouseStartPointY;
+        private _onSelectionChangedObserver;
+        private _isCollapsed;
+        private _ports;
+        private _controlledPorts;
+        private readonly CloseSVG;
+        private readonly ExpandSVG;
+        private readonly CollapseSVG;
+        get isCollapsed(): boolean;
+        private _createInputPort;
+        set isCollapsed(value: boolean);
+        get nodes(): GraphNode[];
+        get name(): string;
+        set name(value: string);
+        get color(): Color3;
+        set color(value: Color3);
+        get x(): number;
+        set x(value: number);
+        get y(): number;
+        set y(value: number);
+        get width(): number;
+        set width(value: number);
+        get height(): number;
+        set height(value: number);
+        constructor(candidate: Nullable<HTMLDivElement>, canvas: GraphCanvasComponent, doNotCaptureNodes?: boolean);
+        refresh(): void;
+        addNode(node: GraphNode): void;
+        removeNode(node: GraphNode): void;
+        syncNode(node: GraphNode): void;
+        cleanAccumulation(): void;
+        private _onDown;
+        private _onUp;
+        private _moveFrame;
+        private _onMove;
+        dispose(): void;
+        serialize(): IFrameData;
+        static Parse(serializationData: IFrameData, canvas: GraphCanvasComponent): GraphFrame;
+    }
+}
+declare module "babylonjs-node-editor/diagram/nodeLink" {
+    import { GraphCanvasComponent } from "babylonjs-node-editor/diagram/graphCanvas";
+    import { GraphNode } from "babylonjs-node-editor/diagram/graphNode";
+    import { NodePort } from "babylonjs-node-editor/diagram/nodePort";
+    import { Observable } from 'babylonjs/Misc/observable';
+    export class NodeLink {
+        private _graphCanvas;
+        private _portA;
+        private _portB?;
+        private _nodeA;
+        private _nodeB?;
+        private _path;
+        private _selectionPath;
+        private _onSelectionChangedObserver;
+        private _isVisible;
+        onDisposedObservable: Observable<NodeLink>;
+        get isVisible(): boolean;
+        set isVisible(value: boolean);
+        get portA(): NodePort;
+        get portB(): NodePort | undefined;
+        get nodeA(): GraphNode;
+        get nodeB(): GraphNode | undefined;
+        update(endX?: number, endY?: number, straight?: boolean): void;
+        constructor(graphCanvas: GraphCanvasComponent, portA: NodePort, nodeA: GraphNode, portB?: NodePort, nodeB?: GraphNode);
+        onClick(): void;
+        dispose(): void;
+    }
+}
+declare module "babylonjs-node-editor/diagram/graphCanvas" {
+    import * as React from "react";
+    import { GlobalState } from "babylonjs-node-editor/globalState";
+    import { NodeMaterialBlock } from 'babylonjs/Materials/Node/nodeMaterialBlock';
+    import { GraphNode } from "babylonjs-node-editor/diagram/graphNode";
+    import { Nullable } from 'babylonjs/types';
+    import { NodeLink } from "babylonjs-node-editor/diagram/nodeLink";
+    import { NodeMaterialConnectionPoint } from 'babylonjs/Materials/Node/nodeMaterialBlockConnectionPoint';
+    import { GraphFrame } from "babylonjs-node-editor/diagram/graphFrame";
+    import { IEditorData } from "babylonjs-node-editor/nodeLocationInfo";
+    export interface IGraphCanvasComponentProps {
+        globalState: GlobalState;
+    }
+    export class GraphCanvasComponent extends React.Component<IGraphCanvasComponentProps> {
+        private readonly MinZoom;
+        private readonly MaxZoom;
+        private _hostCanvas;
+        private _graphCanvas;
+        private _selectionContainer;
+        private _frameContainer;
+        private _svgCanvas;
+        private _rootContainer;
+        private _nodes;
+        private _links;
+        private _mouseStartPointX;
+        private _mouseStartPointY;
+        private _dropPointX;
+        private _dropPointY;
+        private _selectionStartX;
+        private _selectionStartY;
+        private _x;
+        private _y;
+        private _zoom;
+        private _selectedNodes;
+        private _selectedLink;
+        private _candidateLink;
+        private _candidatePort;
+        private _gridSize;
+        private _selectionBox;
+        private _selectedFrame;
+        private _frameCandidate;
+        private _frames;
+        private _altKeyIsPressed;
+        private _ctrlKeyIsPressed;
+        private _oldY;
+        _frameIsMoving: boolean;
+        get gridSize(): number;
+        set gridSize(value: number);
+        get globalState(): GlobalState;
+        get nodes(): GraphNode[];
+        get links(): NodeLink[];
+        get frames(): GraphFrame[];
+        get zoom(): number;
+        set zoom(value: number);
+        get x(): number;
+        set x(value: number);
+        get y(): number;
+        set y(value: number);
+        get selectedNodes(): GraphNode[];
+        get selectedLink(): Nullable<NodeLink>;
+        get selectedFrame(): Nullable<GraphFrame>;
+        get canvasContainer(): HTMLDivElement;
+        get svgCanvas(): HTMLElement;
+        get selectionContainer(): HTMLDivElement;
+        get frameContainer(): HTMLDivElement;
+        constructor(props: IGraphCanvasComponentProps);
+        getGridPosition(position: number, useCeil?: boolean): number;
+        getGridPositionCeil(position: number): number;
+        updateTransform(): void;
+        onKeyUp(): void;
+        findNodeFromBlock(block: NodeMaterialBlock): GraphNode;
+        reset(): void;
+        connectPorts(pointA: NodeMaterialConnectionPoint, pointB: NodeMaterialConnectionPoint): void;
+        removeLink(link: NodeLink): void;
+        appendBlock(block: NodeMaterialBlock): GraphNode;
+        distributeGraph(): void;
+        componentDidMount(): void;
+        onMove(evt: React.PointerEvent): void;
+        onDown(evt: React.PointerEvent<HTMLElement>): void;
+        onUp(evt: React.PointerEvent): void;
+        onWheel(evt: React.WheelEvent): void;
+        zoomToFit(): void;
+        processCandidatePort(): void;
+        processEditorData(editorData: IEditorData): void;
+        render(): JSX.Element;
+    }
+}
+declare module "babylonjs-node-editor/sharedComponents/propertyChangedEvent" {
+    export class PropertyChangedEvent {
+        object: any;
+        property: string;
+        value: any;
+        initialValue: any;
+    }
+}
+declare module "babylonjs-node-editor/sharedComponents/floatLineComponent" {
+    import * as React from "react";
+    import { Observable } from "babylonjs/Misc/observable";
+    import { PropertyChangedEvent } from "babylonjs-node-editor/sharedComponents/propertyChangedEvent";
+    interface IFloatLineComponentProps {
+        label: string;
+        target: any;
+        propertyName: string;
+        onChange?: (newValue: number) => void;
+        isInteger?: boolean;
+        onPropertyChangedObservable?: Observable<PropertyChangedEvent>;
+        additionalClass?: string;
+        step?: string;
+        digits?: number;
+    }
+    export class FloatLineComponent extends React.Component<IFloatLineComponentProps, {
+        value: string;
+    }> {
+        private _localChange;
+        private _store;
+        constructor(props: IFloatLineComponentProps);
+        shouldComponentUpdate(nextProps: IFloatLineComponentProps, nextState: {
+            value: string;
+        }): boolean;
+        raiseOnPropertyChanged(newValue: number, previousValue: number): void;
+        updateValue(valueString: string): void;
+        render(): JSX.Element;
+    }
+}
+declare module "babylonjs-node-editor/components/propertyTab/properties/floatPropertyTabComponent" {
+    import * as React from "react";
+    import { GlobalState } from "babylonjs-node-editor/globalState";
+    import { InputBlock } from 'babylonjs/Materials/Node/Blocks/Input/inputBlock';
+    interface IFloatPropertyTabComponentProps {
+        globalState: GlobalState;
+        inputBlock: InputBlock;
+    }
+    export class FloatPropertyTabComponent extends React.Component<IFloatPropertyTabComponentProps> {
+        render(): JSX.Element;
+    }
+}
+declare module "babylonjs-node-editor/sharedComponents/sliderLineComponent" {
+    import * as React from "react";
+    import { Observable } from "babylonjs/Misc/observable";
+    import { PropertyChangedEvent } from "babylonjs-node-editor/sharedComponents/propertyChangedEvent";
+    interface ISliderLineComponentProps {
+        label: string;
+        target?: any;
+        propertyName?: string;
+        minimum: number;
+        maximum: number;
+        step: number;
+        directValue?: number;
+        useEuler?: boolean;
+        onChange?: (value: number) => void;
+        onInput?: (value: number) => void;
+        onPropertyChangedObservable?: Observable<PropertyChangedEvent>;
+        decimalCount?: number;
+    }
+    export class SliderLineComponent extends React.Component<ISliderLineComponentProps, {
+        value: number;
+    }> {
+        private _localChange;
+        constructor(props: ISliderLineComponentProps);
+        shouldComponentUpdate(nextProps: ISliderLineComponentProps, nextState: {
+            value: number;
+        }): boolean;
+        onChange(newValueString: any): void;
+        onInput(newValueString: any): void;
+        prepareDataToRead(value: number): number;
+        render(): JSX.Element;
+    }
+}
+declare module "babylonjs-node-editor/sharedComponents/numericInputComponent" {
+    import * as React from "react";
+    interface INumericInputComponentProps {
+        label: string;
+        value: number;
+        step?: number;
+        onChange: (value: number) => void;
+    }
+    export class NumericInputComponent extends React.Component<INumericInputComponentProps, {
+        value: string;
+    }> {
+        static defaultProps: {
+            step: number;
+        };
+        private _localChange;
+        constructor(props: INumericInputComponentProps);
+        shouldComponentUpdate(nextProps: INumericInputComponentProps, nextState: {
+            value: string;
+        }): boolean;
+        updateValue(evt: any): void;
+        render(): JSX.Element;
+    }
+}
+declare module "babylonjs-node-editor/sharedComponents/vector2LineComponent" {
+    import * as React from "react";
+    import { Vector2 } from "babylonjs/Maths/math";
+    import { Observable } from "babylonjs/Misc/observable";
+    import { PropertyChangedEvent } from "babylonjs-node-editor/sharedComponents/propertyChangedEvent";
+    interface IVector2LineComponentProps {
+        label: string;
+        target: any;
+        propertyName: string;
+        step?: number;
+        onChange?: (newvalue: Vector2) => void;
+        onPropertyChangedObservable?: Observable<PropertyChangedEvent>;
+    }
+    export class Vector2LineComponent extends React.Component<IVector2LineComponentProps, {
+        isExpanded: boolean;
+        value: Vector2;
+    }> {
+        static defaultProps: {
+            step: number;
+        };
+        private _localChange;
+        constructor(props: IVector2LineComponentProps);
+        shouldComponentUpdate(nextProps: IVector2LineComponentProps, nextState: {
+            isExpanded: boolean;
+            value: Vector2;
+        }): boolean;
+        switchExpandState(): void;
+        raiseOnPropertyChanged(previousValue: Vector2): void;
+        updateStateX(value: number): void;
+        updateStateY(value: number): void;
+        render(): JSX.Element;
+    }
+}
+declare module "babylonjs-node-editor/components/propertyTab/properties/vector2PropertyTabComponent" {
+    import * as React from "react";
+    import { GlobalState } from "babylonjs-node-editor/globalState";
+    import { InputBlock } from 'babylonjs/Materials/Node/Blocks/Input/inputBlock';
+    interface IVector2PropertyTabComponentProps {
+        globalState: GlobalState;
+        inputBlock: InputBlock;
+    }
+    export class Vector2PropertyTabComponent extends React.Component<IVector2PropertyTabComponentProps> {
+        render(): JSX.Element;
+    }
+}
+declare module "babylonjs-node-editor/sharedComponents/color3LineComponent" {
+    import * as React from "react";
+    import { Observable } from "babylonjs/Misc/observable";
+    import { Color3 } from "babylonjs/Maths/math";
+    import { PropertyChangedEvent } from "babylonjs-node-editor/sharedComponents/propertyChangedEvent";
+    export interface IColor3LineComponentProps {
+        label: string;
+        target: any;
+        propertyName: string;
+        onPropertyChangedObservable?: Observable<PropertyChangedEvent>;
+        onChange?: () => void;
+    }
+    export class Color3LineComponent extends React.Component<IColor3LineComponentProps, {
+        isExpanded: boolean;
+        color: Color3;
+    }> {
+        private _localChange;
+        constructor(props: IColor3LineComponentProps);
+        shouldComponentUpdate(nextProps: IColor3LineComponentProps, nextState: {
+            color: Color3;
+        }): boolean;
+        onChange(newValue: string): void;
+        switchExpandState(): void;
+        raiseOnPropertyChanged(previousValue: Color3): void;
+        updateStateR(value: number): void;
+        updateStateG(value: number): void;
+        updateStateB(value: number): void;
+        copyToClipboard(): void;
+        render(): JSX.Element;
+    }
+}
+declare module "babylonjs-node-editor/components/propertyTab/properties/color3PropertyTabComponent" {
+    import * as React from "react";
+    import { GlobalState } from "babylonjs-node-editor/globalState";
+    import { InputBlock } from 'babylonjs/Materials/Node/Blocks/Input/inputBlock';
+    interface IColor3PropertyTabComponentProps {
+        globalState: GlobalState;
+        inputBlock: InputBlock;
+    }
+    export class Color3PropertyTabComponent extends React.Component<IColor3PropertyTabComponentProps> {
+        render(): JSX.Element;
+    }
+}
+declare module "babylonjs-node-editor/sharedComponents/vector3LineComponent" {
+    import * as React from "react";
+    import { Vector3 } from "babylonjs/Maths/math";
+    import { Observable } from "babylonjs/Misc/observable";
+    import { PropertyChangedEvent } from "babylonjs-node-editor/sharedComponents/propertyChangedEvent";
+    interface IVector3LineComponentProps {
+        label: string;
+        target: any;
+        propertyName: string;
+        step?: number;
+        onChange?: (newvalue: Vector3) => void;
+        onPropertyChangedObservable?: Observable<PropertyChangedEvent>;
+    }
+    export class Vector3LineComponent extends React.Component<IVector3LineComponentProps, {
+        isExpanded: boolean;
+        value: Vector3;
+    }> {
+        static defaultProps: {
+            step: number;
+        };
+        private _localChange;
+        constructor(props: IVector3LineComponentProps);
+        shouldComponentUpdate(nextProps: IVector3LineComponentProps, nextState: {
+            isExpanded: boolean;
+            value: Vector3;
+        }): boolean;
+        switchExpandState(): void;
+        raiseOnPropertyChanged(previousValue: Vector3): void;
+        updateVector3(): void;
+        updateStateX(value: number): void;
+        updateStateY(value: number): void;
+        updateStateZ(value: number): void;
+        render(): JSX.Element;
+    }
+}
+declare module "babylonjs-node-editor/components/propertyTab/properties/vector3PropertyTabComponent" {
+    import * as React from "react";
+    import { GlobalState } from "babylonjs-node-editor/globalState";
+    import { InputBlock } from 'babylonjs/Materials/Node/Blocks/Input/inputBlock';
+    interface IVector3PropertyTabComponentProps {
+        globalState: GlobalState;
+        inputBlock: InputBlock;
+    }
+    export class Vector3PropertyTabComponent extends React.Component<IVector3PropertyTabComponentProps> {
+        render(): JSX.Element;
+    }
+}
+declare module "babylonjs-node-editor/sharedComponents/vector4LineComponent" {
+    import * as React from "react";
+    import { Vector4 } from "babylonjs/Maths/math";
+    import { Observable } from "babylonjs/Misc/observable";
+    import { PropertyChangedEvent } from "babylonjs-node-editor/sharedComponents/propertyChangedEvent";
+    interface IVector4LineComponentProps {
+        label: string;
+        target?: any;
+        propertyName?: string;
+        value?: Vector4;
+        step?: number;
+        onChange?: (newvalue: Vector4) => void;
+        onPropertyChangedObservable?: Observable<PropertyChangedEvent>;
+    }
+    export class Vector4LineComponent extends React.Component<IVector4LineComponentProps, {
+        isExpanded: boolean;
+        value: Vector4;
+    }> {
+        static defaultProps: {
+            step: number;
+        };
+        private _localChange;
+        constructor(props: IVector4LineComponentProps);
+        shouldComponentUpdate(nextProps: IVector4LineComponentProps, nextState: {
+            isExpanded: boolean;
+            value: Vector4;
+        }): boolean;
+        switchExpandState(): void;
+        raiseOnPropertyChanged(previousValue: Vector4): void;
+        updateVector4(): void;
+        updateStateX(value: number): void;
+        updateStateY(value: number): void;
+        updateStateZ(value: number): void;
+        updateStateW(value: number): void;
+        render(): JSX.Element;
+    }
+}
+declare module "babylonjs-node-editor/components/propertyTab/properties/vector4PropertyTabComponent" {
+    import * as React from "react";
+    import { GlobalState } from "babylonjs-node-editor/globalState";
+    import { InputBlock } from 'babylonjs/Materials/Node/Blocks/Input/inputBlock';
+    interface IVector4PropertyTabComponentProps {
+        globalState: GlobalState;
+        inputBlock: InputBlock;
+    }
+    export class Vector4PropertyTabComponent extends React.Component<IVector4PropertyTabComponentProps> {
+        render(): JSX.Element;
+    }
+}
+declare module "babylonjs-node-editor/sharedComponents/optionsLineComponent" {
+    import * as React from "react";
+    import { Observable } from "babylonjs/Misc/observable";
+    import { PropertyChangedEvent } from "babylonjs-node-editor/sharedComponents/propertyChangedEvent";
+    class ListLineOption {
+        label: string;
+        value: number | string;
+    }
+    interface IOptionsLineComponentProps {
+        label: string;
+        target: any;
+        className?: string;
+        propertyName?: string;
+        options: ListLineOption[];
+        noDirectUpdate?: boolean;
+        onSelect?: (value: number | string) => void;
+        onPropertyChangedObservable?: Observable<PropertyChangedEvent>;
+        valuesAreStrings?: boolean;
+        defaultIfNull?: number;
+        getSelection?: (target: any) => number;
+    }
+    export class OptionsLineComponent extends React.Component<IOptionsLineComponentProps, {
+        value: number | string;
+    }> {
+        private _localChange;
+        private _getValue;
+        constructor(props: IOptionsLineComponentProps);
+        shouldComponentUpdate(nextProps: IOptionsLineComponentProps, nextState: {
+            value: number;
+        }): boolean;
+        raiseOnPropertyChanged(newValue: number | string, previousValue: number | string): void;
+        updateValue(valueString: string): void;
+        render(): JSX.Element;
+    }
+}
+declare module "babylonjs-node-editor/sharedComponents/matrixLineComponent" {
+    import * as React from "react";
+    import { Vector3, Matrix, Vector4 } from "babylonjs/Maths/math";
+    import { Observable } from "babylonjs/Misc/observable";
+    import { PropertyChangedEvent } from "babylonjs-node-editor/sharedComponents/propertyChangedEvent";
+    interface IMatrixLineComponentProps {
+        label: string;
+        target: any;
+        propertyName: string;
+        step?: number;
+        onChange?: (newValue: Matrix) => void;
+        onModeChange?: (mode: number) => void;
+        onPropertyChangedObservable?: Observable<PropertyChangedEvent>;
+        mode?: number;
+    }
+    export class MatrixLineComponent extends React.Component<IMatrixLineComponentProps, {
+        value: Matrix;
+        mode: number;
+        angle: number;
+    }> {
+        private _localChange;
+        constructor(props: IMatrixLineComponentProps);
+        shouldComponentUpdate(nextProps: IMatrixLineComponentProps, nextState: {
+            value: Matrix;
+            mode: number;
+            angle: number;
+        }): boolean;
+        raiseOnPropertyChanged(previousValue: Vector3): void;
+        updateMatrix(): void;
+        updateRow(value: Vector4, row: number): void;
+        updateBasedOnMode(value: number): void;
+        render(): JSX.Element;
+    }
+}
+declare module "babylonjs-node-editor/components/propertyTab/properties/matrixPropertyTabComponent" {
+    import * as React from "react";
+    import { GlobalState } from "babylonjs-node-editor/globalState";
+    import { InputBlock } from 'babylonjs/Materials/Node/Blocks/Input/inputBlock';
+    interface IMatrixPropertyTabComponentProps {
+        globalState: GlobalState;
+        inputBlock: InputBlock;
+    }
+    export class MatrixPropertyTabComponent extends React.Component<IMatrixPropertyTabComponentProps> {
+        render(): JSX.Element;
+    }
+}
+declare module "babylonjs-node-editor/sharedComponents/lineContainerComponent" {
+    import * as React from "react";
+    interface ILineContainerComponentProps {
+        title: string;
+        children: any[] | any;
+        closed?: boolean;
+    }
+    export class LineContainerComponent extends React.Component<ILineContainerComponentProps, {
+        isExpanded: boolean;
+    }> {
+        constructor(props: ILineContainerComponentProps);
+        switchExpandedState(): void;
+        renderHeader(): JSX.Element;
+        render(): JSX.Element;
+    }
+}
+declare module "babylonjs-node-editor/diagram/properties/propertyComponentProps" {
+    import { GlobalState } from "babylonjs-node-editor/globalState";
+    import { NodeMaterialBlock } from 'babylonjs/Materials/Node/nodeMaterialBlock';
+    export interface IPropertyComponentProps {
+        globalState: GlobalState;
+        block: NodeMaterialBlock;
+    }
+}
+declare module "babylonjs-node-editor/sharedComponents/textInputLineComponent" {
+    import * as React from "react";
+    import { Observable } from "babylonjs/Misc/observable";
+    import { PropertyChangedEvent } from "babylonjs-node-editor/sharedComponents/propertyChangedEvent";
+    import { GlobalState } from "babylonjs-node-editor/globalState";
+    interface ITextInputLineComponentProps {
+        label: string;
+        globalState: GlobalState;
+        target?: any;
+        propertyName?: string;
+        value?: string;
+        onChange?: (value: string) => void;
+        onPropertyChangedObservable?: Observable<PropertyChangedEvent>;
+    }
+    export class TextInputLineComponent extends React.Component<ITextInputLineComponentProps, {
+        value: string;
+    }> {
+        private _localChange;
+        constructor(props: ITextInputLineComponentProps);
+        shouldComponentUpdate(nextProps: ITextInputLineComponentProps, nextState: {
+            value: string;
+        }): boolean;
+        raiseOnPropertyChanged(newValue: string, previousValue: string): void;
+        updateValue(value: string, raisePropertyChanged: boolean): void;
+        render(): JSX.Element;
+    }
+}
+declare module "babylonjs-node-editor/sharedComponents/textLineComponent" {
+    import * as React from "react";
+    interface ITextLineComponentProps {
+        label: string;
+        value: string;
+        color?: string;
+        underline?: boolean;
+        onLink?: () => void;
+    }
+    export class TextLineComponent extends React.Component<ITextLineComponentProps> {
+        constructor(props: ITextLineComponentProps);
+        onLink(): void;
+        renderContent(): JSX.Element;
+        render(): JSX.Element;
+    }
+}
+declare module "babylonjs-node-editor/diagram/properties/genericNodePropertyComponent" {
+    import * as React from "react";
+    import { IPropertyComponentProps } from "babylonjs-node-editor/diagram/properties/propertyComponentProps";
+    export class GenericPropertyTabComponent extends React.Component<IPropertyComponentProps> {
+        constructor(props: IPropertyComponentProps);
+        render(): JSX.Element;
+    }
+}
+declare module "babylonjs-node-editor/diagram/properties/inputNodePropertyComponent" {
+    import * as React from "react";
+    import { GlobalState } from "babylonjs-node-editor/globalState";
+    import { IPropertyComponentProps } from "babylonjs-node-editor/diagram/properties/propertyComponentProps";
+    export class InputPropertyTabComponent extends React.Component<IPropertyComponentProps> {
+        constructor(props: IPropertyComponentProps);
+        renderValue(globalState: GlobalState): JSX.Element | null;
+        setDefaultValue(): void;
+        render(): JSX.Element;
+    }
+}
+declare module "babylonjs-node-editor/sharedComponents/checkBoxLineComponent" {
+    import * as React from "react";
+    import { Observable } from "babylonjs/Misc/observable";
+    import { PropertyChangedEvent } from "babylonjs-node-editor/sharedComponents/propertyChangedEvent";
+    export interface ICheckBoxLineComponentProps {
+        label: string;
+        target?: any;
+        propertyName?: string;
+        isSelected?: () => boolean;
+        onSelect?: (value: boolean) => void;
+        onValueChanged?: () => void;
+        onPropertyChangedObservable?: Observable<PropertyChangedEvent>;
+    }
+    export class CheckBoxLineComponent extends React.Component<ICheckBoxLineComponentProps, {
+        isSelected: boolean;
+    }> {
+        private static _UniqueIdSeed;
+        private _uniqueId;
+        private _localChange;
+        constructor(props: ICheckBoxLineComponentProps);
+        shouldComponentUpdate(nextProps: ICheckBoxLineComponentProps, nextState: {
+            isSelected: boolean;
+        }): boolean;
+        onChange(): void;
+        render(): JSX.Element;
+    }
+}
+declare module "babylonjs-node-editor/diagram/properties/transformNodePropertyComponent" {
+    import * as React from "react";
+    import { IPropertyComponentProps } from "babylonjs-node-editor/diagram/properties/propertyComponentProps";
+    export class TransformPropertyTabComponent extends React.Component<IPropertyComponentProps> {
+        constructor(props: IPropertyComponentProps);
+        render(): JSX.Element;
+    }
+}
+declare module "babylonjs-node-editor/diagram/properties/PerturbNormalNodePropertyComponent" {
+    import * as React from "react";
+    import { IPropertyComponentProps } from "babylonjs-node-editor/diagram/properties/propertyComponentProps";
+    export class PerturbNormalPropertyTabComponent extends React.Component<IPropertyComponentProps> {
+        constructor(props: IPropertyComponentProps);
+        render(): JSX.Element;
+    }
+}
+declare module "babylonjs-node-editor/diagram/properties/worleyNoise3DNodePropertyComponent" {
+    import * as React from "react";
+    import { IPropertyComponentProps } from "babylonjs-node-editor/diagram/properties/propertyComponentProps";
+    export class WorleyNoise3DNodePropertyComponent extends React.Component<IPropertyComponentProps> {
+        constructor(props: IPropertyComponentProps);
+        render(): JSX.Element;
+    }
+}
+declare module "babylonjs-node-editor/diagram/properties/clampNodePropertyComponent" {
+    import * as React from "react";
+    import { IPropertyComponentProps } from "babylonjs-node-editor/diagram/properties/propertyComponentProps";
+    export class ClampPropertyTabComponent extends React.Component<IPropertyComponentProps> {
+        constructor(props: IPropertyComponentProps);
+        forceRebuild(): void;
+        render(): JSX.Element;
+    }
+}
+declare module "babylonjs-node-editor/diagram/properties/gradientStepComponent" {
+    import * as React from 'react';
+    import { GlobalState } from "babylonjs-node-editor/globalState";
+    import { GradientBlockColorStep } from 'babylonjs/Materials/Node/Blocks/gradientBlock';
+    interface IGradientStepComponentProps {
+        globalState: GlobalState;
+        step: GradientBlockColorStep;
+        lineIndex: number;
+        onDelete: () => void;
+        onUpdateStep: () => void;
+    }
+    export class GradientStepComponent extends React.Component<IGradientStepComponentProps, {
+        gradient: number;
+    }> {
+        constructor(props: IGradientStepComponentProps);
+        updateColor(color: string): void;
+        updateStep(gradient: number): void;
+        render(): JSX.Element;
+    }
+}
+declare module "babylonjs-node-editor/sharedComponents/buttonLineComponent" {
+    import * as React from "react";
+    export interface IButtonLineComponentProps {
+        label: string;
+        onClick: () => void;
+    }
+    export class ButtonLineComponent extends React.Component<IButtonLineComponentProps> {
+        constructor(props: IButtonLineComponentProps);
+        render(): JSX.Element;
+    }
+}
+declare module "babylonjs-node-editor/diagram/properties/gradientNodePropertyComponent" {
+    import * as React from "react";
+    import { GradientBlockColorStep } from 'babylonjs/Materials/Node/Blocks/gradientBlock';
+    import { IPropertyComponentProps } from "babylonjs-node-editor/diagram/properties/propertyComponentProps";
+    export class GradientPropertyTabComponent extends React.Component<IPropertyComponentProps> {
+        constructor(props: IPropertyComponentProps);
+        forceRebuild(): void;
+        deleteStep(step: GradientBlockColorStep): void;
+        addNewStep(): void;
+        render(): JSX.Element;
+    }
+}
+declare module "babylonjs-node-editor/diagram/properties/lightPropertyTabComponent" {
+    import * as React from "react";
+    import { IPropertyComponentProps } from "babylonjs-node-editor/diagram/properties/propertyComponentProps";
+    export class LightPropertyTabComponent extends React.Component<IPropertyComponentProps> {
+        render(): JSX.Element;
+    }
+}
+declare module "babylonjs-node-editor/diagram/properties/lightInformationPropertyTabComponent" {
+    import * as React from "react";
+    import { IPropertyComponentProps } from "babylonjs-node-editor/diagram/properties/propertyComponentProps";
+    export class LightInformationPropertyTabComponent extends React.Component<IPropertyComponentProps> {
+        render(): JSX.Element;
+    }
+}
+declare module "babylonjs-node-editor/diagram/properties/remapNodePropertyComponent" {
+    import * as React from "react";
+    import { IPropertyComponentProps } from "babylonjs-node-editor/diagram/properties/propertyComponentProps";
+    export class RemapPropertyTabComponent extends React.Component<IPropertyComponentProps> {
+        constructor(props: IPropertyComponentProps);
+        forceRebuild(): void;
+        render(): JSX.Element;
+    }
+}
+declare module "babylonjs-node-editor/sharedComponents/fileButtonLineComponent" {
+    import * as React from "react";
+    interface IFileButtonLineComponentProps {
+        label: string;
+        onClick: (file: File) => void;
+        accept: string;
+    }
+    export class FileButtonLineComponent extends React.Component<IFileButtonLineComponentProps> {
+        constructor(props: IFileButtonLineComponentProps);
+        onChange(evt: any): void;
+        render(): JSX.Element;
+    }
+}
+declare module "babylonjs-node-editor/diagram/properties/texturePropertyTabComponent" {
+    import * as React from "react";
+    import { IPropertyComponentProps } from "babylonjs-node-editor/diagram/properties/propertyComponentProps";
+    import { ReflectionTextureBlock } from 'babylonjs/Materials/Node/Blocks/Dual/reflectionTextureBlock';
+    import { TextureBlock } from 'babylonjs/Materials/Node/Blocks/Dual/textureBlock';
+    export class TexturePropertyTabComponent extends React.Component<IPropertyComponentProps, {
+        isEmbedded: boolean;
+        loadAsCubeTexture: boolean;
+    }> {
+        get textureBlock(): TextureBlock | ReflectionTextureBlock;
+        constructor(props: IPropertyComponentProps);
+        UNSAFE_componentWillUpdate(nextProps: IPropertyComponentProps, nextState: {
+            isEmbedded: boolean;
+            loadAsCubeTexture: boolean;
+        }): void;
+        private _generateRandomForCache;
+        updateAfterTextureLoad(): void;
+        removeTexture(): void;
+        _prepareTexture(): void;
+        /**
+         * Replaces the texture of the node
+         * @param file the file of the texture to use
+         */
+        replaceTexture(file: File): void;
+        replaceTextureWithUrl(url: string): void;
+        render(): JSX.Element;
+    }
+}
+declare module "babylonjs-node-editor/diagram/properties/trigonometryNodePropertyComponent" {
+    import * as React from "react";
+    import { IPropertyComponentProps } from "babylonjs-node-editor/diagram/properties/propertyComponentProps";
+    export class TrigonometryPropertyTabComponent extends React.Component<IPropertyComponentProps> {
+        constructor(props: IPropertyComponentProps);
+        render(): JSX.Element;
+    }
+}
+declare module "babylonjs-node-editor/diagram/propertyLedger" {
+    import { ComponentClass } from 'react';
+    import { IPropertyComponentProps } from "babylonjs-node-editor/diagram/properties/propertyComponentProps";
+    export class PropertyLedger {
+        static RegisteredControls: {
+            [key: string]: ComponentClass<IPropertyComponentProps>;
+        };
+    }
+}
+declare module "babylonjs-node-editor/stringTools" {
+    import { NodeMaterialBlockConnectionPointTypes } from 'babylonjs/Materials/Node/Enums/nodeMaterialBlockConnectionPointTypes';
+    export class StringTools {
+        private static _SaveAs;
+        private static _Click;
+        /**
+         * Gets the base math type of node material block connection point.
+         * @param type Type to parse.
+         */
+        static GetBaseType(type: NodeMaterialBlockConnectionPointTypes): string;
+        /**
+         * Download a string into a file that will be saved locally by the browser
+         * @param content defines the string to download locally as a file
+         */
+        static DownloadAsFile(document: HTMLDocument, content: string, filename: string): void;
+    }
+}
+declare module "babylonjs-node-editor/diagram/display/inputDisplayManager" {
+    import { IDisplayManager } from "babylonjs-node-editor/diagram/display/displayManager";
+    import { NodeMaterialBlock } from 'babylonjs/Materials/Node/nodeMaterialBlock';
+    export class InputDisplayManager implements IDisplayManager {
+        getHeaderClass(block: NodeMaterialBlock): "" | "constant" | "inspector";
+        shouldDisplayPortLabels(block: NodeMaterialBlock): boolean;
+        getHeaderText(block: NodeMaterialBlock): string;
+        getBackgroundColor(block: NodeMaterialBlock): string;
+        updatePreviewContent(block: NodeMaterialBlock, contentArea: HTMLDivElement): void;
+    }
+}
+declare module "babylonjs-node-editor/diagram/display/outputDisplayManager" {
+    import { IDisplayManager } from "babylonjs-node-editor/diagram/display/displayManager";
+    import { NodeMaterialBlock } from 'babylonjs/Materials/Node/nodeMaterialBlock';
+    export class OutputDisplayManager implements IDisplayManager {
+        getHeaderClass(block: NodeMaterialBlock): string;
+        shouldDisplayPortLabels(block: NodeMaterialBlock): boolean;
+        getHeaderText(block: NodeMaterialBlock): string;
+        getBackgroundColor(block: NodeMaterialBlock): string;
+        updatePreviewContent(block: NodeMaterialBlock, contentArea: HTMLDivElement): void;
+    }
+}
+declare module "babylonjs-node-editor/diagram/display/clampDisplayManager" {
+    import { IDisplayManager } from "babylonjs-node-editor/diagram/display/displayManager";
+    import { NodeMaterialBlock } from 'babylonjs/Materials/Node/nodeMaterialBlock';
+    export class ClampDisplayManager implements IDisplayManager {
+        getHeaderClass(block: NodeMaterialBlock): string;
+        shouldDisplayPortLabels(block: NodeMaterialBlock): boolean;
+        getHeaderText(block: NodeMaterialBlock): string;
+        getBackgroundColor(block: NodeMaterialBlock): string;
+        updatePreviewContent(block: NodeMaterialBlock, contentArea: HTMLDivElement): void;
+    }
+}
+declare module "babylonjs-node-editor/diagram/display/gradientDisplayManager" {
+    import { IDisplayManager } from "babylonjs-node-editor/diagram/display/displayManager";
+    import { NodeMaterialBlock } from 'babylonjs/Materials/Node/nodeMaterialBlock';
+    export class GradientDisplayManager implements IDisplayManager {
+        getHeaderClass(block: NodeMaterialBlock): string;
+        shouldDisplayPortLabels(block: NodeMaterialBlock): boolean;
+        getHeaderText(block: NodeMaterialBlock): string;
+        getBackgroundColor(block: NodeMaterialBlock): string;
+        updatePreviewContent(block: NodeMaterialBlock, contentArea: HTMLDivElement): void;
+    }
+}
+declare module "babylonjs-node-editor/diagram/display/remapDisplayManager" {
+    import { IDisplayManager } from "babylonjs-node-editor/diagram/display/displayManager";
+    import { NodeMaterialBlock } from 'babylonjs/Materials/Node/nodeMaterialBlock';
+    export class RemapDisplayManager implements IDisplayManager {
+        getHeaderClass(block: NodeMaterialBlock): string;
+        shouldDisplayPortLabels(block: NodeMaterialBlock): boolean;
+        getHeaderText(block: NodeMaterialBlock): string;
+        getBackgroundColor(block: NodeMaterialBlock): string;
+        private _extractInputValue;
+        updatePreviewContent(block: NodeMaterialBlock, contentArea: HTMLDivElement): void;
+    }
+}
+declare module "babylonjs-node-editor/diagram/display/trigonometryDisplayManager" {
+    import { IDisplayManager } from "babylonjs-node-editor/diagram/display/displayManager";
+    import { NodeMaterialBlock } from 'babylonjs/Materials/Node/nodeMaterialBlock';
+    export class TrigonometryDisplayManager implements IDisplayManager {
+        getHeaderClass(block: NodeMaterialBlock): string;
+        shouldDisplayPortLabels(block: NodeMaterialBlock): boolean;
+        getHeaderText(block: NodeMaterialBlock): string;
+        getBackgroundColor(block: NodeMaterialBlock): string;
+        updatePreviewContent(block: NodeMaterialBlock, contentArea: HTMLDivElement): void;
+    }
+}
+declare module "babylonjs-node-editor/sharedComponents/textureLineComponent" {
+    import * as React from "react";
+    import { BaseTexture } from "babylonjs/Materials/Textures/baseTexture";
+    interface ITextureLineComponentProps {
+        texture: BaseTexture;
+        width: number;
+        height: number;
+        globalState?: any;
+        hideChannelSelect?: boolean;
+    }
+    export interface ITextureLineComponentState {
+        displayRed: boolean;
+        displayGreen: boolean;
+        displayBlue: boolean;
+        displayAlpha: boolean;
+        face: number;
+    }
+    export class TextureLineComponent extends React.Component<ITextureLineComponentProps, ITextureLineComponentState> {
+        constructor(props: ITextureLineComponentProps);
+        shouldComponentUpdate(nextProps: ITextureLineComponentProps, nextState: {
+            displayRed: boolean;
+            displayGreen: boolean;
+            displayBlue: boolean;
+            displayAlpha: boolean;
+            face: number;
+        }): boolean;
+        componentDidMount(): void;
+        componentDidUpdate(): void;
+        updatePreview(): void;
+        static UpdatePreview(previewCanvas: HTMLCanvasElement, texture: BaseTexture, width: number, options: ITextureLineComponentState, onReady?: () => void, globalState?: any): void;
+        render(): JSX.Element;
+    }
+}
+declare module "babylonjs-node-editor/diagram/display/textureDisplayManager" {
+    import { IDisplayManager } from "babylonjs-node-editor/diagram/display/displayManager";
+    import { NodeMaterialBlock } from 'babylonjs/Materials/Node/nodeMaterialBlock';
+    export class TextureDisplayManager implements IDisplayManager {
+        private _previewCanvas;
+        private _previewImage;
+        getHeaderClass(block: NodeMaterialBlock): string;
+        shouldDisplayPortLabels(block: NodeMaterialBlock): boolean;
+        getHeaderText(block: NodeMaterialBlock): string;
+        getBackgroundColor(block: NodeMaterialBlock): string;
+        updatePreviewContent(block: NodeMaterialBlock, contentArea: HTMLDivElement): void;
+    }
+}
+declare module "babylonjs-node-editor/diagram/displayLedger" {
+    export class DisplayLedger {
+        static RegisteredControls: {
+            [key: string]: any;
+        };
+    }
+}
+declare module "babylonjs-node-editor/diagram/graphNode" {
+    import { NodeMaterialBlock } from 'babylonjs/Materials/Node/nodeMaterialBlock';
+    import { GlobalState } from "babylonjs-node-editor/globalState";
+    import { Nullable } from 'babylonjs/types';
+    import { NodeMaterialConnectionPoint } from 'babylonjs/Materials/Node/nodeMaterialBlockConnectionPoint';
+    import { GraphCanvasComponent } from "babylonjs-node-editor/diagram/graphCanvas";
+    import { NodeLink } from "babylonjs-node-editor/diagram/nodeLink";
+    import { NodePort } from "babylonjs-node-editor/diagram/nodePort";
+    import { GraphFrame } from "babylonjs-node-editor/diagram/graphFrame";
+    export class GraphNode {
+        block: NodeMaterialBlock;
+        private _visual;
+        private _header;
+        private _connections;
+        private _inputsContainer;
+        private _outputsContainer;
+        private _content;
+        private _comments;
+        private _inputPorts;
+        private _outputPorts;
+        private _links;
+        private _x;
+        private _y;
+        private _gridAlignedX;
+        private _gridAlignedY;
+        private _mouseStartPointX;
+        private _mouseStartPointY;
+        private _globalState;
+        private _onSelectionChangedObserver;
+        private _onSelectionBoxMovedObserver;
+        private _onFrameCreatedObserver;
+        private _onUpdateRequiredObserver;
+        private _ownerCanvas;
+        private _isSelected;
+        private _displayManager;
+        private _isVisible;
+        get isVisible(): boolean;
+        set isVisible(value: boolean);
+        get outputPorts(): NodePort[];
+        get inputPorts(): NodePort[];
+        get links(): NodeLink[];
+        get gridAlignedX(): number;
+        get gridAlignedY(): number;
+        get x(): number;
+        set x(value: number);
+        get y(): number;
+        set y(value: number);
+        get width(): number;
+        get height(): number;
+        get id(): number;
+        get name(): string;
+        get isSelected(): boolean;
+        set isSelected(value: boolean);
+        constructor(block: NodeMaterialBlock, globalState: GlobalState);
+        isOverlappingFrame(frame: GraphFrame): boolean;
+        getPortForConnectionPoint(point: NodeMaterialConnectionPoint): Nullable<NodePort>;
+        getLinksForConnectionPoint(point: NodeMaterialConnectionPoint): NodeLink[];
+        private _refreshFrames;
+        private _refreshLinks;
+        refresh(): void;
+        private _onDown;
+        cleanAccumulation(useCeil?: boolean): void;
+        private _onUp;
+        private _onMove;
+        renderProperties(): Nullable<JSX.Element>;
+        appendVisual(root: HTMLDivElement, owner: GraphCanvasComponent): void;
+        dispose(): void;
+    }
+}
+declare module "babylonjs-node-editor/globalState" {
+    import { NodeMaterial } from "babylonjs/Materials/Node/nodeMaterial";
+    import { Nullable } from "babylonjs/types";
+    import { Observable } from 'babylonjs/Misc/observable';
+    import { LogEntry } from "babylonjs-node-editor/components/log/logComponent";
+    import { NodeMaterialBlock } from 'babylonjs/Materials/Node/nodeMaterialBlock';
+    import { PreviewMeshType } from "babylonjs-node-editor/components/preview/previewMeshType";
+    import { Color4 } from 'babylonjs/Maths/math.color';
+    import { GraphNode } from "babylonjs-node-editor/diagram/graphNode";
+    import { Vector2 } from 'babylonjs/Maths/math.vector';
+    import { NodePort } from "babylonjs-node-editor/diagram/nodePort";
+    import { NodeLink } from "babylonjs-node-editor/diagram/nodeLink";
+    import { GraphFrame } from "babylonjs-node-editor/diagram/graphFrame";
+    export class GlobalState {
+        nodeMaterial: NodeMaterial;
+        hostElement: HTMLElement;
+        hostDocument: HTMLDocument;
+        onSelectionChangedObservable: Observable<Nullable<GraphNode | GraphFrame | NodeLink>>;
+        onRebuildRequiredObservable: Observable<void>;
+        onResetRequiredObservable: Observable<void>;
+        onUpdateRequiredObservable: Observable<void>;
+        onZoomToFitRequiredObservable: Observable<void>;
+        onReOrganizedRequiredObservable: Observable<void>;
+        onLogRequiredObservable: Observable<LogEntry>;
+        onErrorMessageDialogRequiredObservable: Observable<string>;
+        onIsLoadingChanged: Observable<boolean>;
+        onPreviewCommandActivated: Observable<void>;
+        onLightUpdated: Observable<void>;
+        onPreviewBackgroundChanged: Observable<void>;
+        onBackFaceCullingChanged: Observable<void>;
+        onDepthPrePassChanged: Observable<void>;
+        onAnimationCommandActivated: Observable<void>;
+        onCandidateLinkMoved: Observable<Nullable<Vector2>>;
+        onSelectionBoxMoved: Observable<DOMRect | ClientRect>;
+        onFrameCreated: Observable<GraphFrame>;
+        onCandidatePortSelected: Observable<Nullable<NodePort>>;
+        onGetNodeFromBlock: (block: NodeMaterialBlock) => GraphNode;
+        onGridSizeChanged: Observable<void>;
+        previewMeshType: PreviewMeshType;
+        previewMeshFile: File;
+        rotatePreview: boolean;
+        backgroundColor: Color4;
+        backFaceCulling: boolean;
+        depthPrePass: boolean;
+        blockKeyboardEvents: boolean;
+        hemisphericLight: boolean;
+        directionalLight0: boolean;
+        directionalLight1: boolean;
+        controlCamera: boolean;
+        storeEditorData: (serializationObject: any) => void;
+        customSave?: {
+            label: string;
+            action: (data: string) => Promise<void>;
+        };
+        constructor();
+    }
+}
+declare module "babylonjs-node-editor/sharedComponents/draggableLineComponent" {
+    import * as React from "react";
+    export interface IButtonLineComponentProps {
+        data: string;
+        tooltip: string;
+    }
+    export class DraggableLineComponent extends React.Component<IButtonLineComponentProps> {
+        constructor(props: IButtonLineComponentProps);
+        render(): JSX.Element;
+    }
+}
+declare module "babylonjs-node-editor/components/nodeList/nodeListComponent" {
+    import * as React from "react";
+    import { GlobalState } from "babylonjs-node-editor/globalState";
+    interface INodeListComponentProps {
+        globalState: GlobalState;
+    }
+    export class NodeListComponent extends React.Component<INodeListComponentProps, {
+        filter: string;
+    }> {
+        private static _Tooltips;
+        constructor(props: INodeListComponentProps);
+        filterContent(filter: string): void;
+        render(): JSX.Element;
+    }
+}
+declare module "babylonjs-node-editor/serializationTools" {
+    import { NodeMaterial } from 'babylonjs/Materials/Node/nodeMaterial';
+    import { GlobalState } from "babylonjs-node-editor/globalState";
+    export class SerializationTools {
+        static UpdateLocations(material: NodeMaterial, globalState: GlobalState): void;
+        static Serialize(material: NodeMaterial, globalState: GlobalState): string;
+        static Deserialize(serializationObject: any, globalState: GlobalState): void;
+    }
+}
+declare module "babylonjs-node-editor/components/propertyTab/propertyTabComponent" {
+    import * as React from "react";
+    import { GlobalState } from "babylonjs-node-editor/globalState";
+    import { Nullable } from 'babylonjs/types';
+    import { GraphNode } from "babylonjs-node-editor/diagram/graphNode";
+    import { GraphFrame } from "babylonjs-node-editor/diagram/graphFrame";
+    interface IPropertyTabComponentProps {
+        globalState: GlobalState;
+    }
+    export class PropertyTabComponent extends React.Component<IPropertyTabComponentProps, {
+        currentNode: Nullable<GraphNode>;
+        currentFrame: Nullable<GraphFrame>;
+    }> {
+        constructor(props: IPropertyTabComponentProps);
+        componentDidMount(): void;
+        load(file: File): void;
+        save(): void;
+        customSave(): void;
+        render(): JSX.Element;
+    }
+}
+declare module "babylonjs-node-editor/portal" {
+    import * as React from "react";
+    import { GlobalState } from "babylonjs-node-editor/globalState";
+    interface IPortalProps {
+        globalState: GlobalState;
+    }
+    export class Portal extends React.Component<IPortalProps> {
+        render(): React.ReactPortal;
+    }
+}
+declare module "babylonjs-node-editor/sharedComponents/messageDialog" {
+    import * as React from "react";
+    import { GlobalState } from "babylonjs-node-editor/globalState";
+    interface IMessageDialogComponentProps {
+        globalState: GlobalState;
+    }
+    export class MessageDialogComponent extends React.Component<IMessageDialogComponentProps, {
+        message: string;
+        isError: boolean;
+    }> {
+        constructor(props: IMessageDialogComponentProps);
+        render(): JSX.Element | null;
+    }
+}
+declare module "babylonjs-node-editor/components/preview/previewManager" {
+    import { GlobalState } from "babylonjs-node-editor/globalState";
+    export class PreviewManager {
+        private _nodeMaterial;
+        private _onBuildObserver;
+        private _onPreviewCommandActivatedObserver;
+        private _onAnimationCommandActivatedObserver;
+        private _onUpdateRequiredObserver;
+        private _onPreviewBackgroundChangedObserver;
+        private _onBackFaceCullingChangedObserver;
+        private _onDepthPrePassChangedObserver;
+        private _onLightUpdatedObserver;
+        private _engine;
+        private _scene;
+        private _meshes;
+        private _camera;
+        private _material;
+        private _globalState;
+        private _currentType;
+        private _lightParent;
+        constructor(targetCanvas: HTMLCanvasElement, globalState: GlobalState);
+        private _handleAnimations;
+        private _prepareLights;
+        private _prepareMeshes;
+        private _refreshPreviewMesh;
+        private _forceCompilationAsync;
+        private _updatePreview;
+        dispose(): void;
+    }
+}
+declare module "babylonjs-node-editor/components/preview/previewMeshControlComponent" {
+    import * as React from "react";
+    import { GlobalState } from "babylonjs-node-editor/globalState";
+    import { PreviewMeshType } from "babylonjs-node-editor/components/preview/previewMeshType";
+    interface IPreviewMeshControlComponent {
+        globalState: GlobalState;
+    }
+    export class PreviewMeshControlComponent extends React.Component<IPreviewMeshControlComponent> {
+        changeMeshType(newOne: PreviewMeshType): void;
+        useCustomMesh(evt: any): void;
+        render(): JSX.Element;
+    }
+}
+declare module "babylonjs-node-editor/components/preview/previewAreaComponent" {
+    import * as React from "react";
+    import { GlobalState } from "babylonjs-node-editor/globalState";
+    interface IPreviewAreaComponentProps {
+        globalState: GlobalState;
+        width: number;
+    }
+    export class PreviewAreaComponent extends React.Component<IPreviewAreaComponentProps, {
+        isLoading: boolean;
+    }> {
+        constructor(props: IPreviewAreaComponentProps);
+        changeAnimation(): void;
+        changeBackground(value: string): void;
+        changeBackFaceCulling(value: boolean): void;
+        changeDepthPrePass(value: boolean): void;
+        render(): JSX.Element;
+    }
+}
+declare module "babylonjs-node-editor/graphEditor" {
+    import * as React from "react";
+    import { GlobalState } from "babylonjs-node-editor/globalState";
+    import { NodeMaterialBlock } from 'babylonjs/Materials/Node/nodeMaterialBlock';
+    import { Nullable } from 'babylonjs/types';
+    import { IEditorData } from "babylonjs-node-editor/nodeLocationInfo";
+    import { GraphNode } from "babylonjs-node-editor/diagram/graphNode";
+    interface IGraphEditorProps {
+        globalState: GlobalState;
+    }
+    export class GraphEditor extends React.Component<IGraphEditorProps> {
+        private readonly NodeWidth;
+        private _graphCanvas;
+        private _startX;
+        private _moveInProgress;
+        private _leftWidth;
+        private _rightWidth;
+        private _blocks;
+        private _previewManager;
+        private _copiedNodes;
+        private _copiedFrame;
+        private _mouseLocationX;
+        private _mouseLocationY;
+        private _onWidgetKeyUpPointer;
+        /**
+         * Creates a node and recursivly creates its parent nodes from it's input
+         * @param nodeMaterialBlock
+         */
+        createNodeFromObject(block: NodeMaterialBlock): GraphNode;
+        addValueNode(type: string): GraphNode;
+        componentDidMount(): void;
+        componentWillUnmount(): void;
+        constructor(props: IGraphEditorProps);
+        reconnectNewNodes(nodeIndex: number, newNodes: GraphNode[], sourceNodes: GraphNode[], done: boolean[]): void;
+        pasteSelection(copiedNodes: GraphNode[], currentX: number, currentY: number): void;
+        zoomToFit(): void;
+        buildMaterial(): void;
+        build(): void;
+        reOrganize(editorData?: Nullable<IEditorData>): void;
+        onPointerDown(evt: React.PointerEvent<HTMLDivElement>): void;
+        onPointerUp(evt: React.PointerEvent<HTMLDivElement>): void;
+        resizeColumns(evt: React.PointerEvent<HTMLDivElement>, forLeft?: boolean): void;
+        buildColumnLayout(): string;
+        emitNewBlock(event: React.DragEvent<HTMLDivElement>): void;
+        render(): JSX.Element;
+    }
+}
+declare module "babylonjs-node-editor/sharedComponents/popup" {
+    export class Popup {
+        static CreatePopup(title: string, windowVariableName: string, width?: number, height?: number): import("babylonjs/types").Nullable<HTMLDivElement>;
+        private static _CopyStyles;
+    }
+}
+declare module "babylonjs-node-editor/nodeEditor" {
+    import { NodeMaterial } from "babylonjs/Materials/Node/nodeMaterial";
+    import { Observable } from 'babylonjs/Misc/observable';
+    /**
+     * Interface used to specify creation options for the node editor
+     */
+    export interface INodeEditorOptions {
+        nodeMaterial: NodeMaterial;
+        hostElement?: HTMLElement;
+        customSave?: {
+            label: string;
+            action: (data: string) => Promise<void>;
+        };
+        customLoadObservable?: Observable<any>;
+    }
+    /**
+     * Class used to create a node editor
+     */
+    export class NodeEditor {
+        private static _CurrentState;
+        /**
+         * Show the node editor
+         * @param options defines the options to use to configure the node editor
+         */
+        static Show(options: INodeEditorOptions): void;
+    }
+}
+declare module "babylonjs-node-editor/index" {
+    export * from "babylonjs-node-editor/nodeEditor";
+}
+declare module "babylonjs-node-editor/legacy/legacy" {
+    export * from "babylonjs-node-editor/index";
+}
 declare module "babylonjs-node-editor" {
     export * from "babylonjs-node-editor/legacy/legacy";
 }
-/// <reference types="react" />
-declare module NODEEDITOR {
-    export class BlockTools {
-        static GetBlockFromString(data: string, scene: BABYLON.Scene, nodeMaterial: BABYLON.NodeMaterial): BABYLON.DesaturateBlock | BABYLON.RefractBlock | BABYLON.ReflectBlock | BABYLON.DerivativeBlock | BABYLON.Rotate2dBlock | BABYLON.NormalBlendBlock | BABYLON.WorleyNoise3DBlock | BABYLON.SimplexPerlin3DBlock | BABYLON.BonesBlock | BABYLON.InstancesBlock | BABYLON.MorphTargetsBlock | BABYLON.DiscardBlock | BABYLON.ImageProcessingBlock | BABYLON.ColorMergerBlock | BABYLON.VectorMergerBlock | BABYLON.ColorSplitterBlock | BABYLON.VectorSplitterBlock | BABYLON.TextureBlock | BABYLON.ReflectionTextureBlock | BABYLON.LightBlock | BABYLON.FogBlock | BABYLON.VertexOutputBlock | BABYLON.FragmentOutputBlock | BABYLON.AddBlock | BABYLON.ClampBlock | BABYLON.ScaleBlock | BABYLON.CrossBlock | BABYLON.DotBlock | BABYLON.PowBlock | BABYLON.MultiplyBlock | BABYLON.TransformBlock | BABYLON.TrigonometryBlock | BABYLON.RemapBlock | BABYLON.NormalizeBlock | BABYLON.FresnelBlock | BABYLON.LerpBlock | BABYLON.NLerpBlock | BABYLON.DivideBlock | BABYLON.SubtractBlock | BABYLON.StepBlock | BABYLON.SmoothStepBlock | BABYLON.OneMinusBlock | BABYLON.ReciprocalBlock | BABYLON.ViewDirectionBlock | BABYLON.LightInformationBlock | BABYLON.MaxBlock | BABYLON.MinBlock | BABYLON.LengthBlock | BABYLON.DistanceBlock | BABYLON.NegateBlock | BABYLON.PerturbNormalBlock | BABYLON.RandomNumberBlock | BABYLON.ReplaceColorBlock | BABYLON.PosterizeBlock | BABYLON.ArcTan2Block | BABYLON.GradientBlock | BABYLON.FrontFacingBlock | BABYLON.WaveBlock | BABYLON.InputBlock | null;
-        static GetColorFromConnectionNodeType(type: BABYLON.NodeMaterialBlockConnectionPointTypes): string;
-        static GetConnectionNodeTypeFromString(type: string): BABYLON.NodeMaterialBlockConnectionPointTypes.Float | BABYLON.NodeMaterialBlockConnectionPointTypes.Vector2 | BABYLON.NodeMaterialBlockConnectionPointTypes.Vector3 | BABYLON.NodeMaterialBlockConnectionPointTypes.Vector4 | BABYLON.NodeMaterialBlockConnectionPointTypes.Color3 | BABYLON.NodeMaterialBlockConnectionPointTypes.Color4 | BABYLON.NodeMaterialBlockConnectionPointTypes.Matrix | BABYLON.NodeMaterialBlockConnectionPointTypes.AutoDetect;
-        static GetStringFromConnectionNodeType(type: BABYLON.NodeMaterialBlockConnectionPointTypes): "Float" | "Vector2" | "Vector3" | "Vector4" | "Matrix" | "Color3" | "Color4" | "";
-    }
-}
-declare module NODEEDITOR {
-    export class DataStorage {
-        private static _InMemoryStorage;
-        static ReadBoolean(key: string, defaultValue: boolean): boolean;
-        static StoreBoolean(key: string, value: boolean): void;
-        static ReadNumber(key: string, defaultValue: number): number;
-        static StoreNumber(key: string, value: number): void;
-    }
-}
-declare module NODEEDITOR {
-    interface ILogComponentProps {
-        globalState: GlobalState;
-    }
-    export class LogEntry {
-        message: string;
-        isError: boolean;
-        constructor(message: string, isError: boolean);
-    }
-    export class LogComponent extends React.Component<ILogComponentProps, {
-        logs: LogEntry[];
-    }> {
-        constructor(props: ILogComponentProps);
-        componentDidMount(): void;
-        componentDidUpdate(): void;
-        render(): JSX.Element;
-    }
-}
-declare module NODEEDITOR {
-    export enum PreviewMeshType {
-        Sphere = 0,
-        Box = 1,
-        Torus = 2,
-        Cylinder = 3,
-        Plane = 4,
-        ShaderBall = 5,
-        Custom = 6
-    }
-}
-declare module NODEEDITOR {
-    export interface IDisplayManager {
-        getHeaderClass(block: BABYLON.NodeMaterialBlock): string;
-        shouldDisplayPortLabels(block: BABYLON.NodeMaterialBlock): boolean;
-        updatePreviewContent(block: BABYLON.NodeMaterialBlock, contentArea: HTMLDivElement): void;
-        getBackgroundColor(block: BABYLON.NodeMaterialBlock): string;
-        getHeaderText(block: BABYLON.NodeMaterialBlock): string;
-    }
-}
-declare module NODEEDITOR {
-    export class NodePort {
-        connectionPoint: BABYLON.NodeMaterialConnectionPoint;
-        node: GraphNode;
-        private _element;
-        private _img;
-        private _globalState;
-        private _onCandidateLinkMovedObserver;
-        delegatedPort: BABYLON.Nullable<NodePort>;
-        get element(): HTMLDivElement;
-        refresh(): void;
-        constructor(portContainer: HTMLElement, connectionPoint: BABYLON.NodeMaterialConnectionPoint, node: GraphNode, globalState: GlobalState);
-        dispose(): void;
-        static CreatePortElement(connectionPoint: BABYLON.NodeMaterialConnectionPoint, node: GraphNode, root: HTMLElement, displayManager: BABYLON.Nullable<IDisplayManager>, globalState: GlobalState): NodePort;
-    }
-}
-declare module NODEEDITOR {
-    export interface INodeLocationInfo {
-        blockId: number;
-        x: number;
-        y: number;
-    }
-    export interface IFrameData {
-        x: number;
-        y: number;
-        width: number;
-        height: number;
-        color: number[];
-        name: string;
-        isCollapsed: boolean;
-    }
-    export interface IEditorData {
-        locations: INodeLocationInfo[];
-        x: number;
-        y: number;
-        zoom: number;
-        frames?: IFrameData[];
-    }
-}
-declare module NODEEDITOR {
-    export class GraphFrame {
-        private _name;
-        private _color;
-        private _x;
-        private _y;
-        private _gridAlignedX;
-        private _gridAlignedY;
-        private _width;
-        private _height;
-        element: HTMLDivElement;
-        private _borderElement;
-        private _headerElement;
-        private _headerTextElement;
-        private _headerCollapseElement;
-        private _headerCloseElement;
-        private _portContainer;
-        private _outputPortContainer;
-        private _inputPortContainer;
-        private _nodes;
-        private _ownerCanvas;
-        private _mouseStartPointX;
-        private _mouseStartPointY;
-        private _onSelectionChangedObserver;
-        private _isCollapsed;
-        private _ports;
-        private _controlledPorts;
-        private readonly CloseSVG;
-        private readonly ExpandSVG;
-        private readonly CollapseSVG;
-<<<<<<< HEAD
-        isCollapsed: boolean;
-=======
-        get isCollapsed(): boolean;
->>>>>>> f508e817
-        private _createInputPort;
-        set isCollapsed(value: boolean);
-        get nodes(): GraphNode[];
-        get name(): string;
-        set name(value: string);
-        get color(): BABYLON.Color3;
-        set color(value: BABYLON.Color3);
-        get x(): number;
-        set x(value: number);
-        get y(): number;
-        set y(value: number);
-        get width(): number;
-        set width(value: number);
-        get height(): number;
-        set height(value: number);
-        constructor(candidate: BABYLON.Nullable<HTMLDivElement>, canvas: GraphCanvasComponent, doNotCaptureNodes?: boolean);
-        refresh(): void;
-        addNode(node: GraphNode): void;
-        removeNode(node: GraphNode): void;
-        syncNode(node: GraphNode): void;
-        cleanAccumulation(): void;
-        private _onDown;
-        private _onUp;
-        private _moveFrame;
-        private _onMove;
-        dispose(): void;
-        serialize(): IFrameData;
-        static Parse(serializationData: IFrameData, canvas: GraphCanvasComponent): GraphFrame;
-    }
-}
-declare module NODEEDITOR {
-    export class NodeLink {
-        private _graphCanvas;
-        private _portA;
-        private _portB?;
-        private _nodeA;
-        private _nodeB?;
-        private _path;
-        private _selectionPath;
-        private _onSelectionChangedObserver;
-        private _isVisible;
-        onDisposedObservable: BABYLON.Observable<NodeLink>;
-        get isVisible(): boolean;
-        set isVisible(value: boolean);
-        get portA(): NodePort;
-        get portB(): NodePort | undefined;
-        get nodeA(): GraphNode;
-        get nodeB(): GraphNode | undefined;
-        update(endX?: number, endY?: number, straight?: boolean): void;
-        constructor(graphCanvas: GraphCanvasComponent, portA: NodePort, nodeA: GraphNode, portB?: NodePort, nodeB?: GraphNode);
-        onClick(): void;
-        dispose(): void;
-    }
-}
-declare module NODEEDITOR {
-    export interface IGraphCanvasComponentProps {
-        globalState: GlobalState;
-    }
-    export class GraphCanvasComponent extends React.Component<IGraphCanvasComponentProps> {
-        private readonly MinZoom;
-        private readonly MaxZoom;
-        private _hostCanvas;
-        private _graphCanvas;
-        private _selectionContainer;
-        private _frameContainer;
-        private _svgCanvas;
-        private _rootContainer;
-        private _nodes;
-        private _links;
-        private _mouseStartPointX;
-        private _mouseStartPointY;
-        private _dropPointX;
-        private _dropPointY;
-        private _selectionStartX;
-        private _selectionStartY;
-        private _x;
-        private _y;
-        private _zoom;
-        private _selectedNodes;
-        private _selectedLink;
-        private _candidateLink;
-        private _candidatePort;
-        private _gridSize;
-        private _selectionBox;
-        private _selectedFrame;
-        private _frameCandidate;
-        private _frames;
-        private _altKeyIsPressed;
-        private _ctrlKeyIsPressed;
-        private _oldY;
-        _frameIsMoving: boolean;
-        get gridSize(): number;
-        set gridSize(value: number);
-        get globalState(): GlobalState;
-        get nodes(): GraphNode[];
-        get links(): NodeLink[];
-        get frames(): GraphFrame[];
-        get zoom(): number;
-        set zoom(value: number);
-        get x(): number;
-        set x(value: number);
-        get y(): number;
-        set y(value: number);
-        get selectedNodes(): GraphNode[];
-        get selectedLink(): BABYLON.Nullable<NodeLink>;
-        get selectedFrame(): BABYLON.Nullable<GraphFrame>;
-        get canvasContainer(): HTMLDivElement;
-        get svgCanvas(): HTMLElement;
-        get selectionContainer(): HTMLDivElement;
-        get frameContainer(): HTMLDivElement;
-        constructor(props: IGraphCanvasComponentProps);
-        getGridPosition(position: number, useCeil?: boolean): number;
-        getGridPositionCeil(position: number): number;
-        updateTransform(): void;
-        onKeyUp(): void;
-        findNodeFromBlock(block: BABYLON.NodeMaterialBlock): GraphNode;
-        reset(): void;
-        connectPorts(pointA: BABYLON.NodeMaterialConnectionPoint, pointB: BABYLON.NodeMaterialConnectionPoint): void;
-        removeLink(link: NodeLink): void;
-        appendBlock(block: BABYLON.NodeMaterialBlock): GraphNode;
-        distributeGraph(): void;
-        componentDidMount(): void;
-        onMove(evt: React.PointerEvent): void;
-        onDown(evt: React.PointerEvent<HTMLElement>): void;
-        onUp(evt: React.PointerEvent): void;
-        onWheel(evt: React.WheelEvent): void;
-        zoomToFit(): void;
-        processCandidatePort(): void;
-        processEditorData(editorData: IEditorData): void;
-        render(): JSX.Element;
-    }
-}
-declare module NODEEDITOR {
-    export class PropertyChangedEvent {
-        object: any;
-        property: string;
-        value: any;
-        initialValue: any;
-    }
-}
-declare module NODEEDITOR {
-    interface IFloatLineComponentProps {
-        label: string;
-        target: any;
-        propertyName: string;
-        onChange?: (newValue: number) => void;
-        isInteger?: boolean;
-        onPropertyChangedObservable?: BABYLON.Observable<PropertyChangedEvent>;
-        additionalClass?: string;
-        step?: string;
-        digits?: number;
-    }
-    export class FloatLineComponent extends React.Component<IFloatLineComponentProps, {
-        value: string;
-    }> {
-        private _localChange;
-        private _store;
-        constructor(props: IFloatLineComponentProps);
-        shouldComponentUpdate(nextProps: IFloatLineComponentProps, nextState: {
-            value: string;
-        }): boolean;
-        raiseOnPropertyChanged(newValue: number, previousValue: number): void;
-        updateValue(valueString: string): void;
-        render(): JSX.Element;
-    }
-}
-declare module NODEEDITOR {
-    interface IFloatPropertyTabComponentProps {
-        globalState: GlobalState;
-        inputBlock: BABYLON.InputBlock;
-    }
-    export class FloatPropertyTabComponent extends React.Component<IFloatPropertyTabComponentProps> {
-        render(): JSX.Element;
-    }
-}
-declare module NODEEDITOR {
-    interface ISliderLineComponentProps {
-        label: string;
-        target?: any;
-        propertyName?: string;
-        minimum: number;
-        maximum: number;
-        step: number;
-        directValue?: number;
-        useEuler?: boolean;
-        onChange?: (value: number) => void;
-        onInput?: (value: number) => void;
-        onPropertyChangedObservable?: BABYLON.Observable<PropertyChangedEvent>;
-        decimalCount?: number;
-    }
-    export class SliderLineComponent extends React.Component<ISliderLineComponentProps, {
-        value: number;
-    }> {
-        private _localChange;
-        constructor(props: ISliderLineComponentProps);
-        shouldComponentUpdate(nextProps: ISliderLineComponentProps, nextState: {
-            value: number;
-        }): boolean;
-        onChange(newValueString: any): void;
-        onInput(newValueString: any): void;
-        prepareDataToRead(value: number): number;
-        render(): JSX.Element;
-    }
-}
-declare module NODEEDITOR {
-    interface INumericInputComponentProps {
-        label: string;
-        value: number;
-        step?: number;
-        onChange: (value: number) => void;
-    }
-    export class NumericInputComponent extends React.Component<INumericInputComponentProps, {
-        value: string;
-    }> {
-        static defaultProps: {
-            step: number;
-        };
-        private _localChange;
-        constructor(props: INumericInputComponentProps);
-        shouldComponentUpdate(nextProps: INumericInputComponentProps, nextState: {
-            value: string;
-        }): boolean;
-        updateValue(evt: any): void;
-        render(): JSX.Element;
-    }
-}
-declare module NODEEDITOR {
-    interface IVector2LineComponentProps {
-        label: string;
-        target: any;
-        propertyName: string;
-        step?: number;
-        onChange?: (newvalue: BABYLON.Vector2) => void;
-        onPropertyChangedObservable?: BABYLON.Observable<PropertyChangedEvent>;
-    }
-    export class Vector2LineComponent extends React.Component<IVector2LineComponentProps, {
-        isExpanded: boolean;
-        value: BABYLON.Vector2;
-    }> {
-        static defaultProps: {
-            step: number;
-        };
-        private _localChange;
-        constructor(props: IVector2LineComponentProps);
-        shouldComponentUpdate(nextProps: IVector2LineComponentProps, nextState: {
-            isExpanded: boolean;
-            value: BABYLON.Vector2;
-        }): boolean;
-        switchExpandState(): void;
-        raiseOnPropertyChanged(previousValue: BABYLON.Vector2): void;
-        updateStateX(value: number): void;
-        updateStateY(value: number): void;
-        render(): JSX.Element;
-    }
-}
-declare module NODEEDITOR {
-    interface IVector2PropertyTabComponentProps {
-        globalState: GlobalState;
-        inputBlock: BABYLON.InputBlock;
-    }
-    export class Vector2PropertyTabComponent extends React.Component<IVector2PropertyTabComponentProps> {
-        render(): JSX.Element;
-    }
-}
-declare module NODEEDITOR {
-    export interface IColor3LineComponentProps {
-        label: string;
-        target: any;
-        propertyName: string;
-        onPropertyChangedObservable?: BABYLON.Observable<PropertyChangedEvent>;
-        onChange?: () => void;
-    }
-    export class Color3LineComponent extends React.Component<IColor3LineComponentProps, {
-        isExpanded: boolean;
-        color: BABYLON.Color3;
-    }> {
-        private _localChange;
-        constructor(props: IColor3LineComponentProps);
-        shouldComponentUpdate(nextProps: IColor3LineComponentProps, nextState: {
-            color: BABYLON.Color3;
-        }): boolean;
-        onChange(newValue: string): void;
-        switchExpandState(): void;
-        raiseOnPropertyChanged(previousValue: BABYLON.Color3): void;
-        updateStateR(value: number): void;
-        updateStateG(value: number): void;
-        updateStateB(value: number): void;
-        copyToClipboard(): void;
-        render(): JSX.Element;
-    }
-}
-declare module NODEEDITOR {
-    interface IColor3PropertyTabComponentProps {
-        globalState: GlobalState;
-        inputBlock: BABYLON.InputBlock;
-    }
-    export class Color3PropertyTabComponent extends React.Component<IColor3PropertyTabComponentProps> {
-        render(): JSX.Element;
-    }
-}
-declare module NODEEDITOR {
-    interface IVector3LineComponentProps {
-        label: string;
-        target: any;
-        propertyName: string;
-        step?: number;
-        onChange?: (newvalue: BABYLON.Vector3) => void;
-        onPropertyChangedObservable?: BABYLON.Observable<PropertyChangedEvent>;
-    }
-    export class Vector3LineComponent extends React.Component<IVector3LineComponentProps, {
-        isExpanded: boolean;
-        value: BABYLON.Vector3;
-    }> {
-        static defaultProps: {
-            step: number;
-        };
-        private _localChange;
-        constructor(props: IVector3LineComponentProps);
-        shouldComponentUpdate(nextProps: IVector3LineComponentProps, nextState: {
-            isExpanded: boolean;
-            value: BABYLON.Vector3;
-        }): boolean;
-        switchExpandState(): void;
-        raiseOnPropertyChanged(previousValue: BABYLON.Vector3): void;
-        updateVector3(): void;
-        updateStateX(value: number): void;
-        updateStateY(value: number): void;
-        updateStateZ(value: number): void;
-        render(): JSX.Element;
-    }
-}
-declare module NODEEDITOR {
-    interface IVector3PropertyTabComponentProps {
-        globalState: GlobalState;
-        inputBlock: BABYLON.InputBlock;
-    }
-    export class Vector3PropertyTabComponent extends React.Component<IVector3PropertyTabComponentProps> {
-        render(): JSX.Element;
-    }
-}
-declare module NODEEDITOR {
-    interface IVector4LineComponentProps {
-        label: string;
-        target?: any;
-        propertyName?: string;
-        value?: BABYLON.Vector4;
-        step?: number;
-        onChange?: (newvalue: BABYLON.Vector4) => void;
-        onPropertyChangedObservable?: BABYLON.Observable<PropertyChangedEvent>;
-    }
-    export class Vector4LineComponent extends React.Component<IVector4LineComponentProps, {
-        isExpanded: boolean;
-        value: BABYLON.Vector4;
-    }> {
-        static defaultProps: {
-            step: number;
-        };
-        private _localChange;
-        constructor(props: IVector4LineComponentProps);
-        shouldComponentUpdate(nextProps: IVector4LineComponentProps, nextState: {
-            isExpanded: boolean;
-            value: BABYLON.Vector4;
-        }): boolean;
-        switchExpandState(): void;
-        raiseOnPropertyChanged(previousValue: BABYLON.Vector4): void;
-        updateVector4(): void;
-        updateStateX(value: number): void;
-        updateStateY(value: number): void;
-        updateStateZ(value: number): void;
-        updateStateW(value: number): void;
-        render(): JSX.Element;
-    }
-}
-declare module NODEEDITOR {
-    interface IVector4PropertyTabComponentProps {
-        globalState: GlobalState;
-        inputBlock: BABYLON.InputBlock;
-    }
-    export class Vector4PropertyTabComponent extends React.Component<IVector4PropertyTabComponentProps> {
-        render(): JSX.Element;
-    }
-}
-declare module NODEEDITOR {
-    class ListLineOption {
-        label: string;
-        value: number | string;
-    }
-    interface IOptionsLineComponentProps {
-        label: string;
-        target: any;
-        className?: string;
-        propertyName?: string;
-        options: ListLineOption[];
-        noDirectUpdate?: boolean;
-        onSelect?: (value: number | string) => void;
-        onPropertyChangedObservable?: BABYLON.Observable<PropertyChangedEvent>;
-        valuesAreStrings?: boolean;
-        defaultIfNull?: number;
-        getSelection?: (target: any) => number;
-    }
-    export class OptionsLineComponent extends React.Component<IOptionsLineComponentProps, {
-        value: number | string;
-    }> {
-        private _localChange;
-        private _getValue;
-        constructor(props: IOptionsLineComponentProps);
-        shouldComponentUpdate(nextProps: IOptionsLineComponentProps, nextState: {
-            value: number;
-        }): boolean;
-        raiseOnPropertyChanged(newValue: number | string, previousValue: number | string): void;
-        updateValue(valueString: string): void;
-        render(): JSX.Element;
-    }
-}
-declare module NODEEDITOR {
-    interface IMatrixLineComponentProps {
-        label: string;
-        target: any;
-        propertyName: string;
-        step?: number;
-        onChange?: (newValue: BABYLON.Matrix) => void;
-        onModeChange?: (mode: number) => void;
-        onPropertyChangedObservable?: BABYLON.Observable<PropertyChangedEvent>;
-        mode?: number;
-    }
-    export class MatrixLineComponent extends React.Component<IMatrixLineComponentProps, {
-        value: BABYLON.Matrix;
-        mode: number;
-        angle: number;
-    }> {
-        private _localChange;
-        constructor(props: IMatrixLineComponentProps);
-        shouldComponentUpdate(nextProps: IMatrixLineComponentProps, nextState: {
-            value: BABYLON.Matrix;
-            mode: number;
-            angle: number;
-        }): boolean;
-        raiseOnPropertyChanged(previousValue: BABYLON.Vector3): void;
-        updateMatrix(): void;
-        updateRow(value: BABYLON.Vector4, row: number): void;
-        updateBasedOnMode(value: number): void;
-        render(): JSX.Element;
-    }
-}
-declare module NODEEDITOR {
-    interface IMatrixPropertyTabComponentProps {
-        globalState: GlobalState;
-        inputBlock: BABYLON.InputBlock;
-    }
-    export class MatrixPropertyTabComponent extends React.Component<IMatrixPropertyTabComponentProps> {
-        render(): JSX.Element;
-    }
-}
-declare module NODEEDITOR {
-    interface ILineContainerComponentProps {
-        title: string;
-        children: any[] | any;
-        closed?: boolean;
-    }
-    export class LineContainerComponent extends React.Component<ILineContainerComponentProps, {
-        isExpanded: boolean;
-    }> {
-        constructor(props: ILineContainerComponentProps);
-        switchExpandedState(): void;
-        renderHeader(): JSX.Element;
-        render(): JSX.Element;
-    }
-}
-declare module NODEEDITOR {
-    export interface IPropertyComponentProps {
-        globalState: GlobalState;
-        block: BABYLON.NodeMaterialBlock;
-    }
-}
-declare module NODEEDITOR {
-    interface ITextInputLineComponentProps {
-        label: string;
-        globalState: GlobalState;
-        target?: any;
-        propertyName?: string;
-        value?: string;
-        onChange?: (value: string) => void;
-        onPropertyChangedObservable?: BABYLON.Observable<PropertyChangedEvent>;
-    }
-    export class TextInputLineComponent extends React.Component<ITextInputLineComponentProps, {
-        value: string;
-    }> {
-        private _localChange;
-        constructor(props: ITextInputLineComponentProps);
-        shouldComponentUpdate(nextProps: ITextInputLineComponentProps, nextState: {
-            value: string;
-        }): boolean;
-        raiseOnPropertyChanged(newValue: string, previousValue: string): void;
-        updateValue(value: string, raisePropertyChanged: boolean): void;
-        render(): JSX.Element;
-    }
-}
-declare module NODEEDITOR {
-    interface ITextLineComponentProps {
-        label: string;
-        value: string;
-        color?: string;
-        underline?: boolean;
-        onLink?: () => void;
-    }
-    export class TextLineComponent extends React.Component<ITextLineComponentProps> {
-        constructor(props: ITextLineComponentProps);
-        onLink(): void;
-        renderContent(): JSX.Element;
-        render(): JSX.Element;
-    }
-}
-declare module NODEEDITOR {
-    export class GenericPropertyTabComponent extends React.Component<IPropertyComponentProps> {
-        constructor(props: IPropertyComponentProps);
-        render(): JSX.Element;
-    }
-}
-declare module NODEEDITOR {
-    export class InputPropertyTabComponent extends React.Component<IPropertyComponentProps> {
-        constructor(props: IPropertyComponentProps);
-        renderValue(globalState: GlobalState): JSX.Element | null;
-        setDefaultValue(): void;
-        render(): JSX.Element;
-    }
-}
-declare module NODEEDITOR {
-    export interface ICheckBoxLineComponentProps {
-        label: string;
-        target?: any;
-        propertyName?: string;
-        isSelected?: () => boolean;
-        onSelect?: (value: boolean) => void;
-        onValueChanged?: () => void;
-        onPropertyChangedObservable?: BABYLON.Observable<PropertyChangedEvent>;
-    }
-    export class CheckBoxLineComponent extends React.Component<ICheckBoxLineComponentProps, {
-        isSelected: boolean;
-    }> {
-        private static _UniqueIdSeed;
-        private _uniqueId;
-        private _localChange;
-        constructor(props: ICheckBoxLineComponentProps);
-        shouldComponentUpdate(nextProps: ICheckBoxLineComponentProps, nextState: {
-            isSelected: boolean;
-        }): boolean;
-        onChange(): void;
-        render(): JSX.Element;
-    }
-}
-declare module NODEEDITOR {
-    export class TransformPropertyTabComponent extends React.Component<IPropertyComponentProps> {
-        constructor(props: IPropertyComponentProps);
-        render(): JSX.Element;
-    }
-}
-declare module NODEEDITOR {
-    export class PerturbNormalPropertyTabComponent extends React.Component<IPropertyComponentProps> {
-        constructor(props: IPropertyComponentProps);
-        render(): JSX.Element;
-    }
-}
-declare module NODEEDITOR {
-    export class WorleyNoise3DNodePropertyComponent extends React.Component<IPropertyComponentProps> {
-        constructor(props: IPropertyComponentProps);
-        render(): JSX.Element;
-    }
-}
-declare module NODEEDITOR {
-    export class ClampPropertyTabComponent extends React.Component<IPropertyComponentProps> {
-        constructor(props: IPropertyComponentProps);
-        forceRebuild(): void;
-        render(): JSX.Element;
-    }
-}
-declare module NODEEDITOR {
-    interface IGradientStepComponentProps {
-        globalState: GlobalState;
-        step: BABYLON.GradientBlockColorStep;
-        lineIndex: number;
-        onDelete: () => void;
-        onUpdateStep: () => void;
-    }
-    export class GradientStepComponent extends React.Component<IGradientStepComponentProps, {
-        gradient: number;
-    }> {
-        constructor(props: IGradientStepComponentProps);
-        updateColor(color: string): void;
-        updateStep(gradient: number): void;
-        render(): JSX.Element;
-    }
-}
-declare module NODEEDITOR {
-    export interface IButtonLineComponentProps {
-        label: string;
-        onClick: () => void;
-    }
-    export class ButtonLineComponent extends React.Component<IButtonLineComponentProps> {
-        constructor(props: IButtonLineComponentProps);
-        render(): JSX.Element;
-    }
-}
-declare module NODEEDITOR {
-    export class GradientPropertyTabComponent extends React.Component<IPropertyComponentProps> {
-        constructor(props: IPropertyComponentProps);
-        forceRebuild(): void;
-        deleteStep(step: BABYLON.GradientBlockColorStep): void;
-        addNewStep(): void;
-        render(): JSX.Element;
-    }
-}
-declare module NODEEDITOR {
-    export class LightPropertyTabComponent extends React.Component<IPropertyComponentProps> {
-        render(): JSX.Element;
-    }
-}
-declare module NODEEDITOR {
-    export class LightInformationPropertyTabComponent extends React.Component<IPropertyComponentProps> {
-        render(): JSX.Element;
-    }
-}
-declare module NODEEDITOR {
-    export class RemapPropertyTabComponent extends React.Component<IPropertyComponentProps> {
-        constructor(props: IPropertyComponentProps);
-        forceRebuild(): void;
-        render(): JSX.Element;
-    }
-}
-declare module NODEEDITOR {
-    interface IFileButtonLineComponentProps {
-        label: string;
-        onClick: (file: File) => void;
-        accept: string;
-    }
-    export class FileButtonLineComponent extends React.Component<IFileButtonLineComponentProps> {
-        constructor(props: IFileButtonLineComponentProps);
-        onChange(evt: any): void;
-        render(): JSX.Element;
-    }
-}
-declare module NODEEDITOR {
-    export class TexturePropertyTabComponent extends React.Component<IPropertyComponentProps, {
-        isEmbedded: boolean;
-        loadAsCubeTexture: boolean;
-    }> {
-        get textureBlock(): BABYLON.TextureBlock | BABYLON.ReflectionTextureBlock;
-        constructor(props: IPropertyComponentProps);
-        UNSAFE_componentWillUpdate(nextProps: IPropertyComponentProps, nextState: {
-            isEmbedded: boolean;
-            loadAsCubeTexture: boolean;
-        }): void;
-        private _generateRandomForCache;
-        updateAfterTextureLoad(): void;
-        removeTexture(): void;
-        _prepareTexture(): void;
-        /**
-         * Replaces the texture of the node
-         * @param file the file of the texture to use
-         */
-        replaceTexture(file: File): void;
-        replaceTextureWithUrl(url: string): void;
-        render(): JSX.Element;
-    }
-}
-declare module NODEEDITOR {
-    export class TrigonometryPropertyTabComponent extends React.Component<IPropertyComponentProps> {
-        constructor(props: IPropertyComponentProps);
-        render(): JSX.Element;
-    }
-}
-declare module NODEEDITOR {
-    export class PropertyLedger {
-        static RegisteredControls: {
-            [key: string]: React.ComponentClass<IPropertyComponentProps>;
-        };
-    }
-}
-declare module NODEEDITOR {
-    export class StringTools {
-        private static _SaveAs;
-        private static _Click;
-        /**
-         * Gets the base math type of node material block connection point.
-         * @param type Type to parse.
-         */
-        static GetBaseType(type: BABYLON.NodeMaterialBlockConnectionPointTypes): string;
-        /**
-         * Download a string into a file that will be saved locally by the browser
-         * @param content defines the string to download locally as a file
-         */
-        static DownloadAsFile(document: HTMLDocument, content: string, filename: string): void;
-    }
-}
-declare module NODEEDITOR {
-    export class InputDisplayManager implements IDisplayManager {
-        getHeaderClass(block: BABYLON.NodeMaterialBlock): "" | "constant" | "inspector";
-        shouldDisplayPortLabels(block: BABYLON.NodeMaterialBlock): boolean;
-        getHeaderText(block: BABYLON.NodeMaterialBlock): string;
-        getBackgroundColor(block: BABYLON.NodeMaterialBlock): string;
-        updatePreviewContent(block: BABYLON.NodeMaterialBlock, contentArea: HTMLDivElement): void;
-    }
-}
-declare module NODEEDITOR {
-    export class OutputDisplayManager implements IDisplayManager {
-        getHeaderClass(block: BABYLON.NodeMaterialBlock): string;
-        shouldDisplayPortLabels(block: BABYLON.NodeMaterialBlock): boolean;
-        getHeaderText(block: BABYLON.NodeMaterialBlock): string;
-        getBackgroundColor(block: BABYLON.NodeMaterialBlock): string;
-        updatePreviewContent(block: BABYLON.NodeMaterialBlock, contentArea: HTMLDivElement): void;
-    }
-}
-declare module NODEEDITOR {
-    export class ClampDisplayManager implements IDisplayManager {
-        getHeaderClass(block: BABYLON.NodeMaterialBlock): string;
-        shouldDisplayPortLabels(block: BABYLON.NodeMaterialBlock): boolean;
-        getHeaderText(block: BABYLON.NodeMaterialBlock): string;
-        getBackgroundColor(block: BABYLON.NodeMaterialBlock): string;
-        updatePreviewContent(block: BABYLON.NodeMaterialBlock, contentArea: HTMLDivElement): void;
-    }
-}
-declare module NODEEDITOR {
-    export class GradientDisplayManager implements IDisplayManager {
-        getHeaderClass(block: BABYLON.NodeMaterialBlock): string;
-        shouldDisplayPortLabels(block: BABYLON.NodeMaterialBlock): boolean;
-        getHeaderText(block: BABYLON.NodeMaterialBlock): string;
-        getBackgroundColor(block: BABYLON.NodeMaterialBlock): string;
-        updatePreviewContent(block: BABYLON.NodeMaterialBlock, contentArea: HTMLDivElement): void;
-    }
-}
-declare module NODEEDITOR {
-    export class RemapDisplayManager implements IDisplayManager {
-        getHeaderClass(block: BABYLON.NodeMaterialBlock): string;
-        shouldDisplayPortLabels(block: BABYLON.NodeMaterialBlock): boolean;
-        getHeaderText(block: BABYLON.NodeMaterialBlock): string;
-        getBackgroundColor(block: BABYLON.NodeMaterialBlock): string;
-        private _extractInputValue;
-        updatePreviewContent(block: BABYLON.NodeMaterialBlock, contentArea: HTMLDivElement): void;
-    }
-}
-declare module NODEEDITOR {
-    export class TrigonometryDisplayManager implements IDisplayManager {
-        getHeaderClass(block: BABYLON.NodeMaterialBlock): string;
-        shouldDisplayPortLabels(block: BABYLON.NodeMaterialBlock): boolean;
-        getHeaderText(block: BABYLON.NodeMaterialBlock): string;
-        getBackgroundColor(block: BABYLON.NodeMaterialBlock): string;
-        updatePreviewContent(block: BABYLON.NodeMaterialBlock, contentArea: HTMLDivElement): void;
-    }
-}
-declare module NODEEDITOR {
-    interface ITextureLineComponentProps {
-        texture: BABYLON.BaseTexture;
-        width: number;
-        height: number;
-        globalState?: any;
-        hideChannelSelect?: boolean;
-    }
-    export interface ITextureLineComponentState {
-        displayRed: boolean;
-        displayGreen: boolean;
-        displayBlue: boolean;
-        displayAlpha: boolean;
-        face: number;
-    }
-    export class TextureLineComponent extends React.Component<ITextureLineComponentProps, ITextureLineComponentState> {
-        constructor(props: ITextureLineComponentProps);
-        shouldComponentUpdate(nextProps: ITextureLineComponentProps, nextState: {
-            displayRed: boolean;
-            displayGreen: boolean;
-            displayBlue: boolean;
-            displayAlpha: boolean;
-            face: number;
-        }): boolean;
-        componentDidMount(): void;
-        componentDidUpdate(): void;
-        updatePreview(): void;
-        static UpdatePreview(previewCanvas: HTMLCanvasElement, texture: BABYLON.BaseTexture, width: number, options: ITextureLineComponentState, onReady?: () => void, globalState?: any): void;
-        render(): JSX.Element;
-    }
-}
-declare module NODEEDITOR {
-    export class TextureDisplayManager implements IDisplayManager {
-        private _previewCanvas;
-        private _previewImage;
-        getHeaderClass(block: BABYLON.NodeMaterialBlock): string;
-        shouldDisplayPortLabels(block: BABYLON.NodeMaterialBlock): boolean;
-        getHeaderText(block: BABYLON.NodeMaterialBlock): string;
-        getBackgroundColor(block: BABYLON.NodeMaterialBlock): string;
-        updatePreviewContent(block: BABYLON.NodeMaterialBlock, contentArea: HTMLDivElement): void;
-    }
-}
-declare module NODEEDITOR {
-    export class DisplayLedger {
-        static RegisteredControls: {
-            [key: string]: any;
-        };
-    }
-}
-declare module NODEEDITOR {
-    export class GraphNode {
-        block: BABYLON.NodeMaterialBlock;
-        private _visual;
-        private _header;
-        private _connections;
-        private _inputsContainer;
-        private _outputsContainer;
-        private _content;
-        private _comments;
-        private _inputPorts;
-        private _outputPorts;
-        private _links;
-        private _x;
-        private _y;
-        private _gridAlignedX;
-        private _gridAlignedY;
-        private _mouseStartPointX;
-        private _mouseStartPointY;
-        private _globalState;
-        private _onSelectionChangedObserver;
-        private _onSelectionBoxMovedObserver;
-        private _onFrameCreatedObserver;
-        private _onUpdateRequiredObserver;
-        private _ownerCanvas;
-        private _isSelected;
-        private _displayManager;
-        private _isVisible;
-        get isVisible(): boolean;
-        set isVisible(value: boolean);
-        get outputPorts(): NodePort[];
-        get inputPorts(): NodePort[];
-        get links(): NodeLink[];
-        get gridAlignedX(): number;
-        get gridAlignedY(): number;
-        get x(): number;
-        set x(value: number);
-        get y(): number;
-        set y(value: number);
-        get width(): number;
-        get height(): number;
-        get id(): number;
-        get name(): string;
-        get isSelected(): boolean;
-        set isSelected(value: boolean);
-        constructor(block: BABYLON.NodeMaterialBlock, globalState: GlobalState);
-        isOverlappingFrame(frame: GraphFrame): boolean;
-        getPortForConnectionPoint(point: BABYLON.NodeMaterialConnectionPoint): BABYLON.Nullable<NodePort>;
-        getLinksForConnectionPoint(point: BABYLON.NodeMaterialConnectionPoint): NodeLink[];
-        private _refreshFrames;
-        private _refreshLinks;
-        refresh(): void;
-        private _onDown;
-        cleanAccumulation(useCeil?: boolean): void;
-        private _onUp;
-        private _onMove;
-        renderProperties(): BABYLON.Nullable<JSX.Element>;
-        appendVisual(root: HTMLDivElement, owner: GraphCanvasComponent): void;
-        dispose(): void;
-    }
-}
-declare module NODEEDITOR {
-    export class GlobalState {
-        nodeMaterial: BABYLON.NodeMaterial;
-        hostElement: HTMLElement;
-        hostDocument: HTMLDocument;
-        onSelectionChangedObservable: BABYLON.Observable<BABYLON.Nullable<GraphNode | GraphFrame | NodeLink>>;
-        onRebuildRequiredObservable: BABYLON.Observable<void>;
-        onResetRequiredObservable: BABYLON.Observable<void>;
-        onUpdateRequiredObservable: BABYLON.Observable<void>;
-        onZoomToFitRequiredObservable: BABYLON.Observable<void>;
-        onReOrganizedRequiredObservable: BABYLON.Observable<void>;
-        onLogRequiredObservable: BABYLON.Observable<LogEntry>;
-        onErrorMessageDialogRequiredObservable: BABYLON.Observable<string>;
-        onIsLoadingChanged: BABYLON.Observable<boolean>;
-        onPreviewCommandActivated: BABYLON.Observable<void>;
-        onLightUpdated: BABYLON.Observable<void>;
-        onPreviewBackgroundChanged: BABYLON.Observable<void>;
-        onBackFaceCullingChanged: BABYLON.Observable<void>;
-        onDepthPrePassChanged: BABYLON.Observable<void>;
-        onAnimationCommandActivated: BABYLON.Observable<void>;
-        onCandidateLinkMoved: BABYLON.Observable<BABYLON.Nullable<BABYLON.Vector2>>;
-        onSelectionBoxMoved: BABYLON.Observable<DOMRect | ClientRect>;
-        onFrameCreated: BABYLON.Observable<GraphFrame>;
-        onCandidatePortSelected: BABYLON.Observable<BABYLON.Nullable<NodePort>>;
-        onGetNodeFromBlock: (block: BABYLON.NodeMaterialBlock) => GraphNode;
-        onGridSizeChanged: BABYLON.Observable<void>;
-        previewMeshType: PreviewMeshType;
-        previewMeshFile: File;
-        rotatePreview: boolean;
-        backgroundColor: BABYLON.Color4;
-        backFaceCulling: boolean;
-        depthPrePass: boolean;
-        blockKeyboardEvents: boolean;
-        hemisphericLight: boolean;
-        directionalLight0: boolean;
-        directionalLight1: boolean;
-        controlCamera: boolean;
-        storeEditorData: (serializationObject: any) => void;
-        customSave?: {
-            label: string;
-            action: (data: string) => Promise<void>;
-        };
-        constructor();
-    }
-}
-declare module NODEEDITOR {
-    export interface IButtonLineComponentProps {
-        data: string;
-        tooltip: string;
-    }
-    export class DraggableLineComponent extends React.Component<IButtonLineComponentProps> {
-        constructor(props: IButtonLineComponentProps);
-        render(): JSX.Element;
-    }
-}
-declare module NODEEDITOR {
-    interface INodeListComponentProps {
-        globalState: GlobalState;
-    }
-    export class NodeListComponent extends React.Component<INodeListComponentProps, {
-        filter: string;
-    }> {
-        private static _Tooltips;
-        constructor(props: INodeListComponentProps);
-        filterContent(filter: string): void;
-        render(): JSX.Element;
-    }
-}
-declare module NODEEDITOR {
-    export class SerializationTools {
-        static UpdateLocations(material: BABYLON.NodeMaterial, globalState: GlobalState): void;
-        static Serialize(material: BABYLON.NodeMaterial, globalState: GlobalState): string;
-        static Deserialize(serializationObject: any, globalState: GlobalState): void;
-    }
-}
-declare module NODEEDITOR {
-    interface IPropertyTabComponentProps {
-        globalState: GlobalState;
-    }
-    export class PropertyTabComponent extends React.Component<IPropertyTabComponentProps, {
-        currentNode: BABYLON.Nullable<GraphNode>;
-        currentFrame: BABYLON.Nullable<GraphFrame>;
-    }> {
-        constructor(props: IPropertyTabComponentProps);
-        componentDidMount(): void;
-        load(file: File): void;
-        save(): void;
-        customSave(): void;
-        render(): JSX.Element;
-    }
-}
-declare module NODEEDITOR {
-    interface IPortalProps {
-        globalState: GlobalState;
-    }
-    export class Portal extends React.Component<IPortalProps> {
-        render(): React.ReactPortal;
-    }
-}
-declare module NODEEDITOR {
-    interface IMessageDialogComponentProps {
-        globalState: GlobalState;
-    }
-    export class MessageDialogComponent extends React.Component<IMessageDialogComponentProps, {
-        message: string;
-        isError: boolean;
-    }> {
-        constructor(props: IMessageDialogComponentProps);
-        render(): JSX.Element | null;
-    }
-}
-declare module NODEEDITOR {
-    export class PreviewManager {
-        private _nodeMaterial;
-        private _onBuildObserver;
-        private _onPreviewCommandActivatedObserver;
-        private _onAnimationCommandActivatedObserver;
-        private _onUpdateRequiredObserver;
-        private _onPreviewBackgroundChangedObserver;
-        private _onBackFaceCullingChangedObserver;
-        private _onDepthPrePassChangedObserver;
-        private _onLightUpdatedObserver;
-        private _engine;
-        private _scene;
-        private _meshes;
-        private _camera;
-        private _material;
-        private _globalState;
-        private _currentType;
-        private _lightParent;
-        constructor(targetCanvas: HTMLCanvasElement, globalState: GlobalState);
-        private _handleAnimations;
-        private _prepareLights;
-        private _prepareMeshes;
-        private _refreshPreviewMesh;
-        private _forceCompilationAsync;
-        private _updatePreview;
-        dispose(): void;
-    }
-}
-declare module NODEEDITOR {
-    interface IPreviewMeshControlComponent {
-        globalState: GlobalState;
-    }
-    export class PreviewMeshControlComponent extends React.Component<IPreviewMeshControlComponent> {
-        changeMeshType(newOne: PreviewMeshType): void;
-        useCustomMesh(evt: any): void;
-        render(): JSX.Element;
-    }
-}
-declare module NODEEDITOR {
-    interface IPreviewAreaComponentProps {
-        globalState: GlobalState;
-        width: number;
-    }
-    export class PreviewAreaComponent extends React.Component<IPreviewAreaComponentProps, {
-        isLoading: boolean;
-    }> {
-        constructor(props: IPreviewAreaComponentProps);
-        changeAnimation(): void;
-        changeBackground(value: string): void;
-        changeBackFaceCulling(value: boolean): void;
-        changeDepthPrePass(value: boolean): void;
-        render(): JSX.Element;
-    }
-}
-declare module NODEEDITOR {
-    interface IGraphEditorProps {
-        globalState: GlobalState;
-    }
-    export class GraphEditor extends React.Component<IGraphEditorProps> {
-        private readonly NodeWidth;
-        private _graphCanvas;
-        private _startX;
-        private _moveInProgress;
-        private _leftWidth;
-        private _rightWidth;
-        private _blocks;
-        private _previewManager;
-        private _copiedNodes;
-        private _copiedFrame;
-        private _mouseLocationX;
-        private _mouseLocationY;
-        private _onWidgetKeyUpPointer;
-        /**
-         * Creates a node and recursivly creates its parent nodes from it's input
-         * @param nodeMaterialBlock
-         */
-        createNodeFromObject(block: BABYLON.NodeMaterialBlock): GraphNode;
-        addValueNode(type: string): GraphNode;
-        componentDidMount(): void;
-        componentWillUnmount(): void;
-        constructor(props: IGraphEditorProps);
-        reconnectNewNodes(nodeIndex: number, newNodes: GraphNode[], sourceNodes: GraphNode[], done: boolean[]): void;
-        pasteSelection(copiedNodes: GraphNode[], currentX: number, currentY: number): void;
-        zoomToFit(): void;
-        buildMaterial(): void;
-        build(): void;
-        reOrganize(editorData?: BABYLON.Nullable<IEditorData>): void;
-        onPointerDown(evt: React.PointerEvent<HTMLDivElement>): void;
-        onPointerUp(evt: React.PointerEvent<HTMLDivElement>): void;
-        resizeColumns(evt: React.PointerEvent<HTMLDivElement>, forLeft?: boolean): void;
-        buildColumnLayout(): string;
-        emitNewBlock(event: React.DragEvent<HTMLDivElement>): void;
-        render(): JSX.Element;
-    }
-}
-declare module NODEEDITOR {
-    export class Popup {
-        static CreatePopup(title: string, windowVariableName: string, width?: number, height?: number): Nullable<HTMLDivElement>;
-        private static _CopyStyles;
-    }
-}
-declare module NODEEDITOR {
-    /**
-     * Interface used to specify creation options for the node editor
-     */
-    export interface INodeEditorOptions {
-        nodeMaterial: BABYLON.NodeMaterial;
-        hostElement?: HTMLElement;
-        customSave?: {
-            label: string;
-            action: (data: string) => Promise<void>;
-        };
-        customLoadObservable?: BABYLON.Observable<any>;
-    }
-    /**
-     * Class used to create a node editor
-     */
-    export class NodeEditor {
-        private static _CurrentState;
-        /**
-         * Show the node editor
-         * @param options defines the options to use to configure the node editor
-         */
-        static Show(options: INodeEditorOptions): void;
-    }
-}
+/// <reference types="react" />
+declare module NODEEDITOR {
+    export class BlockTools {
+        static GetBlockFromString(data: string, scene: BABYLON.Scene, nodeMaterial: BABYLON.NodeMaterial): BABYLON.DesaturateBlock | BABYLON.RefractBlock | BABYLON.ReflectBlock | BABYLON.DerivativeBlock | BABYLON.Rotate2dBlock | BABYLON.NormalBlendBlock | BABYLON.WorleyNoise3DBlock | BABYLON.SimplexPerlin3DBlock | BABYLON.BonesBlock | BABYLON.InstancesBlock | BABYLON.MorphTargetsBlock | BABYLON.DiscardBlock | BABYLON.ImageProcessingBlock | BABYLON.ColorMergerBlock | BABYLON.VectorMergerBlock | BABYLON.ColorSplitterBlock | BABYLON.VectorSplitterBlock | BABYLON.TextureBlock | BABYLON.ReflectionTextureBlock | BABYLON.LightBlock | BABYLON.FogBlock | BABYLON.VertexOutputBlock | BABYLON.FragmentOutputBlock | BABYLON.AddBlock | BABYLON.ClampBlock | BABYLON.ScaleBlock | BABYLON.CrossBlock | BABYLON.DotBlock | BABYLON.PowBlock | BABYLON.MultiplyBlock | BABYLON.TransformBlock | BABYLON.TrigonometryBlock | BABYLON.RemapBlock | BABYLON.NormalizeBlock | BABYLON.FresnelBlock | BABYLON.LerpBlock | BABYLON.NLerpBlock | BABYLON.DivideBlock | BABYLON.SubtractBlock | BABYLON.StepBlock | BABYLON.SmoothStepBlock | BABYLON.OneMinusBlock | BABYLON.ReciprocalBlock | BABYLON.ViewDirectionBlock | BABYLON.LightInformationBlock | BABYLON.MaxBlock | BABYLON.MinBlock | BABYLON.LengthBlock | BABYLON.DistanceBlock | BABYLON.NegateBlock | BABYLON.PerturbNormalBlock | BABYLON.RandomNumberBlock | BABYLON.ReplaceColorBlock | BABYLON.PosterizeBlock | BABYLON.ArcTan2Block | BABYLON.GradientBlock | BABYLON.FrontFacingBlock | BABYLON.WaveBlock | BABYLON.InputBlock | null;
+        static GetColorFromConnectionNodeType(type: BABYLON.NodeMaterialBlockConnectionPointTypes): string;
+        static GetConnectionNodeTypeFromString(type: string): BABYLON.NodeMaterialBlockConnectionPointTypes.Float | BABYLON.NodeMaterialBlockConnectionPointTypes.Vector2 | BABYLON.NodeMaterialBlockConnectionPointTypes.Vector3 | BABYLON.NodeMaterialBlockConnectionPointTypes.Vector4 | BABYLON.NodeMaterialBlockConnectionPointTypes.Color3 | BABYLON.NodeMaterialBlockConnectionPointTypes.Color4 | BABYLON.NodeMaterialBlockConnectionPointTypes.Matrix | BABYLON.NodeMaterialBlockConnectionPointTypes.AutoDetect;
+        static GetStringFromConnectionNodeType(type: BABYLON.NodeMaterialBlockConnectionPointTypes): "Float" | "Vector2" | "Vector3" | "Vector4" | "Matrix" | "Color3" | "Color4" | "";
+    }
+}
+declare module NODEEDITOR {
+    export class DataStorage {
+        private static _InMemoryStorage;
+        static ReadBoolean(key: string, defaultValue: boolean): boolean;
+        static StoreBoolean(key: string, value: boolean): void;
+        static ReadNumber(key: string, defaultValue: number): number;
+        static StoreNumber(key: string, value: number): void;
+    }
+}
+declare module NODEEDITOR {
+    interface ILogComponentProps {
+        globalState: GlobalState;
+    }
+    export class LogEntry {
+        message: string;
+        isError: boolean;
+        constructor(message: string, isError: boolean);
+    }
+    export class LogComponent extends React.Component<ILogComponentProps, {
+        logs: LogEntry[];
+    }> {
+        constructor(props: ILogComponentProps);
+        componentDidMount(): void;
+        componentDidUpdate(): void;
+        render(): JSX.Element;
+    }
+}
+declare module NODEEDITOR {
+    export enum PreviewMeshType {
+        Sphere = 0,
+        Box = 1,
+        Torus = 2,
+        Cylinder = 3,
+        Plane = 4,
+        ShaderBall = 5,
+        Custom = 6
+    }
+}
+declare module NODEEDITOR {
+    export interface IDisplayManager {
+        getHeaderClass(block: BABYLON.NodeMaterialBlock): string;
+        shouldDisplayPortLabels(block: BABYLON.NodeMaterialBlock): boolean;
+        updatePreviewContent(block: BABYLON.NodeMaterialBlock, contentArea: HTMLDivElement): void;
+        getBackgroundColor(block: BABYLON.NodeMaterialBlock): string;
+        getHeaderText(block: BABYLON.NodeMaterialBlock): string;
+    }
+}
+declare module NODEEDITOR {
+    export class NodePort {
+        connectionPoint: BABYLON.NodeMaterialConnectionPoint;
+        node: GraphNode;
+        private _element;
+        private _img;
+        private _globalState;
+        private _onCandidateLinkMovedObserver;
+        delegatedPort: BABYLON.Nullable<NodePort>;
+        get element(): HTMLDivElement;
+        refresh(): void;
+        constructor(portContainer: HTMLElement, connectionPoint: BABYLON.NodeMaterialConnectionPoint, node: GraphNode, globalState: GlobalState);
+        dispose(): void;
+        static CreatePortElement(connectionPoint: BABYLON.NodeMaterialConnectionPoint, node: GraphNode, root: HTMLElement, displayManager: BABYLON.Nullable<IDisplayManager>, globalState: GlobalState): NodePort;
+    }
+}
+declare module NODEEDITOR {
+    export interface INodeLocationInfo {
+        blockId: number;
+        x: number;
+        y: number;
+    }
+    export interface IFrameData {
+        x: number;
+        y: number;
+        width: number;
+        height: number;
+        color: number[];
+        name: string;
+        isCollapsed: boolean;
+    }
+    export interface IEditorData {
+        locations: INodeLocationInfo[];
+        x: number;
+        y: number;
+        zoom: number;
+        frames?: IFrameData[];
+    }
+}
+declare module NODEEDITOR {
+    export class GraphFrame {
+        private _name;
+        private _color;
+        private _x;
+        private _y;
+        private _gridAlignedX;
+        private _gridAlignedY;
+        private _width;
+        private _height;
+        element: HTMLDivElement;
+        private _borderElement;
+        private _headerElement;
+        private _headerTextElement;
+        private _headerCollapseElement;
+        private _headerCloseElement;
+        private _portContainer;
+        private _outputPortContainer;
+        private _inputPortContainer;
+        private _nodes;
+        private _ownerCanvas;
+        private _mouseStartPointX;
+        private _mouseStartPointY;
+        private _onSelectionChangedObserver;
+        private _isCollapsed;
+        private _ports;
+        private _controlledPorts;
+        private readonly CloseSVG;
+        private readonly ExpandSVG;
+        private readonly CollapseSVG;
+        get isCollapsed(): boolean;
+        private _createInputPort;
+        set isCollapsed(value: boolean);
+        get nodes(): GraphNode[];
+        get name(): string;
+        set name(value: string);
+        get color(): BABYLON.Color3;
+        set color(value: BABYLON.Color3);
+        get x(): number;
+        set x(value: number);
+        get y(): number;
+        set y(value: number);
+        get width(): number;
+        set width(value: number);
+        get height(): number;
+        set height(value: number);
+        constructor(candidate: BABYLON.Nullable<HTMLDivElement>, canvas: GraphCanvasComponent, doNotCaptureNodes?: boolean);
+        refresh(): void;
+        addNode(node: GraphNode): void;
+        removeNode(node: GraphNode): void;
+        syncNode(node: GraphNode): void;
+        cleanAccumulation(): void;
+        private _onDown;
+        private _onUp;
+        private _moveFrame;
+        private _onMove;
+        dispose(): void;
+        serialize(): IFrameData;
+        static Parse(serializationData: IFrameData, canvas: GraphCanvasComponent): GraphFrame;
+    }
+}
+declare module NODEEDITOR {
+    export class NodeLink {
+        private _graphCanvas;
+        private _portA;
+        private _portB?;
+        private _nodeA;
+        private _nodeB?;
+        private _path;
+        private _selectionPath;
+        private _onSelectionChangedObserver;
+        private _isVisible;
+        onDisposedObservable: BABYLON.Observable<NodeLink>;
+        get isVisible(): boolean;
+        set isVisible(value: boolean);
+        get portA(): NodePort;
+        get portB(): NodePort | undefined;
+        get nodeA(): GraphNode;
+        get nodeB(): GraphNode | undefined;
+        update(endX?: number, endY?: number, straight?: boolean): void;
+        constructor(graphCanvas: GraphCanvasComponent, portA: NodePort, nodeA: GraphNode, portB?: NodePort, nodeB?: GraphNode);
+        onClick(): void;
+        dispose(): void;
+    }
+}
+declare module NODEEDITOR {
+    export interface IGraphCanvasComponentProps {
+        globalState: GlobalState;
+    }
+    export class GraphCanvasComponent extends React.Component<IGraphCanvasComponentProps> {
+        private readonly MinZoom;
+        private readonly MaxZoom;
+        private _hostCanvas;
+        private _graphCanvas;
+        private _selectionContainer;
+        private _frameContainer;
+        private _svgCanvas;
+        private _rootContainer;
+        private _nodes;
+        private _links;
+        private _mouseStartPointX;
+        private _mouseStartPointY;
+        private _dropPointX;
+        private _dropPointY;
+        private _selectionStartX;
+        private _selectionStartY;
+        private _x;
+        private _y;
+        private _zoom;
+        private _selectedNodes;
+        private _selectedLink;
+        private _candidateLink;
+        private _candidatePort;
+        private _gridSize;
+        private _selectionBox;
+        private _selectedFrame;
+        private _frameCandidate;
+        private _frames;
+        private _altKeyIsPressed;
+        private _ctrlKeyIsPressed;
+        private _oldY;
+        _frameIsMoving: boolean;
+        get gridSize(): number;
+        set gridSize(value: number);
+        get globalState(): GlobalState;
+        get nodes(): GraphNode[];
+        get links(): NodeLink[];
+        get frames(): GraphFrame[];
+        get zoom(): number;
+        set zoom(value: number);
+        get x(): number;
+        set x(value: number);
+        get y(): number;
+        set y(value: number);
+        get selectedNodes(): GraphNode[];
+        get selectedLink(): BABYLON.Nullable<NodeLink>;
+        get selectedFrame(): BABYLON.Nullable<GraphFrame>;
+        get canvasContainer(): HTMLDivElement;
+        get svgCanvas(): HTMLElement;
+        get selectionContainer(): HTMLDivElement;
+        get frameContainer(): HTMLDivElement;
+        constructor(props: IGraphCanvasComponentProps);
+        getGridPosition(position: number, useCeil?: boolean): number;
+        getGridPositionCeil(position: number): number;
+        updateTransform(): void;
+        onKeyUp(): void;
+        findNodeFromBlock(block: BABYLON.NodeMaterialBlock): GraphNode;
+        reset(): void;
+        connectPorts(pointA: BABYLON.NodeMaterialConnectionPoint, pointB: BABYLON.NodeMaterialConnectionPoint): void;
+        removeLink(link: NodeLink): void;
+        appendBlock(block: BABYLON.NodeMaterialBlock): GraphNode;
+        distributeGraph(): void;
+        componentDidMount(): void;
+        onMove(evt: React.PointerEvent): void;
+        onDown(evt: React.PointerEvent<HTMLElement>): void;
+        onUp(evt: React.PointerEvent): void;
+        onWheel(evt: React.WheelEvent): void;
+        zoomToFit(): void;
+        processCandidatePort(): void;
+        processEditorData(editorData: IEditorData): void;
+        render(): JSX.Element;
+    }
+}
+declare module NODEEDITOR {
+    export class PropertyChangedEvent {
+        object: any;
+        property: string;
+        value: any;
+        initialValue: any;
+    }
+}
+declare module NODEEDITOR {
+    interface IFloatLineComponentProps {
+        label: string;
+        target: any;
+        propertyName: string;
+        onChange?: (newValue: number) => void;
+        isInteger?: boolean;
+        onPropertyChangedObservable?: BABYLON.Observable<PropertyChangedEvent>;
+        additionalClass?: string;
+        step?: string;
+        digits?: number;
+    }
+    export class FloatLineComponent extends React.Component<IFloatLineComponentProps, {
+        value: string;
+    }> {
+        private _localChange;
+        private _store;
+        constructor(props: IFloatLineComponentProps);
+        shouldComponentUpdate(nextProps: IFloatLineComponentProps, nextState: {
+            value: string;
+        }): boolean;
+        raiseOnPropertyChanged(newValue: number, previousValue: number): void;
+        updateValue(valueString: string): void;
+        render(): JSX.Element;
+    }
+}
+declare module NODEEDITOR {
+    interface IFloatPropertyTabComponentProps {
+        globalState: GlobalState;
+        inputBlock: BABYLON.InputBlock;
+    }
+    export class FloatPropertyTabComponent extends React.Component<IFloatPropertyTabComponentProps> {
+        render(): JSX.Element;
+    }
+}
+declare module NODEEDITOR {
+    interface ISliderLineComponentProps {
+        label: string;
+        target?: any;
+        propertyName?: string;
+        minimum: number;
+        maximum: number;
+        step: number;
+        directValue?: number;
+        useEuler?: boolean;
+        onChange?: (value: number) => void;
+        onInput?: (value: number) => void;
+        onPropertyChangedObservable?: BABYLON.Observable<PropertyChangedEvent>;
+        decimalCount?: number;
+    }
+    export class SliderLineComponent extends React.Component<ISliderLineComponentProps, {
+        value: number;
+    }> {
+        private _localChange;
+        constructor(props: ISliderLineComponentProps);
+        shouldComponentUpdate(nextProps: ISliderLineComponentProps, nextState: {
+            value: number;
+        }): boolean;
+        onChange(newValueString: any): void;
+        onInput(newValueString: any): void;
+        prepareDataToRead(value: number): number;
+        render(): JSX.Element;
+    }
+}
+declare module NODEEDITOR {
+    interface INumericInputComponentProps {
+        label: string;
+        value: number;
+        step?: number;
+        onChange: (value: number) => void;
+    }
+    export class NumericInputComponent extends React.Component<INumericInputComponentProps, {
+        value: string;
+    }> {
+        static defaultProps: {
+            step: number;
+        };
+        private _localChange;
+        constructor(props: INumericInputComponentProps);
+        shouldComponentUpdate(nextProps: INumericInputComponentProps, nextState: {
+            value: string;
+        }): boolean;
+        updateValue(evt: any): void;
+        render(): JSX.Element;
+    }
+}
+declare module NODEEDITOR {
+    interface IVector2LineComponentProps {
+        label: string;
+        target: any;
+        propertyName: string;
+        step?: number;
+        onChange?: (newvalue: BABYLON.Vector2) => void;
+        onPropertyChangedObservable?: BABYLON.Observable<PropertyChangedEvent>;
+    }
+    export class Vector2LineComponent extends React.Component<IVector2LineComponentProps, {
+        isExpanded: boolean;
+        value: BABYLON.Vector2;
+    }> {
+        static defaultProps: {
+            step: number;
+        };
+        private _localChange;
+        constructor(props: IVector2LineComponentProps);
+        shouldComponentUpdate(nextProps: IVector2LineComponentProps, nextState: {
+            isExpanded: boolean;
+            value: BABYLON.Vector2;
+        }): boolean;
+        switchExpandState(): void;
+        raiseOnPropertyChanged(previousValue: BABYLON.Vector2): void;
+        updateStateX(value: number): void;
+        updateStateY(value: number): void;
+        render(): JSX.Element;
+    }
+}
+declare module NODEEDITOR {
+    interface IVector2PropertyTabComponentProps {
+        globalState: GlobalState;
+        inputBlock: BABYLON.InputBlock;
+    }
+    export class Vector2PropertyTabComponent extends React.Component<IVector2PropertyTabComponentProps> {
+        render(): JSX.Element;
+    }
+}
+declare module NODEEDITOR {
+    export interface IColor3LineComponentProps {
+        label: string;
+        target: any;
+        propertyName: string;
+        onPropertyChangedObservable?: BABYLON.Observable<PropertyChangedEvent>;
+        onChange?: () => void;
+    }
+    export class Color3LineComponent extends React.Component<IColor3LineComponentProps, {
+        isExpanded: boolean;
+        color: BABYLON.Color3;
+    }> {
+        private _localChange;
+        constructor(props: IColor3LineComponentProps);
+        shouldComponentUpdate(nextProps: IColor3LineComponentProps, nextState: {
+            color: BABYLON.Color3;
+        }): boolean;
+        onChange(newValue: string): void;
+        switchExpandState(): void;
+        raiseOnPropertyChanged(previousValue: BABYLON.Color3): void;
+        updateStateR(value: number): void;
+        updateStateG(value: number): void;
+        updateStateB(value: number): void;
+        copyToClipboard(): void;
+        render(): JSX.Element;
+    }
+}
+declare module NODEEDITOR {
+    interface IColor3PropertyTabComponentProps {
+        globalState: GlobalState;
+        inputBlock: BABYLON.InputBlock;
+    }
+    export class Color3PropertyTabComponent extends React.Component<IColor3PropertyTabComponentProps> {
+        render(): JSX.Element;
+    }
+}
+declare module NODEEDITOR {
+    interface IVector3LineComponentProps {
+        label: string;
+        target: any;
+        propertyName: string;
+        step?: number;
+        onChange?: (newvalue: BABYLON.Vector3) => void;
+        onPropertyChangedObservable?: BABYLON.Observable<PropertyChangedEvent>;
+    }
+    export class Vector3LineComponent extends React.Component<IVector3LineComponentProps, {
+        isExpanded: boolean;
+        value: BABYLON.Vector3;
+    }> {
+        static defaultProps: {
+            step: number;
+        };
+        private _localChange;
+        constructor(props: IVector3LineComponentProps);
+        shouldComponentUpdate(nextProps: IVector3LineComponentProps, nextState: {
+            isExpanded: boolean;
+            value: BABYLON.Vector3;
+        }): boolean;
+        switchExpandState(): void;
+        raiseOnPropertyChanged(previousValue: BABYLON.Vector3): void;
+        updateVector3(): void;
+        updateStateX(value: number): void;
+        updateStateY(value: number): void;
+        updateStateZ(value: number): void;
+        render(): JSX.Element;
+    }
+}
+declare module NODEEDITOR {
+    interface IVector3PropertyTabComponentProps {
+        globalState: GlobalState;
+        inputBlock: BABYLON.InputBlock;
+    }
+    export class Vector3PropertyTabComponent extends React.Component<IVector3PropertyTabComponentProps> {
+        render(): JSX.Element;
+    }
+}
+declare module NODEEDITOR {
+    interface IVector4LineComponentProps {
+        label: string;
+        target?: any;
+        propertyName?: string;
+        value?: BABYLON.Vector4;
+        step?: number;
+        onChange?: (newvalue: BABYLON.Vector4) => void;
+        onPropertyChangedObservable?: BABYLON.Observable<PropertyChangedEvent>;
+    }
+    export class Vector4LineComponent extends React.Component<IVector4LineComponentProps, {
+        isExpanded: boolean;
+        value: BABYLON.Vector4;
+    }> {
+        static defaultProps: {
+            step: number;
+        };
+        private _localChange;
+        constructor(props: IVector4LineComponentProps);
+        shouldComponentUpdate(nextProps: IVector4LineComponentProps, nextState: {
+            isExpanded: boolean;
+            value: BABYLON.Vector4;
+        }): boolean;
+        switchExpandState(): void;
+        raiseOnPropertyChanged(previousValue: BABYLON.Vector4): void;
+        updateVector4(): void;
+        updateStateX(value: number): void;
+        updateStateY(value: number): void;
+        updateStateZ(value: number): void;
+        updateStateW(value: number): void;
+        render(): JSX.Element;
+    }
+}
+declare module NODEEDITOR {
+    interface IVector4PropertyTabComponentProps {
+        globalState: GlobalState;
+        inputBlock: BABYLON.InputBlock;
+    }
+    export class Vector4PropertyTabComponent extends React.Component<IVector4PropertyTabComponentProps> {
+        render(): JSX.Element;
+    }
+}
+declare module NODEEDITOR {
+    class ListLineOption {
+        label: string;
+        value: number | string;
+    }
+    interface IOptionsLineComponentProps {
+        label: string;
+        target: any;
+        className?: string;
+        propertyName?: string;
+        options: ListLineOption[];
+        noDirectUpdate?: boolean;
+        onSelect?: (value: number | string) => void;
+        onPropertyChangedObservable?: BABYLON.Observable<PropertyChangedEvent>;
+        valuesAreStrings?: boolean;
+        defaultIfNull?: number;
+        getSelection?: (target: any) => number;
+    }
+    export class OptionsLineComponent extends React.Component<IOptionsLineComponentProps, {
+        value: number | string;
+    }> {
+        private _localChange;
+        private _getValue;
+        constructor(props: IOptionsLineComponentProps);
+        shouldComponentUpdate(nextProps: IOptionsLineComponentProps, nextState: {
+            value: number;
+        }): boolean;
+        raiseOnPropertyChanged(newValue: number | string, previousValue: number | string): void;
+        updateValue(valueString: string): void;
+        render(): JSX.Element;
+    }
+}
+declare module NODEEDITOR {
+    interface IMatrixLineComponentProps {
+        label: string;
+        target: any;
+        propertyName: string;
+        step?: number;
+        onChange?: (newValue: BABYLON.Matrix) => void;
+        onModeChange?: (mode: number) => void;
+        onPropertyChangedObservable?: BABYLON.Observable<PropertyChangedEvent>;
+        mode?: number;
+    }
+    export class MatrixLineComponent extends React.Component<IMatrixLineComponentProps, {
+        value: BABYLON.Matrix;
+        mode: number;
+        angle: number;
+    }> {
+        private _localChange;
+        constructor(props: IMatrixLineComponentProps);
+        shouldComponentUpdate(nextProps: IMatrixLineComponentProps, nextState: {
+            value: BABYLON.Matrix;
+            mode: number;
+            angle: number;
+        }): boolean;
+        raiseOnPropertyChanged(previousValue: BABYLON.Vector3): void;
+        updateMatrix(): void;
+        updateRow(value: BABYLON.Vector4, row: number): void;
+        updateBasedOnMode(value: number): void;
+        render(): JSX.Element;
+    }
+}
+declare module NODEEDITOR {
+    interface IMatrixPropertyTabComponentProps {
+        globalState: GlobalState;
+        inputBlock: BABYLON.InputBlock;
+    }
+    export class MatrixPropertyTabComponent extends React.Component<IMatrixPropertyTabComponentProps> {
+        render(): JSX.Element;
+    }
+}
+declare module NODEEDITOR {
+    interface ILineContainerComponentProps {
+        title: string;
+        children: any[] | any;
+        closed?: boolean;
+    }
+    export class LineContainerComponent extends React.Component<ILineContainerComponentProps, {
+        isExpanded: boolean;
+    }> {
+        constructor(props: ILineContainerComponentProps);
+        switchExpandedState(): void;
+        renderHeader(): JSX.Element;
+        render(): JSX.Element;
+    }
+}
+declare module NODEEDITOR {
+    export interface IPropertyComponentProps {
+        globalState: GlobalState;
+        block: BABYLON.NodeMaterialBlock;
+    }
+}
+declare module NODEEDITOR {
+    interface ITextInputLineComponentProps {
+        label: string;
+        globalState: GlobalState;
+        target?: any;
+        propertyName?: string;
+        value?: string;
+        onChange?: (value: string) => void;
+        onPropertyChangedObservable?: BABYLON.Observable<PropertyChangedEvent>;
+    }
+    export class TextInputLineComponent extends React.Component<ITextInputLineComponentProps, {
+        value: string;
+    }> {
+        private _localChange;
+        constructor(props: ITextInputLineComponentProps);
+        shouldComponentUpdate(nextProps: ITextInputLineComponentProps, nextState: {
+            value: string;
+        }): boolean;
+        raiseOnPropertyChanged(newValue: string, previousValue: string): void;
+        updateValue(value: string, raisePropertyChanged: boolean): void;
+        render(): JSX.Element;
+    }
+}
+declare module NODEEDITOR {
+    interface ITextLineComponentProps {
+        label: string;
+        value: string;
+        color?: string;
+        underline?: boolean;
+        onLink?: () => void;
+    }
+    export class TextLineComponent extends React.Component<ITextLineComponentProps> {
+        constructor(props: ITextLineComponentProps);
+        onLink(): void;
+        renderContent(): JSX.Element;
+        render(): JSX.Element;
+    }
+}
+declare module NODEEDITOR {
+    export class GenericPropertyTabComponent extends React.Component<IPropertyComponentProps> {
+        constructor(props: IPropertyComponentProps);
+        render(): JSX.Element;
+    }
+}
+declare module NODEEDITOR {
+    export class InputPropertyTabComponent extends React.Component<IPropertyComponentProps> {
+        constructor(props: IPropertyComponentProps);
+        renderValue(globalState: GlobalState): JSX.Element | null;
+        setDefaultValue(): void;
+        render(): JSX.Element;
+    }
+}
+declare module NODEEDITOR {
+    export interface ICheckBoxLineComponentProps {
+        label: string;
+        target?: any;
+        propertyName?: string;
+        isSelected?: () => boolean;
+        onSelect?: (value: boolean) => void;
+        onValueChanged?: () => void;
+        onPropertyChangedObservable?: BABYLON.Observable<PropertyChangedEvent>;
+    }
+    export class CheckBoxLineComponent extends React.Component<ICheckBoxLineComponentProps, {
+        isSelected: boolean;
+    }> {
+        private static _UniqueIdSeed;
+        private _uniqueId;
+        private _localChange;
+        constructor(props: ICheckBoxLineComponentProps);
+        shouldComponentUpdate(nextProps: ICheckBoxLineComponentProps, nextState: {
+            isSelected: boolean;
+        }): boolean;
+        onChange(): void;
+        render(): JSX.Element;
+    }
+}
+declare module NODEEDITOR {
+    export class TransformPropertyTabComponent extends React.Component<IPropertyComponentProps> {
+        constructor(props: IPropertyComponentProps);
+        render(): JSX.Element;
+    }
+}
+declare module NODEEDITOR {
+    export class PerturbNormalPropertyTabComponent extends React.Component<IPropertyComponentProps> {
+        constructor(props: IPropertyComponentProps);
+        render(): JSX.Element;
+    }
+}
+declare module NODEEDITOR {
+    export class WorleyNoise3DNodePropertyComponent extends React.Component<IPropertyComponentProps> {
+        constructor(props: IPropertyComponentProps);
+        render(): JSX.Element;
+    }
+}
+declare module NODEEDITOR {
+    export class ClampPropertyTabComponent extends React.Component<IPropertyComponentProps> {
+        constructor(props: IPropertyComponentProps);
+        forceRebuild(): void;
+        render(): JSX.Element;
+    }
+}
+declare module NODEEDITOR {
+    interface IGradientStepComponentProps {
+        globalState: GlobalState;
+        step: BABYLON.GradientBlockColorStep;
+        lineIndex: number;
+        onDelete: () => void;
+        onUpdateStep: () => void;
+    }
+    export class GradientStepComponent extends React.Component<IGradientStepComponentProps, {
+        gradient: number;
+    }> {
+        constructor(props: IGradientStepComponentProps);
+        updateColor(color: string): void;
+        updateStep(gradient: number): void;
+        render(): JSX.Element;
+    }
+}
+declare module NODEEDITOR {
+    export interface IButtonLineComponentProps {
+        label: string;
+        onClick: () => void;
+    }
+    export class ButtonLineComponent extends React.Component<IButtonLineComponentProps> {
+        constructor(props: IButtonLineComponentProps);
+        render(): JSX.Element;
+    }
+}
+declare module NODEEDITOR {
+    export class GradientPropertyTabComponent extends React.Component<IPropertyComponentProps> {
+        constructor(props: IPropertyComponentProps);
+        forceRebuild(): void;
+        deleteStep(step: BABYLON.GradientBlockColorStep): void;
+        addNewStep(): void;
+        render(): JSX.Element;
+    }
+}
+declare module NODEEDITOR {
+    export class LightPropertyTabComponent extends React.Component<IPropertyComponentProps> {
+        render(): JSX.Element;
+    }
+}
+declare module NODEEDITOR {
+    export class LightInformationPropertyTabComponent extends React.Component<IPropertyComponentProps> {
+        render(): JSX.Element;
+    }
+}
+declare module NODEEDITOR {
+    export class RemapPropertyTabComponent extends React.Component<IPropertyComponentProps> {
+        constructor(props: IPropertyComponentProps);
+        forceRebuild(): void;
+        render(): JSX.Element;
+    }
+}
+declare module NODEEDITOR {
+    interface IFileButtonLineComponentProps {
+        label: string;
+        onClick: (file: File) => void;
+        accept: string;
+    }
+    export class FileButtonLineComponent extends React.Component<IFileButtonLineComponentProps> {
+        constructor(props: IFileButtonLineComponentProps);
+        onChange(evt: any): void;
+        render(): JSX.Element;
+    }
+}
+declare module NODEEDITOR {
+    export class TexturePropertyTabComponent extends React.Component<IPropertyComponentProps, {
+        isEmbedded: boolean;
+        loadAsCubeTexture: boolean;
+    }> {
+        get textureBlock(): BABYLON.TextureBlock | BABYLON.ReflectionTextureBlock;
+        constructor(props: IPropertyComponentProps);
+        UNSAFE_componentWillUpdate(nextProps: IPropertyComponentProps, nextState: {
+            isEmbedded: boolean;
+            loadAsCubeTexture: boolean;
+        }): void;
+        private _generateRandomForCache;
+        updateAfterTextureLoad(): void;
+        removeTexture(): void;
+        _prepareTexture(): void;
+        /**
+         * Replaces the texture of the node
+         * @param file the file of the texture to use
+         */
+        replaceTexture(file: File): void;
+        replaceTextureWithUrl(url: string): void;
+        render(): JSX.Element;
+    }
+}
+declare module NODEEDITOR {
+    export class TrigonometryPropertyTabComponent extends React.Component<IPropertyComponentProps> {
+        constructor(props: IPropertyComponentProps);
+        render(): JSX.Element;
+    }
+}
+declare module NODEEDITOR {
+    export class PropertyLedger {
+        static RegisteredControls: {
+            [key: string]: React.ComponentClass<IPropertyComponentProps>;
+        };
+    }
+}
+declare module NODEEDITOR {
+    export class StringTools {
+        private static _SaveAs;
+        private static _Click;
+        /**
+         * Gets the base math type of node material block connection point.
+         * @param type Type to parse.
+         */
+        static GetBaseType(type: BABYLON.NodeMaterialBlockConnectionPointTypes): string;
+        /**
+         * Download a string into a file that will be saved locally by the browser
+         * @param content defines the string to download locally as a file
+         */
+        static DownloadAsFile(document: HTMLDocument, content: string, filename: string): void;
+    }
+}
+declare module NODEEDITOR {
+    export class InputDisplayManager implements IDisplayManager {
+        getHeaderClass(block: BABYLON.NodeMaterialBlock): "" | "constant" | "inspector";
+        shouldDisplayPortLabels(block: BABYLON.NodeMaterialBlock): boolean;
+        getHeaderText(block: BABYLON.NodeMaterialBlock): string;
+        getBackgroundColor(block: BABYLON.NodeMaterialBlock): string;
+        updatePreviewContent(block: BABYLON.NodeMaterialBlock, contentArea: HTMLDivElement): void;
+    }
+}
+declare module NODEEDITOR {
+    export class OutputDisplayManager implements IDisplayManager {
+        getHeaderClass(block: BABYLON.NodeMaterialBlock): string;
+        shouldDisplayPortLabels(block: BABYLON.NodeMaterialBlock): boolean;
+        getHeaderText(block: BABYLON.NodeMaterialBlock): string;
+        getBackgroundColor(block: BABYLON.NodeMaterialBlock): string;
+        updatePreviewContent(block: BABYLON.NodeMaterialBlock, contentArea: HTMLDivElement): void;
+    }
+}
+declare module NODEEDITOR {
+    export class ClampDisplayManager implements IDisplayManager {
+        getHeaderClass(block: BABYLON.NodeMaterialBlock): string;
+        shouldDisplayPortLabels(block: BABYLON.NodeMaterialBlock): boolean;
+        getHeaderText(block: BABYLON.NodeMaterialBlock): string;
+        getBackgroundColor(block: BABYLON.NodeMaterialBlock): string;
+        updatePreviewContent(block: BABYLON.NodeMaterialBlock, contentArea: HTMLDivElement): void;
+    }
+}
+declare module NODEEDITOR {
+    export class GradientDisplayManager implements IDisplayManager {
+        getHeaderClass(block: BABYLON.NodeMaterialBlock): string;
+        shouldDisplayPortLabels(block: BABYLON.NodeMaterialBlock): boolean;
+        getHeaderText(block: BABYLON.NodeMaterialBlock): string;
+        getBackgroundColor(block: BABYLON.NodeMaterialBlock): string;
+        updatePreviewContent(block: BABYLON.NodeMaterialBlock, contentArea: HTMLDivElement): void;
+    }
+}
+declare module NODEEDITOR {
+    export class RemapDisplayManager implements IDisplayManager {
+        getHeaderClass(block: BABYLON.NodeMaterialBlock): string;
+        shouldDisplayPortLabels(block: BABYLON.NodeMaterialBlock): boolean;
+        getHeaderText(block: BABYLON.NodeMaterialBlock): string;
+        getBackgroundColor(block: BABYLON.NodeMaterialBlock): string;
+        private _extractInputValue;
+        updatePreviewContent(block: BABYLON.NodeMaterialBlock, contentArea: HTMLDivElement): void;
+    }
+}
+declare module NODEEDITOR {
+    export class TrigonometryDisplayManager implements IDisplayManager {
+        getHeaderClass(block: BABYLON.NodeMaterialBlock): string;
+        shouldDisplayPortLabels(block: BABYLON.NodeMaterialBlock): boolean;
+        getHeaderText(block: BABYLON.NodeMaterialBlock): string;
+        getBackgroundColor(block: BABYLON.NodeMaterialBlock): string;
+        updatePreviewContent(block: BABYLON.NodeMaterialBlock, contentArea: HTMLDivElement): void;
+    }
+}
+declare module NODEEDITOR {
+    interface ITextureLineComponentProps {
+        texture: BABYLON.BaseTexture;
+        width: number;
+        height: number;
+        globalState?: any;
+        hideChannelSelect?: boolean;
+    }
+    export interface ITextureLineComponentState {
+        displayRed: boolean;
+        displayGreen: boolean;
+        displayBlue: boolean;
+        displayAlpha: boolean;
+        face: number;
+    }
+    export class TextureLineComponent extends React.Component<ITextureLineComponentProps, ITextureLineComponentState> {
+        constructor(props: ITextureLineComponentProps);
+        shouldComponentUpdate(nextProps: ITextureLineComponentProps, nextState: {
+            displayRed: boolean;
+            displayGreen: boolean;
+            displayBlue: boolean;
+            displayAlpha: boolean;
+            face: number;
+        }): boolean;
+        componentDidMount(): void;
+        componentDidUpdate(): void;
+        updatePreview(): void;
+        static UpdatePreview(previewCanvas: HTMLCanvasElement, texture: BABYLON.BaseTexture, width: number, options: ITextureLineComponentState, onReady?: () => void, globalState?: any): void;
+        render(): JSX.Element;
+    }
+}
+declare module NODEEDITOR {
+    export class TextureDisplayManager implements IDisplayManager {
+        private _previewCanvas;
+        private _previewImage;
+        getHeaderClass(block: BABYLON.NodeMaterialBlock): string;
+        shouldDisplayPortLabels(block: BABYLON.NodeMaterialBlock): boolean;
+        getHeaderText(block: BABYLON.NodeMaterialBlock): string;
+        getBackgroundColor(block: BABYLON.NodeMaterialBlock): string;
+        updatePreviewContent(block: BABYLON.NodeMaterialBlock, contentArea: HTMLDivElement): void;
+    }
+}
+declare module NODEEDITOR {
+    export class DisplayLedger {
+        static RegisteredControls: {
+            [key: string]: any;
+        };
+    }
+}
+declare module NODEEDITOR {
+    export class GraphNode {
+        block: BABYLON.NodeMaterialBlock;
+        private _visual;
+        private _header;
+        private _connections;
+        private _inputsContainer;
+        private _outputsContainer;
+        private _content;
+        private _comments;
+        private _inputPorts;
+        private _outputPorts;
+        private _links;
+        private _x;
+        private _y;
+        private _gridAlignedX;
+        private _gridAlignedY;
+        private _mouseStartPointX;
+        private _mouseStartPointY;
+        private _globalState;
+        private _onSelectionChangedObserver;
+        private _onSelectionBoxMovedObserver;
+        private _onFrameCreatedObserver;
+        private _onUpdateRequiredObserver;
+        private _ownerCanvas;
+        private _isSelected;
+        private _displayManager;
+        private _isVisible;
+        get isVisible(): boolean;
+        set isVisible(value: boolean);
+        get outputPorts(): NodePort[];
+        get inputPorts(): NodePort[];
+        get links(): NodeLink[];
+        get gridAlignedX(): number;
+        get gridAlignedY(): number;
+        get x(): number;
+        set x(value: number);
+        get y(): number;
+        set y(value: number);
+        get width(): number;
+        get height(): number;
+        get id(): number;
+        get name(): string;
+        get isSelected(): boolean;
+        set isSelected(value: boolean);
+        constructor(block: BABYLON.NodeMaterialBlock, globalState: GlobalState);
+        isOverlappingFrame(frame: GraphFrame): boolean;
+        getPortForConnectionPoint(point: BABYLON.NodeMaterialConnectionPoint): BABYLON.Nullable<NodePort>;
+        getLinksForConnectionPoint(point: BABYLON.NodeMaterialConnectionPoint): NodeLink[];
+        private _refreshFrames;
+        private _refreshLinks;
+        refresh(): void;
+        private _onDown;
+        cleanAccumulation(useCeil?: boolean): void;
+        private _onUp;
+        private _onMove;
+        renderProperties(): BABYLON.Nullable<JSX.Element>;
+        appendVisual(root: HTMLDivElement, owner: GraphCanvasComponent): void;
+        dispose(): void;
+    }
+}
+declare module NODEEDITOR {
+    export class GlobalState {
+        nodeMaterial: BABYLON.NodeMaterial;
+        hostElement: HTMLElement;
+        hostDocument: HTMLDocument;
+        onSelectionChangedObservable: BABYLON.Observable<BABYLON.Nullable<GraphNode | GraphFrame | NodeLink>>;
+        onRebuildRequiredObservable: BABYLON.Observable<void>;
+        onResetRequiredObservable: BABYLON.Observable<void>;
+        onUpdateRequiredObservable: BABYLON.Observable<void>;
+        onZoomToFitRequiredObservable: BABYLON.Observable<void>;
+        onReOrganizedRequiredObservable: BABYLON.Observable<void>;
+        onLogRequiredObservable: BABYLON.Observable<LogEntry>;
+        onErrorMessageDialogRequiredObservable: BABYLON.Observable<string>;
+        onIsLoadingChanged: BABYLON.Observable<boolean>;
+        onPreviewCommandActivated: BABYLON.Observable<void>;
+        onLightUpdated: BABYLON.Observable<void>;
+        onPreviewBackgroundChanged: BABYLON.Observable<void>;
+        onBackFaceCullingChanged: BABYLON.Observable<void>;
+        onDepthPrePassChanged: BABYLON.Observable<void>;
+        onAnimationCommandActivated: BABYLON.Observable<void>;
+        onCandidateLinkMoved: BABYLON.Observable<BABYLON.Nullable<BABYLON.Vector2>>;
+        onSelectionBoxMoved: BABYLON.Observable<DOMRect | ClientRect>;
+        onFrameCreated: BABYLON.Observable<GraphFrame>;
+        onCandidatePortSelected: BABYLON.Observable<BABYLON.Nullable<NodePort>>;
+        onGetNodeFromBlock: (block: BABYLON.NodeMaterialBlock) => GraphNode;
+        onGridSizeChanged: BABYLON.Observable<void>;
+        previewMeshType: PreviewMeshType;
+        previewMeshFile: File;
+        rotatePreview: boolean;
+        backgroundColor: BABYLON.Color4;
+        backFaceCulling: boolean;
+        depthPrePass: boolean;
+        blockKeyboardEvents: boolean;
+        hemisphericLight: boolean;
+        directionalLight0: boolean;
+        directionalLight1: boolean;
+        controlCamera: boolean;
+        storeEditorData: (serializationObject: any) => void;
+        customSave?: {
+            label: string;
+            action: (data: string) => Promise<void>;
+        };
+        constructor();
+    }
+}
+declare module NODEEDITOR {
+    export interface IButtonLineComponentProps {
+        data: string;
+        tooltip: string;
+    }
+    export class DraggableLineComponent extends React.Component<IButtonLineComponentProps> {
+        constructor(props: IButtonLineComponentProps);
+        render(): JSX.Element;
+    }
+}
+declare module NODEEDITOR {
+    interface INodeListComponentProps {
+        globalState: GlobalState;
+    }
+    export class NodeListComponent extends React.Component<INodeListComponentProps, {
+        filter: string;
+    }> {
+        private static _Tooltips;
+        constructor(props: INodeListComponentProps);
+        filterContent(filter: string): void;
+        render(): JSX.Element;
+    }
+}
+declare module NODEEDITOR {
+    export class SerializationTools {
+        static UpdateLocations(material: BABYLON.NodeMaterial, globalState: GlobalState): void;
+        static Serialize(material: BABYLON.NodeMaterial, globalState: GlobalState): string;
+        static Deserialize(serializationObject: any, globalState: GlobalState): void;
+    }
+}
+declare module NODEEDITOR {
+    interface IPropertyTabComponentProps {
+        globalState: GlobalState;
+    }
+    export class PropertyTabComponent extends React.Component<IPropertyTabComponentProps, {
+        currentNode: BABYLON.Nullable<GraphNode>;
+        currentFrame: BABYLON.Nullable<GraphFrame>;
+    }> {
+        constructor(props: IPropertyTabComponentProps);
+        componentDidMount(): void;
+        load(file: File): void;
+        save(): void;
+        customSave(): void;
+        render(): JSX.Element;
+    }
+}
+declare module NODEEDITOR {
+    interface IPortalProps {
+        globalState: GlobalState;
+    }
+    export class Portal extends React.Component<IPortalProps> {
+        render(): React.ReactPortal;
+    }
+}
+declare module NODEEDITOR {
+    interface IMessageDialogComponentProps {
+        globalState: GlobalState;
+    }
+    export class MessageDialogComponent extends React.Component<IMessageDialogComponentProps, {
+        message: string;
+        isError: boolean;
+    }> {
+        constructor(props: IMessageDialogComponentProps);
+        render(): JSX.Element | null;
+    }
+}
+declare module NODEEDITOR {
+    export class PreviewManager {
+        private _nodeMaterial;
+        private _onBuildObserver;
+        private _onPreviewCommandActivatedObserver;
+        private _onAnimationCommandActivatedObserver;
+        private _onUpdateRequiredObserver;
+        private _onPreviewBackgroundChangedObserver;
+        private _onBackFaceCullingChangedObserver;
+        private _onDepthPrePassChangedObserver;
+        private _onLightUpdatedObserver;
+        private _engine;
+        private _scene;
+        private _meshes;
+        private _camera;
+        private _material;
+        private _globalState;
+        private _currentType;
+        private _lightParent;
+        constructor(targetCanvas: HTMLCanvasElement, globalState: GlobalState);
+        private _handleAnimations;
+        private _prepareLights;
+        private _prepareMeshes;
+        private _refreshPreviewMesh;
+        private _forceCompilationAsync;
+        private _updatePreview;
+        dispose(): void;
+    }
+}
+declare module NODEEDITOR {
+    interface IPreviewMeshControlComponent {
+        globalState: GlobalState;
+    }
+    export class PreviewMeshControlComponent extends React.Component<IPreviewMeshControlComponent> {
+        changeMeshType(newOne: PreviewMeshType): void;
+        useCustomMesh(evt: any): void;
+        render(): JSX.Element;
+    }
+}
+declare module NODEEDITOR {
+    interface IPreviewAreaComponentProps {
+        globalState: GlobalState;
+        width: number;
+    }
+    export class PreviewAreaComponent extends React.Component<IPreviewAreaComponentProps, {
+        isLoading: boolean;
+    }> {
+        constructor(props: IPreviewAreaComponentProps);
+        changeAnimation(): void;
+        changeBackground(value: string): void;
+        changeBackFaceCulling(value: boolean): void;
+        changeDepthPrePass(value: boolean): void;
+        render(): JSX.Element;
+    }
+}
+declare module NODEEDITOR {
+    interface IGraphEditorProps {
+        globalState: GlobalState;
+    }
+    export class GraphEditor extends React.Component<IGraphEditorProps> {
+        private readonly NodeWidth;
+        private _graphCanvas;
+        private _startX;
+        private _moveInProgress;
+        private _leftWidth;
+        private _rightWidth;
+        private _blocks;
+        private _previewManager;
+        private _copiedNodes;
+        private _copiedFrame;
+        private _mouseLocationX;
+        private _mouseLocationY;
+        private _onWidgetKeyUpPointer;
+        /**
+         * Creates a node and recursivly creates its parent nodes from it's input
+         * @param nodeMaterialBlock
+         */
+        createNodeFromObject(block: BABYLON.NodeMaterialBlock): GraphNode;
+        addValueNode(type: string): GraphNode;
+        componentDidMount(): void;
+        componentWillUnmount(): void;
+        constructor(props: IGraphEditorProps);
+        reconnectNewNodes(nodeIndex: number, newNodes: GraphNode[], sourceNodes: GraphNode[], done: boolean[]): void;
+        pasteSelection(copiedNodes: GraphNode[], currentX: number, currentY: number): void;
+        zoomToFit(): void;
+        buildMaterial(): void;
+        build(): void;
+        reOrganize(editorData?: BABYLON.Nullable<IEditorData>): void;
+        onPointerDown(evt: React.PointerEvent<HTMLDivElement>): void;
+        onPointerUp(evt: React.PointerEvent<HTMLDivElement>): void;
+        resizeColumns(evt: React.PointerEvent<HTMLDivElement>, forLeft?: boolean): void;
+        buildColumnLayout(): string;
+        emitNewBlock(event: React.DragEvent<HTMLDivElement>): void;
+        render(): JSX.Element;
+    }
+}
+declare module NODEEDITOR {
+    export class Popup {
+        static CreatePopup(title: string, windowVariableName: string, width?: number, height?: number): Nullable<HTMLDivElement>;
+        private static _CopyStyles;
+    }
+}
+declare module NODEEDITOR {
+    /**
+     * Interface used to specify creation options for the node editor
+     */
+    export interface INodeEditorOptions {
+        nodeMaterial: BABYLON.NodeMaterial;
+        hostElement?: HTMLElement;
+        customSave?: {
+            label: string;
+            action: (data: string) => Promise<void>;
+        };
+        customLoadObservable?: BABYLON.Observable<any>;
+    }
+    /**
+     * Class used to create a node editor
+     */
+    export class NodeEditor {
+        private static _CurrentState;
+        /**
+         * Show the node editor
+         * @param options defines the options to use to configure the node editor
+         */
+        static Show(options: INodeEditorOptions): void;
+    }
+}