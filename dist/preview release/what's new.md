--- conflicted
+++ resolved
@@ -4,17 +4,15 @@
 
 ## Updates
 
-<<<<<<< HEAD
+### General
+
+- Added static CenterToRef for vectors 2/3/4  ([aWeirdo](https://github.com/aWeirdo))
+
 ### GUI
 
 - Added `Toggle` class to let buttons function as toggles ([kintz09](https://github.com/kintz09))
-=======
 - Added a `FocusableButton` gui control to simplify creating menus with keyboard navigation ([Flux159](https://github.com/Flux159))
 - Added `focus()` and `blur()` functions for controls that implement `IFocusableControl` ([Flux159](https://github.com/Flux159))
-
-### General
-
-- Added static CenterToRef for vectors 2/3/4  ([aWeirdo](https://github.com/aWeirdo))
 
 ### Loaders
 
@@ -23,7 +21,6 @@
 ### Materials
 
 - Added an `OcclusionMaterial` to simplify depth-only rendering of geometry ([rgerd](https://github.com/rgerd))
->>>>>>> f64b0af5
 
 ## Bugs
 
