--- conflicted
+++ resolved
@@ -6,14 +6,9 @@
 - Added sprite editor to the Inspector ([Deltakosh](https://github.com/deltakosh))
 - Added the `ShadowDepthWrapper` class to support accurate shadow generation for custom as well as node material shaders. [Doc](https://doc.babylonjs.com/babylon101/shadows#custom-shadow-map-shaders) ([Popov72](https://github.com/Popov72))
 - Added Babylon.js Texture [tools](https://www.babylonjs.com/tools/ibl) to prefilter HDR files ([Sebavan](https://github.com/sebavan/))
-<<<<<<< HEAD
 - Added editing of PBR materials, Post processes and Particle fragment shaders in the node material editor ([Popov72](https://github.com/Popov72))
 - Added Curve editor to view selected entity's animations in the Inspector ([pixelspace](https://github.com/devpixelspace))
-=======
-- Added editing of PBR materials and Post processes in the node material editor ([Popov72](https://github.com/Popov72))
-- Added Curve editor to view selected entity's animations in the Inspector ([pixelspace](https://github.com/devpixelspace))
 - Added support in `ShadowGenerator` for fast fake soft transparent shadows ([Popov72](https://github.com/Popov72))
->>>>>>> 6aa6cb24
 
 ## Updates
 
