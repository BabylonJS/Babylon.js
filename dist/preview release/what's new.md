# 3.3.0

## Major updates

- GUI
  - New GUI 3D controls toolset. [Complete doc + demos](http://doc.babylonjs.com/how_to/gui3d) ([Deltakosh](https://github.com/deltakosh))
  - New GUI control: [Grid](http://doc.babylonjs.com/how_to/gui#grid) ([Deltakosh](https://github.com/deltakosh))
  - New GUI control: [InputPassword](https://doc.babylonjs.com/how_to/gui#inputpassword) ([theom](https://github.com/theom))
- Gizmo Support ([TrevorDev](https://github.com/TrevorDev))
  - Gizmo and GizmoManager classes used to manipulate meshes in a scene. Gizmo types include: position, scale, rotation and bounding box. [Doc](http://doc.babylonjs.com/how_to/gizmo) ([TrevorDev](https://github.com/TrevorDev))
  - New behaviors: PointerDragBehavior, SixDofDragBehavior and MultiPointerScaleBehavior to enable smooth drag and drop/scaling with mouse or 6dof controller on a mesh. [Doc](http://doc.babylonjs.com/how_to/meshbehavior) ([TrevorDev](https://github.com/TrevorDev))
  - Added attachToBoxBehavior to attach UI to a bounding box ([TrevorDev](https://github.com/TrevorDev))
  - Gizmo manager's internal gizmos are now public ([TrevorDev](https://github.com/TrevorDev))
  - Ability to customize meshes on gizmos ([TrevorDev](https://github.com/TrevorDev))
  - Added ignoreChildren field to bounding box to save performance when using heavily nested meshes ([TrevorDev](https://github.com/TrevorDev))
  - Add uniform scaling drag support to scale gizmo ([TrevorDev](https://github.com/TrevorDev))
  - Support interacting with child elements ([TrevorDev](https://github.com/TrevorDev))
- Particle system improvements ([Deltakosh](https://github.com/deltakosh))
  - Added a ParticleHelper class to create some pre-configured particle systems in a one-liner method style. [Doc](https://doc.babylonjs.com/How_To/ParticleHelper) ([Deltakosh](https://github.com/deltakosh)) / ([DevChris](https://github.com/yovanoc))
  - Improved CPU particles rendering performance (up to x2 on low end devices)
  - Added support for `isBillboardBased`. [Doc](http://doc.babylonjs.com/babylon101/particles#alignment)
  - Added support for billboard mode. [Doc](https://doc.babylonjs.com/babylon101/particles#alignment)
  - Added support for `minScaleX`, `minScaleY`, `maxScaleX`, `maxScaleY`. [Doc](https://doc.babylonjs.com/babylon101/particles#size)
  - Added support for `radiusRange` for sphere emitter. [Doc](https://doc.babylonjs.com/babylon101/particles#sphere-emitter)
  - Added support for `radiusRange` and `heightRange` for cone emitter. [Doc](https://doc.babylonjs.com/babylon101/particles#cone-emitter)
  - Added new point emitter. [Doc](https://doc.babylonjs.com/babylon101/particles#point-emitter)
  - Added new hemispheric emitter. [Doc](https://doc.babylonjs.com/babylon101/particles#hemispheric-emitter)
  - Added support for `ParticleSystem.BLENDMODE_ADD` alpha mode. [Doc](https://doc.babylonjs.com/babylon101/particles#particle-blending)
  - Added support for color gradients. [Doc](https://doc.babylonjs.com/babylon101/particles#particle-colors)
  - Added support for pre-warming. [Doc](https://doc.babylonjs.com/babylon101/particles#pre-warming)
  - Added support for `minInitialRotation` and `maxInitialRotation`. [Doc](https://doc.babylonjs.com/babylon101/particles#rotation)
  - Added support for size gradients. [Doc](https://doc.babylonjs.com/babylon101/particles#size)
  - Added support for life time gradients. [Doc](https://doc.babylonjs.com/babylon101/particles#lifetime)
  - Added support for angular speed gradients. [Doc](https://doc.babylonjs.com/babylon101/particles#rotation)
  - Added support for velocty gradients. [Doc](https://doc.babylonjs.com/babylon101/particles#velocity-over-time)
  - Added support for limit velocty gradients. [Doc](https://doc.babylonjs.com/babylon101/particles#limit-velocity-over-time)
  - Added support for noise textures. [Doc](http://doc.babylonjs.com/babylon101/particles#noise-texture)
- Added SceneComponent to help decoupling Scene from its components. ([sebavan](http://www.github.com/sebavan))
- Added [Environment Texture Tools](https://doc.babylonjs.com/how_to/physically_based_rendering#creating-a-compressed-environment-texture) to reduce the size of the usual .DDS file ([sebavan](http://www.github.com/sebavan))
- Playground can now be used with TypeScript directly!. [Demo](https://www.babylonjs-playground.com/ts.html) ([Deltakosh](https://github.com/deltakosh), [NasimiAsl](https://github.com/NasimiAsl))
- GUI and Inspector are now ES-Modules ([RaananW](https://github.com/RaananW))
- Added support for noise procedural textures. [Doc](http://doc.babylonjs.com/how_to/how_to_use_procedural_textures#noise-procedural-texture) ([Deltakosh](https://github.com/deltakosh))
- Added new `PhotoDome` object to display 360 photos. [Demo](https://www.babylonjs-playground.com/#14KRGG#0) ([SzeyinLee](https://github.com/SzeyinLee))
- Added Video Recorder [Documentation](http://localhost:8080/How_To/Render_Scene_on_a_Video) ([sebavan](http://www.github.com/sebavan))

## Updates

- Updated TypeScript version to new major 3.0.1 ([christopherstock](https://github.com/christopherstock))
- All NPM packages have `latest`and `preview` streams [#3055](https://github.com/BabylonJS/Babylon.js/issues/3055) ([RaananW](https://github.com/RaananW))
- Added New Tools Tab in the inspector (env texture and screenshot tools so far) ([sebavan](http://www.github.com/sebavan))
- Moved to gulp 4, updated dependencies to latest ([RaananW](https://github.com/RaananW))

### GUI
- Added dead key support and before key add observable to InputText. [Doc](https://doc.babylonjs.com/how_to/gui#using-onbeforekeyaddobservable-for-extended-keyboard-layouts-and-input-masks)([theom](https://github.com/theom))
- Added `TextBlock.computeExpectedHeight`, added `TextWrapping.Ellipsis` as `TextBlock.wordWrapping` possible value ([adrientetar](https://github.com/adrientetar))
- New vertical mode for sliders in 2D GUI. [Demo](https://www.babylonjs-playground.com/#U9AC0N#53) ([Saket Saurabh](https://github.com/ssaket))
- Added `isEnabled` and `disabledColor` property to Gui Control ([barteq100](https://github.com/barteq100))

### Core Engine

- Added support for muyltiple clip planes. [Demo](https://www.babylonjs-playground.com/#Y6W087) ([Deltakosh](https://github.com/deltakosh))
- Added new `MixMaterial` to the Materials Library allowing to mix up to 8 textures ([julien-moreau](https://github.com/julien-moreau))
- Added new `BoundingInfo.scale()` function to let users control the size of the bounding info ([Deltakosh](https://github.com/deltakosh))
- Added new `Animatable.waitAsync` function to use Promises with animations. Demo [Here](https://www.babylonjs-playground.com/#HZBCXR) ([Deltakosh](https://github.com/deltakosh))
- Added the choice of [forming a closed loop](http://doc.babylonjs.com/how_to/how_to_use_curve3#catmull-rom-spline) to the catmull-rom-spline curve3 ([johnk](https://github.com/babylonjsguide))
- Added support for specifying the center of rotation to textures ([bghgary](http://www.github.com/bghgary))
- Added webVR support for Oculus Go ([TrevorDev](https://github.com/TrevorDev))
- Added ability to not generate polynomials harmonics upon prefiltered texture creation ([sebavan](http://www.github.com/sebavan))
- Added predicate function to customize the list of mesh included in the computation of bounding vectors in the ```getHierarchyBoundingVectors``` method ([sebavan](http://www.github.com/sebavan))
- Added webVR constructor options: disable laser pointer toggle, teleportation floor meshes ([TrevorDev](https://github.com/TrevorDev))
- Get a root mesh from an asset container, load a mesh from a file with a single string url ([TrevorDev](https://github.com/TrevorDev))
- UtilityLayer class to render another scene as a layer on top of an existing scene ([TrevorDev](https://github.com/TrevorDev))
- AnimationGroup has now onAnimationGroupEnd observable ([RaananW](https://github.com/RaananW))
- New `serialize` and `Parse` functions to serialize and parse all procedural textures from the Procedural Textures Library ([julien-moreau](https://github.com/julien-moreau))
- Added a new `mesh.ignoreNonUniformScaling` to turn off non uniform scaling compensation ([Deltakosh](https://github.com/deltakosh))
- AssetsManager tasks will only run when their state is INIT. It is now possible to remove a task from the assets manager ([RaananW](https://github.com/RaananW))
- Added sprite isVisible field ([TrevorDev](https://github.com/TrevorDev))
- EnvironmentHelper will recreate ground and skybox meshes if force-disposed ([RaananW](https://github.com/RaananW))
- Added viewport caching mechanism in engine ([sebavan](http://www.github.com/sebavan))
- Added unpackFlipY caching mechanism in engine ([sebavan](http://www.github.com/sebavan))
- Added rebind optimization of video texture ([sebavan](http://www.github.com/sebavan))
- Fix Background Material effect caching ([sebavan](http://www.github.com/sebavan))
- Prevent texture ```getSize``` to generate garbage collection ([sebavan](http://www.github.com/sebavan))
- Prevent ```lodGenerationScale``` and ```lodGenerationOffset``` to force rebind ([sebavan](http://www.github.com/sebavan))
- Added poster property on VideoTexture ([sebavan](http://www.github.com/sebavan))
- Added ```onUserActionRequestedObservable``` to workaround and detect autoplay video policy restriction on VideoTexture ([sebavan](http://www.github.com/sebavan))
- `Sound` now accepts `MediaStream` as source to enable easier WebAudio and WebRTC integrations ([menduz](https://github.com/menduz))
- Vector x, y and z constructor parameters are now optional and default to 0 ([TrevorDev](https://github.com/TrevorDev))
- Added and removed camera methods in the default pipeline ([TrevorDev](https://github.com/TrevorDev))
- Added internal texture `format` support for RenderTargetCubeTexture ([PeapBoy](https://github.com/NicolasBuecher))
- Added canvas toBlob polyfill in tools ([sebavan](http://www.github.com/sebavan))
- Added `RawCubeTexture` class with RGBD and mipmap support ([bghgary](http://www.github.com/bghgary))
- Added effect layer per rendering group addressing [Issue 4463](https://github.com/BabylonJS/Babylon.js/issues/4463) ([sebavan](http://www.github.com/sebavan))
- Added predicate function `targetMask` argument to `scene.beginWeightedAnimation`, `scene.beginAnimation`, `scene.stopAnimation`, and `animatable.stop` to allow for selective application of animations.  ([fmmoret](http://github.com/fmmoret))
- Oculus GO and GearVR 3dof controllers will now rotate with the user's head if they turn around in their room ([TrevorDev](https://github.com/TrevorDev))
- Added onPoseUpdatedFromDeviceObservable to webVRCamera to detect when the camera's pose has been updated ([TrevorDev](https://github.com/TrevorDev))
- Added gltf light falloff [Issue 4148](https://github.com/BabylonJS/Babylon.js/issues/4148) ([sebavan](http://www.github.com/sebavan))
- Added falloff type per light to prevent material only inconsistencies [Issue 4148](https://github.com/BabylonJS/Babylon.js/issues/4148) ([sebavan](http://www.github.com/sebavan))
- Added WeightedSound; selects one from many Sounds with random weight for playback. ([najadojo](https://github.com/najadojo))
- Added HDR support to ReflectionProbe ([Deltakosh](https://github.com/deltakosh))
- Added ACES ToneMapping to the image processing to help getting more parity with other engines ([sebavan](http://www.github.com/sebavan))
- Added Image Processing to the particle system to allow consistency in one pass forward rendering scenes ([sebavan](http://www.github.com/sebavan))
- Added Video Recorder [Issue 4708](https://github.com/BabylonJS/Babylon.js/issues/4708) ([sebavan](http://www.github.com/sebavan))
- Added support for main WebGL2 texture formats ([PeapBoy](https://github.com/NicolasBuecher))
- Added fadeInOutBehavior and tooltipText for holographic buttons ([TrevorDev](https://github.com/TrevorDev))
- StartDrag method added to pointerDragBehavior to simulate the start of a drag ([TrevorDev](https://github.com/TrevorDev))
- Added EdgesLineRenderer to address [#4919](https://github.com/BabylonJS/Babylon.js/pull/4919) ([barteq100](https://github.com/barteq100))
- Added ```ambientTextureImpactOnAnalyticalLights``` in PBRMaterial to allow fine grained control of the AmbientTexture on the analytical diffuse light ([sebavan](http://www.github.com/sebavan))
- BoundingBoxGizmo scalePivot field that can be used to always scale objects from the bottom ([TrevorDev](https://github.com/TrevorDev))
- Cylinder particle emitter and constructor in baseParticle ([TrevorDev](https://github.com/TrevorDev))
- Improved _isSyncronized performance and reduced GC in TransformNode.computeWorldMatrix by directly reading property. ([Bolloxim](https://github.com/Bolloxim))
- Added supports for reflectionMatrix in Skybox Mode Cube Texture allowing offsetting the world center or rotating the matrix ([sebavan](http://www.github.com/sebavan))

### glTF Loader

- Added support for KHR_texture_transform ([bghgary](http://www.github.com/bghgary))
- Added `onNodeLODsLoadedObservable` and `onMaterialLODsLoadedObservable` to MSFT_lod loader extension ([bghgary](http://www.github.com/bghgary))
- Added glTF loader settings to the GLTF tab in the debug layer ([bghgary](http://www.github.com/bghgary))
- Added debug logging and performance counters ([bghgary](http://www.github.com/bghgary))
- Added support for EXT_lights_imageBased ([bghgary](http://www.github.com/bghgary))
- Added support for MSFT_audio_emitter ([najadojo](http://www.github.com/najadojo))
- Added support for custom loader extensions ([bghgary](http://www.github.com/bghgary))

### Viewer

- No fullscreen button on small devices ([RaananW](https://github.com/RaananW))
- Nav-Bar is now displayed on fullscreen per default ([RaananW](https://github.com/RaananW))
- Viewer configuration supports deprecated values using the new configurationCompatibility processor  ([RaananW](https://github.com/RaananW))
- Shadows will only render while models are entering the scene or animating ([RaananW](https://github.com/RaananW))
- Support for model drag and drop onto the canvas ([RaananW](https://github.com/RaananW))
- New lab feature - global light rotation [#4347](https://github.com/BabylonJS/Babylon.js/issues/4347) ([RaananW](https://github.com/RaananW))
- New NPM package - babylonjs-viewer-assets, to separate the binary assets and the code of the viewer ([RaananW](https://github.com/RaananW))
- A new HD-Toggler button allows setting a better hardware scaling rate ([RaananW](https://github.com/RaananW))
- An initial support for WebVR is implemented ([RaananW](https://github.com/RaananW))
- It is now possible to choose the element that goes fullscreen in the default viewer ([RaananW](https://github.com/RaananW))
- The default viewer has a plugin system with which new buttons can be added externally ([RaananW](https://github.com/RaananW))
- The extended configuration is now the default when not providing the "extended" parameter ([RaananW](https://github.com/RaananW))
- viewer.updateConfiguration also accepts a URL to download configuration remotely ([RaananW](https://github.com/RaananW))
- Viewer supports 3D printing on windows 10 ([RaananW](https://github.com/RaananW))
- The viewer's environment map is using the new .env feature ([RaananW](https://github.com/RaananW))

### Materials Library

- Added ```unlit``` mode to lava material ([sebavan](http://www.github.com/sebavan))

### Documentation

- Added all code comments for GUI

## Bug fixes

- VR experience helper will now fire pointer events even when no mesh is currently hit ([TrevorDev](https://github.com/TrevorDev))
- RawTexture.CreateAlphaTexture no longer fails to create a usable texture ([TrevorDev](https://github.com/TrevorDev))
- SceneSerializer.SerializeMesh now serializes all materials kinds (not only StandardMaterial) ([julien-moreau](https://github.com/julien-moreau))
- WindowsMotionController's trackpad field will be updated prior to it's onTrackpadChangedObservable event ([TrevorDev](https://github.com/TrevorDev))
- VR experience helper's controllers will not fire pointer events when laser's are disabled, instead the camera ray pointer event will be used ([TrevorDev](https://github.com/TrevorDev))
- Node's setParent(node.parent) will no longer throw an exception when parent is undefined and will behave the same as setParent(null) ([TrevorDev](https://github.com/TrevorDev))
- Mesh.MergeMeshes flips triangles on meshes with negative scaling ([SvenFrankson](http://svenfrankson.com))
- Avoid firing button events multiple times when calling vrController.attachMesh() ([TrevorDev](https://github.com/TrevorDev))
- Parse geometry when load binary mesh ([SinhNQ](https://github.com/quocsinh))
- Removing observers during observable notify should not skip over valid observers ([TrevorDev](https://github.com/TrevorDev))
- Initializing gamepadManager should register the gamepad update events ([TrevorDev](https://github.com/TrevorDev))
- Do not generate mipmaps for RawCubeTexture if OES_texture_float_linear and/or EXT_color_buffer_float extensions are not supported ([PeapBoy](https://github.com/NicolasBuecher))
- Do not modify passed camera array parameter when creating a default pipeline ([TrevorDev](https://github.com/TrevorDev))
- Fixed issue where gaze trackers were appearing even after leaving VR ([atulyar](https://github.com/atulyar))
- AdvancedDynamicTexture should not overwrite skipOnPointerObservable to false ([TrevorDev](https://github.com/TrevorDev))
- Fixed issue where VRExperienceHelper.onExitingVR observable was being fired twice ([atulyar](https://github.com/atulyar))
- Avoid firing onExitingVR observable multiple times when calling exitVR() and add observables to Viewer that can be used instead of the ones in VRExperienceHelper ([atulyar](https://github.com/atulyar))
- GizmoManager should hide existing gizmos if a non-attachable mesh is selected ([TrevorDev](https://github.com/TrevorDev))
- Ignore isPickable = false for vr ray casting if the mesh's name matches the specified floorMeshName to maintain backwards compatability ([TrevorDev](https://github.com/TrevorDev))
- Fix File Loading if hosted from `file:`-Protocol ([ltetzlaff](https://github.com/ltetzlaff))
- Do not throw error when updating a controller with no left stick ([TrevorDev](https://github.com/TrevorDev))
- Exiting VR can result in messed up view ([TrevorDev](https://github.com/TrevorDev))
- Dispose existing gazeTrackers when setting a new one ([TrevorDev](https://github.com/TrevorDev))
- Set missing parentId in Mesh.serialize() for instances ([julien-moreau](https://github.com/julien-moreau))
<<<<<<< HEAD
- Do not modify pivot when using bounding box gizmo ([TrevorDev](https://github.com/TrevorDev))
=======
- GPUParticleSystem does not get stuck in burst loop when stopped and started ([TrevorDev](https://github.com/TrevorDev))
>>>>>>> 9364d780

### Core Engine

- Fixed ```shadowEnabled``` property on lights. Shadows are not visible anymore when disabled ([sebavan](http://www.github.com/sebavan))
- Physics `unregisterOnPhysicsCollide` didn't remove callback correctly [#4291](https://github.com/BabylonJS/Babylon.js/issues/4291) ([RaananW](https://github.com/RaananW))
- Added missing getter and setter for global exposure in ColorCurves ([RaananW](https://github.com/RaananW))
- Fixed an issue with view matrix when `ArcRotateCamera` was used with collisions ([Deltakosh](https://github.com/deltakosh))
- Fixed a bug with setting `unlit` on `PBRMaterial` after the material is ready (Wrong dirty flags) ([bghgary](http://www.github.com/bghgary))
- Fixed `HighlightLayer` support on browsers not supporting HalfFloat ([sebavan](http://www.github.com/sebavan))
- Fixed support for R and RG texture formats ([sebavan](http://www.github.com/sebavan))
- Fixed `updatable` parameter setting in the SPS ([jerome](https://github.com/jbousquie))
- Angular and linear velocity were using the wrong method to copy values to the physics engine ([RaananW](https://github.com/RaananW))
- Fixed env texture generation in Byte Mode ([sebavan](http://www.github.com/sebavan))
- Oimo.js now receives quaternion and not euler when a body is being constructed ([RaananW](https://github.com/RaananW))
- Improving visual quality on SSAO2 shader ([CraigFeldspar](https://github.com/CraigFeldspar))
- Fixed a bug where changing the sample count on `PostProcess` would not update the WebGL Texture ([CraigFeldspar](https://github.com/CraigFeldspar))

### Viewer

- Fix Navbar Interaction on Mozilla/Firefox ([SzeyinLee](https://github.com/SzeyinLee))
- Fix Animation Slider Interaction on Mozilla/Firefox ([sebavan](http://www.github.com/sebavan))
- Fix Animation Slider Clickable area size Cross Plat ([sebavan](http://www.github.com/sebavan))
- Ground material didn't take the default main color is no material definition was provided ([RaananW](https://github.com/RaananW))
- Model configuration was not extended correctly if loaded more than one model ([RaananW](https://github.com/RaananW))
- It wasn't possible to disable camera behavior(s) using configuration  [#4348](https://github.com/BabylonJS/Babylon.js/issues/4348) ([RaananW](https://github.com/RaananW))
- Animation blending was always set to true, ignoring configuration [#4412](https://github.com/BabylonJS/Babylon.js/issues/4412) ([RaananW](https://github.com/RaananW))
- Animation navbar now updates correctly when a new model is loaded [#4441](https://github.com/BabylonJS/Babylon.js/issues/4441) ([RaananW](https://github.com/RaananW))
- Non-normalized meshes didn't center and focus correctly ([RaananW](https://github.com/RaananW))
- Meshes with skeletons could have incorrect animations ([RaananW](https://github.com/RaananW))
- Removed element IDs from viewer's templates to allow muitiple viewers in a single page [#4500](https://github.com/BabylonJS/Babylon.js/issues/4500) ([RaananW](https://github.com/RaananW))
- Viewer is not using Engine.LastCreatedScene anymore, to support multiple viewers in a single page [#4500](https://github.com/BabylonJS/Babylon.js/issues/4500) ([RaananW](https://github.com/RaananW))
- Template location was ignored if html was defined ([RaananW](https://github.com/RaananW))
- Drag and Drop only worked if a model was already loaded before ([RaananW](https://github.com/RaananW))
- It was not possible to add new custom optimizers, only use existing ones ([RaananW](https://github.com/RaananW))
- Button texts were truncated incorrectly ([RaananW](https://github.com/RaananW))
- Animation names with more than one word didn't work correctly ([RaananW](https://github.com/RaananW))

### Loaders

- STL Loader only supported binary downloads and no data: urls [#4473](https://github.com/BabylonJS/Babylon.js/issues/4473) ([RaananW](https://github.com/RaananW))
- OBJ Loader is now an async loader [#4571](https://github.com/BabylonJS/Babylon.js/issues/4571) ([RaananW](https://github.com/RaananW))

## Breaking changes

- Fixing support for R and RG texture formats made us remove TextureFormat_R32F and TextureFormat_RG32F as they were mixing formats and types. Please, use the respective TextureFormat_R and TextureFormat_RG with the Float types ([sebavan](http://www.github.com/sebavan))
- Replacing `scene.onRenderingGroupObservable` by `onBeforeRenderingGroupObservable` and `onAfterRenderingGroupObservable` to prevent the stage check ([sebavan](http://www.github.com/sebavan))
<|MERGE_RESOLUTION|>--- conflicted
+++ resolved
@@ -173,11 +173,8 @@
 - Exiting VR can result in messed up view ([TrevorDev](https://github.com/TrevorDev))
 - Dispose existing gazeTrackers when setting a new one ([TrevorDev](https://github.com/TrevorDev))
 - Set missing parentId in Mesh.serialize() for instances ([julien-moreau](https://github.com/julien-moreau))
-<<<<<<< HEAD
 - Do not modify pivot when using bounding box gizmo ([TrevorDev](https://github.com/TrevorDev))
-=======
 - GPUParticleSystem does not get stuck in burst loop when stopped and started ([TrevorDev](https://github.com/TrevorDev))
->>>>>>> 9364d780
 
 ### Core Engine
 
@@ -223,4 +220,4 @@
 ## Breaking changes
 
 - Fixing support for R and RG texture formats made us remove TextureFormat_R32F and TextureFormat_RG32F as they were mixing formats and types. Please, use the respective TextureFormat_R and TextureFormat_RG with the Float types ([sebavan](http://www.github.com/sebavan))
-- Replacing `scene.onRenderingGroupObservable` by `onBeforeRenderingGroupObservable` and `onAfterRenderingGroupObservable` to prevent the stage check ([sebavan](http://www.github.com/sebavan))
+- Replacing `scene.onRenderingGroupObservable` by `onBeforeRenderingGroupObservable` and `onAfterRenderingGroupObservable` to prevent the stage check ([sebavan](http://www.github.com/sebavan))