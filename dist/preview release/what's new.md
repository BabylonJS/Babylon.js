# 3.3.0

## Major updates

## Updates

### Core Engine

<<<<<<< HEAD
- Added new `Animatable.waitAsync` function to use Promises with animations. Demo [Here](https://www.babylonjs-playground.com/#HZBCXR) ([Deltakosh](https://github.com/deltakosh)) 
- Added the choice of [forming a closed loop](http://doc.babylonjs.com/how_to/how_to_use_curve3#catmull-rom-spline) to the catamull-rom-spline curve3 ([johnk](https://github.com/babylonjsguide))
- Added support for specifying the center of rotation to textures ([bghgary](http://www.github.com/bghgary))
- Added webVR support for Oculus Go ([TrevorDev](https://github.com/TrevorDev))
- Added ability to not generate polynomials harmonics upon prefiltered texture creation ([sebavan](http://www.github.com/sebavan))
- Added predicate function to customize the list of mesh included in the computation of bounding vectors in the ```getHierarchyBoundingVectors``` method ([sebavan](http://www.github.com/sebavan))
=======
- Add the choice of [forming a closed loop](http://doc.babylonjs.com/how_to/how_to_use_curve3#catmull-rom-spline) to the catamull-rom-spline curve3 ([johnk](https://github.com/babylonjsguide))
- Add support for specifying the center of rotation to textures ([bghgary](http://www.github.com/bghgary))
- Add webVR support for Oculus Go ([TrevorDev](https://github.com/TrevorDev))
- Add ability to not generate polynomials harmonics upon prefiltered texture creation ([sebavan](http://www.github.com/sebavan))
- Add predicate function to customize the list of mesh included in the computation of bounding vectors in the ```getHierarchyBoundingVectors``` method ([sebavan](http://www.github.com/sebavan))
- Add webVR constructor options: disable laser pointer toggle, teleportation floor meshes ([TrevorDev](https://github.com/TrevorDev))
>>>>>>> 03a87d11

### glTF Loader

- Added support for KHR_texture_transform ([bghgary](http://www.github.com/bghgary))

### Viewer

- No fullscreen button on small devices ([RaananW](https://github.com/RaananW))
- Nav-Bar is now disaplayed on fullscreen per default ([RaananW](https://github.com/RaananW))
- Viewer configuration supports deprecated values using the new configurationCompatibility processor  ([RaananW](https://github.com/RaananW))

## Bug fixes

### Core Engine

- Fixed ```shadowEnabled``` property on lights. Shadows are not visble anymore when disabled ([sebavan](http://www.github.com/sebavan))
- Physics `unregisterOnPhysicsCollide` didn't remove callback correctly [#4291](https://github.com/BabylonJS/Babylon.js/issues/4291) ([RaananW](https://github.com/RaananW))
- Added missing getter and setter for global exposure in ColorCurves ([RaananW](https://github.com/RaananW))
- Fixed an issue with view matrix when `ArcRotateCamera` was used with collisions ([Deltakosh](https://github.com/deltakosh)) 

### Viewer

- Fix Navbar Interaction on Mozilla/Firefox ([SzeyinLee](https://github.com/SzeyinLee))
- Fix Animation Slider Interaction on Mozilla/Firefox ([sebavan](http://www.github.com/sebavan))
- Fix Animation Slider Clickable area size Cross Plat ([sebavan](http://www.github.com/sebavan))
- Ground material didn't take the default main color is no material definition was provided ([RaananW](https://github.com/RaananW))

## Breaking changes
<|MERGE_RESOLUTION|>--- conflicted
+++ resolved
@@ -1,51 +1,43 @@
-# 3.3.0
-
-## Major updates
-
-## Updates
-
-### Core Engine
-
-<<<<<<< HEAD
-- Added new `Animatable.waitAsync` function to use Promises with animations. Demo [Here](https://www.babylonjs-playground.com/#HZBCXR) ([Deltakosh](https://github.com/deltakosh)) 
-- Added the choice of [forming a closed loop](http://doc.babylonjs.com/how_to/how_to_use_curve3#catmull-rom-spline) to the catamull-rom-spline curve3 ([johnk](https://github.com/babylonjsguide))
-- Added support for specifying the center of rotation to textures ([bghgary](http://www.github.com/bghgary))
-- Added webVR support for Oculus Go ([TrevorDev](https://github.com/TrevorDev))
-- Added ability to not generate polynomials harmonics upon prefiltered texture creation ([sebavan](http://www.github.com/sebavan))
-- Added predicate function to customize the list of mesh included in the computation of bounding vectors in the ```getHierarchyBoundingVectors``` method ([sebavan](http://www.github.com/sebavan))
-=======
-- Add the choice of [forming a closed loop](http://doc.babylonjs.com/how_to/how_to_use_curve3#catmull-rom-spline) to the catamull-rom-spline curve3 ([johnk](https://github.com/babylonjsguide))
-- Add support for specifying the center of rotation to textures ([bghgary](http://www.github.com/bghgary))
-- Add webVR support for Oculus Go ([TrevorDev](https://github.com/TrevorDev))
-- Add ability to not generate polynomials harmonics upon prefiltered texture creation ([sebavan](http://www.github.com/sebavan))
-- Add predicate function to customize the list of mesh included in the computation of bounding vectors in the ```getHierarchyBoundingVectors``` method ([sebavan](http://www.github.com/sebavan))
-- Add webVR constructor options: disable laser pointer toggle, teleportation floor meshes ([TrevorDev](https://github.com/TrevorDev))
->>>>>>> 03a87d11
-
-### glTF Loader
-
-- Added support for KHR_texture_transform ([bghgary](http://www.github.com/bghgary))
-
-### Viewer
-
-- No fullscreen button on small devices ([RaananW](https://github.com/RaananW))
-- Nav-Bar is now disaplayed on fullscreen per default ([RaananW](https://github.com/RaananW))
-- Viewer configuration supports deprecated values using the new configurationCompatibility processor  ([RaananW](https://github.com/RaananW))
-
-## Bug fixes
-
-### Core Engine
-
-- Fixed ```shadowEnabled``` property on lights. Shadows are not visble anymore when disabled ([sebavan](http://www.github.com/sebavan))
-- Physics `unregisterOnPhysicsCollide` didn't remove callback correctly [#4291](https://github.com/BabylonJS/Babylon.js/issues/4291) ([RaananW](https://github.com/RaananW))
-- Added missing getter and setter for global exposure in ColorCurves ([RaananW](https://github.com/RaananW))
-- Fixed an issue with view matrix when `ArcRotateCamera` was used with collisions ([Deltakosh](https://github.com/deltakosh)) 
-
-### Viewer
-
-- Fix Navbar Interaction on Mozilla/Firefox ([SzeyinLee](https://github.com/SzeyinLee))
-- Fix Animation Slider Interaction on Mozilla/Firefox ([sebavan](http://www.github.com/sebavan))
-- Fix Animation Slider Clickable area size Cross Plat ([sebavan](http://www.github.com/sebavan))
-- Ground material didn't take the default main color is no material definition was provided ([RaananW](https://github.com/RaananW))
-
-## Breaking changes
+# 3.3.0
+
+## Major updates
+
+## Updates
+
+### Core Engine
+
+- Added new `Animatable.waitAsync` function to use Promises with animations. Demo [Here](https://www.babylonjs-playground.com/#HZBCXR) ([Deltakosh](https://github.com/deltakosh)) 
+- Added the choice of [forming a closed loop](http://doc.babylonjs.com/how_to/how_to_use_curve3#catmull-rom-spline) to the catamull-rom-spline curve3 ([johnk](https://github.com/babylonjsguide))
+- Added support for specifying the center of rotation to textures ([bghgary](http://www.github.com/bghgary))
+- Added webVR support for Oculus Go ([TrevorDev](https://github.com/TrevorDev))
+- Added ability to not generate polynomials harmonics upon prefiltered texture creation ([sebavan](http://www.github.com/sebavan))
+- Added predicate function to customize the list of mesh included in the computation of bounding vectors in the ```getHierarchyBoundingVectors``` method ([sebavan](http://www.github.com/sebavan))
+- Added webVR constructor options: disable laser pointer toggle, teleportation floor meshes ([TrevorDev](https://github.com/TrevorDev))
+
+### glTF Loader
+
+- Added support for KHR_texture_transform ([bghgary](http://www.github.com/bghgary))
+
+### Viewer
+
+- No fullscreen button on small devices ([RaananW](https://github.com/RaananW))
+- Nav-Bar is now disaplayed on fullscreen per default ([RaananW](https://github.com/RaananW))
+- Viewer configuration supports deprecated values using the new configurationCompatibility processor  ([RaananW](https://github.com/RaananW))
+
+## Bug fixes
+
+### Core Engine
+
+- Fixed ```shadowEnabled``` property on lights. Shadows are not visble anymore when disabled ([sebavan](http://www.github.com/sebavan))
+- Physics `unregisterOnPhysicsCollide` didn't remove callback correctly [#4291](https://github.com/BabylonJS/Babylon.js/issues/4291) ([RaananW](https://github.com/RaananW))
+- Added missing getter and setter for global exposure in ColorCurves ([RaananW](https://github.com/RaananW))
+- Fixed an issue with view matrix when `ArcRotateCamera` was used with collisions ([Deltakosh](https://github.com/deltakosh)) 
+
+### Viewer
+
+- Fix Navbar Interaction on Mozilla/Firefox ([SzeyinLee](https://github.com/SzeyinLee))
+- Fix Animation Slider Interaction on Mozilla/Firefox ([sebavan](http://www.github.com/sebavan))
+- Fix Animation Slider Clickable area size Cross Plat ([sebavan](http://www.github.com/sebavan))
+- Ground material didn't take the default main color is no material definition was provided ([RaananW](https://github.com/RaananW))
+
+## Breaking changes