# 5.0.0

## Major updates

- Infinite Morph Targets: When supported (WebGL2+) you are no more limited to 4 morph targets per mesh ([Deltakosh](https://github.com/deltakosh))
- Added support for ConditionalBlock for NodeMaterial ([Deltakosh](https://github.com/deltakosh))
- Improved performance when using the shadow / cascacaded shadow generator ([Popov72](https://github.com/Popov72))

## Updates

### General

- Added zoomToMouseLocation on ArcRotateCamera ([lovettchris](https://github.com/lovettchris))
- Added static CenterToRef for vectors 2/3/4 ([aWeirdo](https://github.com/aWeirdo))
- Added ability to view images (ktx2, png, jpg) to the sandbox. ([bghgary](https://github.com/bghgary))
- Added optional smoothed normals for extruded procedural polygons. ([snagy](https://github.com/snagy))
- Added support for infinite perspective cameras ([Deltakosh](https://github.com/deltakosh))
- Added ability to enable/disable ArcRotateCamera zoom on multiTouch event ([NicolasBuecher](https://github.com/NicolasBuecher))
- Moving button to shared uI folder.([msDestiny14](https://github.com/msDestiny14))
- Added `collisionRetryCount` to improved collision detection ([CedricGuillemet](https://github.com/CedricGuillemet))
- Moved sharedUI component to shared UI folder. ([msDestiny14](https://github.com/msDestiny14))
- Added encapsulate and encapsulateBoundingInfo methods to BoundingInfo. ([Tolo789](https://github.com/Tolo789))
- Added onLoadObservable to the textureDome class(es) ([RaananW](https://github.com/RaananW))
- Modified InputManager to use DeviceInputSystem ([PolygonalSun](https://github.com/PolygonalSun))
- Added a [helper class](https://doc.babylonjs.com/typedoc/classes/babylon.debug.directionallightfrustumviewer) to display the frustum of a directional light ([Popov72](https://github.com/Popov72))
- Improved collision detection performance ([ottoville](https://github.com/ottoville/))
- Added new helper functions for Quaternion.FromLookDirection and Matrix.LookDirection ([Alex-MSFT](https://github.com/Alex-MSFT))
- Added support for clip planes to the edge renderer ([#10053](https://github.com/BabylonJS/Babylon.js/issues/10053)) ([Popov72](https://github.com/Popov72))
- Added support for [cannon-es](https://github.com/pmndrs/cannon-es) to the cannonJSPlugin. ([frankieali](https://github.com/frankieali))
- Added check for duplicates in addShadowCaster ([ivankoleda](https://github.com/ivankoleda))
- spelling of function/variables `xxxByID` renamed to `xxxById` to be consistent over the project. Old `xxxByID` reamain as deprecated that forward to the correspondgin `xxxById` ([barroij](https://github.com/barroij))
- Added new reflector tool that enable remote inspection of scenes. ([bghgary](https://github.com/bghgary))

### Engine

- Moved all instance data from Geometry to Mesh such that the same Geometry objects can be used by many meshes with instancing. Reduces memory consumption on CPU/GPU. ([breakin](https://github.com/breakin)
- Added NativeEngine configuration object parameter. ([drigax](https://github.com/drigax))
- Added NativeEngine support for signed byte and unsigned short vertex buffer attribute types ([Alex-MSFT](https://github.com/Alex-MSFT))
- Added support for sRGB buffers, native in WebGL2 / WebGPU and through the `EXT_sRGB` extension in WebGL1. There's a new parameter to the `Texture` constructor that enables this feature ([Popov72](https://github.com/Popov72))

### Loaders

- Added support for EXT_meshopt_compression for glTF loader. ([zeux](https://github.com/zeux))
- Increased KHR_materials_transmission render target texture default size. ([Drigax](https://github.com/drigax))
- Changed glTF loader to remove empty animation groups if there are no animation channels loaded with the given options. ([bghgary](https://github.com/bghgary))
- Update glTF validator to `2.0.0-dev.3.3`. ([bghgary](https://github.com/bghgary))
- Added support for KHR_xmp_json_ld for glTF loader. ([Sebavan](https://github.com/sebavan/), [bghgary](https://github.com/bghgary))
- Added a `OptimizeNormals` option to the OBJ loader to smooth lighting ([Popov72](https://github.com/Popov72))
- Added a `Prefiltered` option to the `CubeTextureAssetTask` ([MackeyK24](https://github.com/MackeyK24))
- Added support for more uv sets to glTF loader. ([bghgary](https://github.com/bghgary))
- Added support for KHR_materials_volume for glTF loader. ([MiiBond](https://github.com/MiiBond/))

### Navigation

- Added support for thin instances in navigation mesh creation ([CedricGuillemet](https://github.com/CedricGuillemet))
- Added recast.d.ts definition file for recast.js ([CedricGuillemet](https://github.com/CedricGuillemet))
- Added obstacle support ([CedricGuillemet](https://github.com/CedricGuillemet))

### Materials

- Added an `OcclusionMaterial` to simplify depth-only rendering of geometry ([rgerd](https://github.com/rgerd))
- PrePass can now be used in `RenderTargets` speeding up effects like SSAO2 or MotionBlur ([CraigFeldspar](https://github.com/CraigFeldspar))
- Added support for morph targets to `ShaderMaterial` ([Popov72](https://github.com/Popov72))
- Added support for clip planes to the `ShaderMaterial` ([Popov72](https://github.com/Popov72))
- Added support for local cube map to refraction cube texture ([Popov72](https://github.com/Popov72))
- Added the `cullBackFaces` property to `Material` ([Popov72](https://github.com/Popov72))
- Added the `stencil` object property to `Material` ([Popov72](https://github.com/Popov72))

### Meshes

- `LineMesh` now allows assigning custom material via `material` setter. ([FullStackForger](https://github.com/FullStackForger)
- `InstancedMesh` can now be sorted from back to front before rendering if the material is transparent ([Popov72](https://github.com/Popov72))
- Add option to decompose the `newWorldMatrix` when passed into `TransformNode.freezeWorldMatrix`. ([bghgary](https://github.com/bghgary))
- Added `mesh.onMeshReadyObservable` to get notified when a mesh is ready ([RaananW](https://github.com/RaananW))

### Inspector

- Increased float precision to 4 ([msDestiny14](https://github.com/msDestiny14))
- Added support for sounds in the inspector ([Deltakosh](https://github.com/deltakosh))
- Added a debug option to show the frustum of a directional light ([Popov72](https://github.com/Popov72))
- Added support for the material stencil properties ([Popov72](https://github.com/Popov72))
- Added space + LMB panning to texture inspector to improve accessibility ([darraghjburke](https://github.com/darraghjburke))

### NME

- Increased float precision to 4 ([msDestiny14](https://github.com/msDestiny14))
- Added ability to make input node's properties visible in the properties of a custom frame ([msDestiny14](https://github.com/msDestiny14))
- NME `TextureBlock`: add an output for the texture level and a switch to disable the internal multiplication (level * texture) ([#10192](https://github.com/BabylonJS/Babylon.js/pull/10192)) ([rassie](https://github.com/rassie))

### GUIEditor

- Added GUI Editor project to master. ([msDestiny14](https://github.com/msDestiny14))
- Moving GUI property tab components into GUIEditor. ([msDestiny14](https://github.com/msDestiny14))
- Added basic saving and loading funtionality. ([msDestiny14](https://github.com/msDestiny14))
- Added more GUI controls. ([msDestiny14](https://github.com/msDestiny14))
- Added snippet server from url functionality ([msDestiny14](https://github.com/msDestiny14))
- Added scrolling and zooming functionality ([msDestiny14](https://github.com/msDestiny14))
- Added resizable canvas ([msDestiny14](https://github.com/msDestiny14))
- Added parenting system ([msDestiny14](https://github.com/msDestiny14))
- Added ability to change zorder ([msDestiny14](https://github.com/msDestiny14))
- Added highlighting on selection ([msDestiny14](https://github.com/msDestiny14))
- Creating default values for controls ([msDestiny14](https://github.com/msDestiny14))
- Bug fix to panning ([msDestiny14](https://github.com/msDestiny14))
- Added black bar and scene explorer view ([msDestiny14](https://github.com/msDestiny14))
- Added navigation hotkeys ([msDestiny14](https://github.com/msDestiny14))

### GUI

- Added a `FocusableButton` gui control to simplify creating menus with keyboard navigation ([Flux159](https://github.com/Flux159))
- Added `focus()` and `blur()` functions for controls that implement `IFocusableControl` ([Flux159](https://github.com/Flux159))
- Added `ToggleButton` GUI control ([kintz09](https://github.com/kintz09))
- Added shorthand methods which set all padding values at once, named `setPadding` and `setPaddingInPixels`, to the control class ([kintz09](https://github.com/kintz09))
- Added two touch-enabled GUI controls, `TouchMeshButton3D` and `TouchHolographicButton`, added option on the WebXR hand tracking feature for enabling touch collisions ([rickfromwork](https://github.com/rickfromwork), [satyapoojasama](https://github.com/satyapoojasama))
- Added `imageWidth()` and `imageHeight()` to access the source image dimensions of `Image` ([Queatz](https://github.com/Queatz))
- Added a `FluentButtonMaterial` to give the `TouchHolographicButton` the same look and feel as the HoloLens 2 shell ([rgerd](https://github.com/rgerd))
- Added property `renderToIntermediateTexture` to `Container` which when set to true, will render children to an intermediate texture rather than direct to host allowing for DOM style alpha blending ([BlindingHues](https://github.com/blindinghues))
- Added `HolographicSlate` GUI control ([CraigFeldspar](https://github.com/CraigFeldspar))
- Added `HolographicBackplate` to serve as a flexible panel in GUI controls using the MRTK design language ([rgerd](https://github.com/rgerd))
- Added `NearMenu` GUI control ([CraigFeldspar](https://github.com/CraigFeldspar))

### Behaviors

- Added `FollowBehavior`, a behavior that makes the assigned mesh hover around a camera, while facing it ([CraigFeldspar](https://github.com/CraigFeldspar))
- Added `DefaultBehavior`, a behavior that will be common to several 3D GUI controls, orchestrating `SixDoFDragBehavior` and `FollowBehavior` ([CraigFeldspar](https://github.com/CraigFeldspar))
- `SixDoFDragBehavior` can now specify an ancestor to drag instead of the attached mesh ([CraigFeldspar](https://github.com/CraigFeldspar))

### WebXR

- A browser error preventing the emulator to render scene is now correctly dealt with ([RaananW](https://github.com/RaananW))
- Added a way to extend the XRSessionInit Object from inside of a feature ([RaananW](https://github.com/RaananW))
- Added image tracking feature ([RaananW](https://github.com/RaananW))
- Pointer Events of WebXR controllers have pointerType `xr` ([RaananW](https://github.com/RaananW))
- better support for custom hand meshes ([RaananW](https://github.com/RaananW))
- Allow disabling of the WebXRControllerPointerSelection feature as part of the WebXR Default Experience ([rgerd](https://github.com/rgerd))
- Added two touch-enabled GUI controls, `TouchMeshButton3D` and `TouchHolographicButton`, added option on the WebXR hand tracking feature for enabling touch collisions ([rickfromwork](https://github.com/rickfromwork), [satyapoojasama](https://github.com/satyapoojasama))
- Added initial support for the `sessiongranted` event ([#9860](https://github.com/BabylonJS/Babylon.js/issues/9860)) ([RaananW](https://github.com/RaananW))
- Remove the warning for input source not found when in (touch)screen mode ([#9938](https://github.com/BabylonJS/Babylon.js/issues/9938)) ([RaananW](https://github.com/RaananW))
- Fixed an issue with resources disposal when exiting XR ([#10012](https://github.com/BabylonJS/Babylon.js/issues/10012)) ([RaananW](https://github.com/RaananW))
- Added observable to target mesh position update for teleportation ([#9402](https://github.com/BabylonJS/Babylon.js/issues/9402)) ([RaananW](https://github.com/RaananW))
- Prevent the XR render target texture from rescaling when using the scene optimizer ([#10135](https://github.com/BabylonJS/Babylon.js/issues/10135)) ([RaananW](https://github.com/RaananW))
- Force https when using WebXR except for when hostname is localhost ([#10154](https://github.com/BabylonJS/Babylon.js/issues/10154)) ([RaananW](https://github.com/RaananW))
- Use the newly-introduced physics velocities of controllers/headset where available ([#10118](https://github.com/BabylonJS/Babylon.js/issues/10118)) ([RaananW](https://github.com/RaananW))
- Added support for `xr-dom-overlay` ([#8996](https://github.com/BabylonJS/Babylon.js/issues/8996)) ([brianzinn](https://github.com/brianzinn))

### Gizmos

- Exposed `scaleDragSpeed` and added `axisFactor` for BoundingBoxGizmo ([CedricGuillemet](https://github.com/CedricGuillemet))
- Provide additional attributes `_customRotationQuaternion` to customize the posture of the gizmo ([ecojust](https://github.com/ecojust))
- Exposed `scaleRatio` for GizmoManager ([CedricGuillemet](https://github.com/CedricGuillemet))
- Added constructor parameters to customize colors for rotation gizmos on RotationGizmo ([jekelija](https://github.com/jekelija))
- Added constructor parameters to allow turning off updateScale on RotationGizmo ([jekelija](https://github.com/jekelija))

### Viewer

- Fixed an issue with dual callback binding in case of a forced redraw ([#9608](https://github.com/BabylonJS/Babylon.js/issues/9608)) ([RaananW](https://github.com/RaananW))

### Math

- Faster scalar's WithinEpsilon with Math.abs ([nekochanoide](https://github.com/nekochanoide))

### Serializers

- Added the `exportUnusedUVs` property to the `IExportOptions` interface that will prevent any unused vertex uv attributes from being stripped during the glTF export. ([ericbroberic](https://github.com/ericbroberic))
- glTF serializer now supports KHR_materials_clearcoat ([drigax](https://github.com/drigax))

## Bugs

- Fix CubeTexture extension detection when rootUrl has a query string ([civa86](https://github.com/civa86))
- Fix issue with the Promise polyfill where a return value was expected from resolve() ([Deltakosh](https://github.com/deltakosh))
- Fix ArcRotateCamera panning with axis decomposition ([CedricGuillemet](https://github.com/CedricGuillemet))
- Fix an issue with keyboard control (re)attachment. ([#9411](https://github.com/BabylonJS/Babylon.js/issues/9411)) ([RaananW](https://github.com/RaananW))
- Fix issue when scaling is reapplied with BoundingBoxGizmo and GizmoManager ([CedricGuillemet](https://github.com/CedricGuillemet)
- Fix direct loading of a glTF string that has base64-encoded URI. ([bghgary](https://github.com/bghgary))
- Fix capsule impostor size computation for ammojs ([CedricGuillemet](https://github.com/CedricGuillemet)
- Fix crash of some node materials using instances on iOS ([Popov72](https://github.com/Popov72))
- Fix the code generated for the NME gradient block ([Popov72](https://github.com/Popov72))
- Fix ssao2RenderingPipeline for orthographic cameras ([Kesshi](https://github.com/Kesshi))
- Fix mipmaps creation in the KTX2 decoder for non square textures ([Popov72](https://github.com/Popov72))
- Fix detail map not working in WebGL1 ([Popov72](https://github.com/Popov72))
- Fix ArcRotateCamera behaviour when panning is disabled on multiTouch event ([NicolasBuecher](https://github.com/NicolasBuecher))
- Fix vertically interlaced stereoscopic rendering (`RIG_MODE_STEREOSCOPIC_INTERLACED`) not working (follow-up [#7425](https://github.com/BabylonJS/Babylon.js/issues/7425), [#8000](https://github.com/BabylonJS/Babylon.js/issues/8000)) ([foxxyz](https://github.com/foxxyz))
- Fix accessibility of BaseCameraMouseWheelInput and BaseCameraPointersInput. They appear in documentation but were not available for include. ([mrdunk](https://github.com/mrdunk))
- Fix function creation inside regularly called freeCameraMouseWheelInput method leading to excessive GC load. ([mrdunk](https://github.com/mrdunk))
- Fix clip plane not reset to the rigth value when using mirrors ([Popov72](https://github.com/Popov72))
- Fix lens flares not working in right handed system ([Popov72](https://github.com/Popov72))
- Fix canvas not resized correctly in a multi-canvas scenario ([Popov72](https://github.com/Popov72))
- Fix NaN values returned by `GetAngleBetweenVectors` when vectors are the same or directly opposite ([Popov72](https://github.com/Popov72))
- Fix 404 occurring on some pictures in some cases when using particle systems ([Popov72](https://github.com/Popov72))
- Fix PrePass bugs with transparency ([CraigFeldspar](https://github.com/CraigFeldspar))
- Fix PrePass bugs with layers ([CraigFeldspar](https://github.com/CraigFeldspar))
- Fix SSAO2 with PrePass sometimes causing colors brighter than they should be ([CraigFeldspar](https://github.com/CraigFeldspar))
- Fix PostProcess sharing between cameras/renderTargets, that would create/destroy a texture on every frame ([CraigFeldspar](https://github.com/CraigFeldspar))
- Fix for DualSense gamepads being incorrectly read as DualShock gamepads ([PolygonalSun](https://github.com/PolygonalSun))
- Fix for warning in chrome about passive wheel events ([#9777](https://github.com/BabylonJS/Babylon.js/pull/9777)) ([kaliatech](https://github.com/kaliatech))
- Fix crash when cloning material in `AssetContainer.instantiateModelsToScene` when mesh is an instanced mesh ([Popov72](https://github.com/Popov72))
- Fix Normalized quaternion when updating the node components ([CedricGuillemet](https://github.com/CedricGuillemet))
- Fix update absolute position before use in PointerDragBehavior ([CedricGuillemet](https://github.com/CedricGuillemet))
- Fix issue with NinePatch displaying half pixel gaps between slices on Firefox browsers. ([Pryme8](https://github.com/Pryme8))
- Fix issue when canvas loses focus while holding a pointer button ([PolygonalSun](https://github.com/PolygonalSun))
- Fix issue where camera controls stay detached if PointerDragBehavior is disabled prematurely ([PolygonalSun](https://github.com/PolygonalSun))
- Fix uncatchable exception that could be thrown when initializing the environment textures ([CoPrez](https://github.com/CoPrez))
- Fix the triplanar material when the position of the mesh it is applied to is not (0,0,0) ([Popov72](https://github.com/Popov72))
- Fix bones serialization to include their ids. This allows to retrieve bones (animation groups, etc.) once the scene has been re-serialized ([julien-moreau](https://github.com/julien-moreau))
- Fix an issue with hand-detachment when using hand tracking in WebXR ([#9882](https://github.com/BabylonJS/Babylon.js/issues/9882)) ([RaananW](https://github.com/RaananW))
- Fix issue with cursor and 'doNotHandleCursors' on GUI ([msDestiny14](https://github.com/msDestiny14))
- Fix issue with multi-views when using a transparent scene clear color ([Popov72](https://github.com/Popov72))
- Fix issue with multi-views when using a hardware scaling level different from 1 ([Popov72](https://github.com/Popov72))
- Fix thin instances + animated bones not rendered in the depth renderer ([Popov72](https://github.com/Popov72))
- Fix issue with WebXR teleportation logic which would cause positional headlocking on teleporation frames ([syntheticmagus](https://github.com/syntheticmagus))
- Fix for GUI renderAtIdealSize ([msDestiny14](https://github.com/msDestiny14))
- Fix the strength input parameter of the NME `PerturbNormal` block that was handled as a 1/strength value ([Popov72](https://github.com/Popov72))
- Fix an issue with audio engine not being garbage-collected when engine is disposed ([RaananW](https://github.com/RaananW))
- Fix the NME `NormalBlend` block ([Popov72](https://github.com/Popov72))
- Fix Compatibility with NPM 7 ([Sebavan](https://github.com/sebavan))
- Fix for cloning meshes for 3D GUIs ([msDestiny14](https://github.com/msDestiny14))
- Fix computation of min/max values in glTF loader when using normalized integers ([#10112](https://github.com/BabylonJS/Babylon.js/issues/10112)) ([Popov72](https://github.com/Popov72))
- Fix instance picking when in billboard mode ([Popov72](https://github.com/Popov72))
- Fix NME generation code missing `target` and `visibleInInspector` properties ([Popov72](https://github.com/Popov72))
- Fix transmission mask being accidently used in glTF volume materials ([MiiBond](https://github.com/MiiBond/))
- Fix `Scene.getPointerOverMesh` returning disposed mesh ([Popov72](https://github.com/Popov72))
- Fix NME `TextureBlock` to use correct transformed UV coordinates when reading from the texture ([#10176](https://github.com/BabylonJS/Babylon.js/issues/10176)) ([Popov72](https://github.com/Popov72))
- Fix context lost handling ([#10163](https://github.com/BabylonJS/Babylon.js/issues/10163)) ([Popov72](https://github.com/Popov72))
- Fix for GUI slider step values greater than one ([msDestiny14](https://github.com/msDestiny14))
- Fix Instances wrongly rendered with motion blur ([CraigFeldspar](https://github.com/CraigFeldspar))
- Fix for wrongly rendered GUI rectangle on resize with adaptWidthToChildren ([msDestiny14](https://github.com/msDestiny14))
- Fix glTF loader promise stuck when runs on non-json data ([mrlika](https://github.com/mrlika))
- Fix for namepsace sharing in .scss files; PropertyTab, SceneExplorer ([msDestiny14](https://github.com/msDestiny14))
- Fix sprites not displayed in certain cases ([Popov72](https://github.com/Popov72))
- Fix undefined camera pose in WebXR in Babylon Native ([CraigFeldspar](https://github.com/CraigFeldspar))
<<<<<<< HEAD
- Fix code for handling getting DeviceType/DeviceSlot in DeviceInputSystem to work better with MouseEvents ([PolygonalSun](https://github.com/PolygonalSun))
=======
- Fix some different behaviours between `ParticleSystem` and `GPUParticleSystem` when using the cylinder emitter. Also added `WebGL2ParticleSystem` (for WebGL2 support) and `ComputeShaderParticleSystem` (for WebGPU support) ([Popov72](https://github.com/Popov72))
- Fix the `StandardMaterial` not using the tangent attribute when available ([Popov72](https://github.com/Popov72))
>>>>>>> 8fe52ee0

## Breaking changes

- [List of breaking changes introduced by our compatibility with WebGPU](https://doc.babylonjs.com/advanced_topics/webGPU/webGPUBreakingChanges)
  - [ReadPixels and ProceduralTexture.getContent are now async](https://doc.babylonjs.com/advanced_topics/webGPU/webGPUBreakingChanges#readpixels-is-now-asynchronous)
  - [Shader support differences](https://doc.babylonjs.com/advanced_topics/webGPU/webGPUBreakingChanges#shader-code-differences)
- Use both `mesh.visibility` and `material.alpha` values to compute the global alpha value used by the soft transparent shadow rendering code. Formerly was only using `mesh.visibility` ([Popov72](https://github.com/Popov72))
- Depth renderer: don't render mesh if `infiniteDistance = true` or if `material.disableDepthWrite = true` ([Popov72](https://github.com/Popov72))
- Mesh.createInstance no longer make a unique Geometry for the Mesh so updating one Geometry can affect more meshes than before. Use Mesh.makeUniqueGeometry for old behaviour. ([breakin](https://github.com/breakin))
- Ammo.js needs to be initialized before creating the plugin with `await Ammo();` since Ammo introduced an async init in their library. ([sebavan](https://github.com/sebavan))
- Fixed spelling of EventState.initialize() ([seritools](https://github.com/seritools))
- `SkeletonViewer` is now enabled by default ([Deltakosh](https://github.com/deltakosh))
- `BindEyePosition` has been moved from `Material` to `Scene` to avoid a circular dependency problem and is now a non-static method (`bindEyePosition`) ([Popov72](https://github.com/Popov72))
- The depth renderer was not generating correct values for orthographic cameras when **storeNonLinearDepth = false** ([Popov72](https://github.com/Popov72))
- `dataBuffer.ts` and `buffer.ts` have been moved from `Meshes/` to `Buffers/` ([Popov72](https://github.com/Popov72))
- By default, the glTF loader now uses sRGB buffers for gamma encoded textures (when supported by the GPU), which is more accurate than using regular buffers. However, it can lead to small visual differences. You can disable usage of sRGB buffers by setting `glTFFileLoader.useSRGBBuffers` to `false` ([Popov72](https://github.com/Popov72))
- 4th (`isAnimationSheetEnabled`) and 5th (`customEffect`) parameters of `GPUParticleSystem` constructor have been inverted to match `ParticleSystem` constructor ([Popov72](https://github.com/Popov72))<|MERGE_RESOLUTION|>--- conflicted
+++ resolved
@@ -227,12 +227,9 @@
 - Fix for namepsace sharing in .scss files; PropertyTab, SceneExplorer ([msDestiny14](https://github.com/msDestiny14))
 - Fix sprites not displayed in certain cases ([Popov72](https://github.com/Popov72))
 - Fix undefined camera pose in WebXR in Babylon Native ([CraigFeldspar](https://github.com/CraigFeldspar))
-<<<<<<< HEAD
-- Fix code for handling getting DeviceType/DeviceSlot in DeviceInputSystem to work better with MouseEvents ([PolygonalSun](https://github.com/PolygonalSun))
-=======
 - Fix some different behaviours between `ParticleSystem` and `GPUParticleSystem` when using the cylinder emitter. Also added `WebGL2ParticleSystem` (for WebGL2 support) and `ComputeShaderParticleSystem` (for WebGPU support) ([Popov72](https://github.com/Popov72))
 - Fix the `StandardMaterial` not using the tangent attribute when available ([Popov72](https://github.com/Popov72))
->>>>>>> 8fe52ee0
+- Fix code for handling getting DeviceType/DeviceSlot in DeviceInputSystem to work better with MouseEvents ([PolygonalSun](https://github.com/PolygonalSun))
 
 ## Breaking changes
 
