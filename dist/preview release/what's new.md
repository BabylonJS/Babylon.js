--- conflicted
+++ resolved
@@ -20,14 +20,12 @@
 
 - Ammo.js IDL exposed property update and raycast vehicle stablization support ([MackeyK24](https://github.com/MackeyK24))
 
-<<<<<<< HEAD
 ### Loaders
 - Added support for glTF mesh instancing extension ([#7521](https://github.com/BabylonJS/Babylon.js/issues/7521)) ([drigax](https://github.com/Drigax))
-=======
+
+
 ### Materials
-
 - Added the `roughness` and `albedoScaling` parameters to PBR sheen ([Popov72](https://github.com/Popov72))
->>>>>>> 36e33abb
 
 ## Bugs
 
