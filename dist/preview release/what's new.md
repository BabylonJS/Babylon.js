# 5.0.0

## Major updates

## Updates

<<<<<<< HEAD
- Added a `FocusableButton` gui control to simplify creating menus with keyboard navigation ([Flux159](https://github.com/Flux159))
- Added `focus()` and `blur()` functions for controls that implement `IFocusableControl` ([Flux159](https://github.com/Flux159))
=======
### General

- Added static CenterToRef for vectors 2/3/4  ([aWeirdo](https://github.com/aWeirdo))
>>>>>>> a35312eb

### Materials

- Added an `OcclusionMaterial` to simplify depth-only rendering of geometry ([rgerd](https://github.com/rgerd))

## Bugs

- Fix issue with the Promise polyfill where a return value was expected from resolve() ([Deltakosh](https://github.com/deltakosh))
- Fix an issue with keyboard control (re)attachment. ([#9411](https://github.com/BabylonJS/Babylon.js/issues/9411)) ([RaananW](https://github.com/RaananW))

## Breaking changes

- Use both `mesh.visibility` and `material.alpha` values to compute the global alpha value used by the soft transparent shadow rendering code. Formerly was only using `mesh.visibility` ([Popov72](https://github.com/Popov72))<|MERGE_RESOLUTION|>--- conflicted
+++ resolved
@@ -4,14 +4,12 @@
 
 ## Updates
 
-<<<<<<< HEAD
 - Added a `FocusableButton` gui control to simplify creating menus with keyboard navigation ([Flux159](https://github.com/Flux159))
 - Added `focus()` and `blur()` functions for controls that implement `IFocusableControl` ([Flux159](https://github.com/Flux159))
-=======
+
 ### General
 
 - Added static CenterToRef for vectors 2/3/4  ([aWeirdo](https://github.com/aWeirdo))
->>>>>>> a35312eb
 
 ### Materials
 
