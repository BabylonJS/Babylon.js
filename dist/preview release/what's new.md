# 4.2.0

## Major updates

- Added particle editor to the Inspector ([Deltakosh](https://github.com/deltakosh)

## Updates

### General

- Refactored React refs from old string API to React.createRef() API ([Kyle Belfort](https://github.com/belfortk)

- Scale on one axis for `BoundingBoxGizmo` ([cedricguillemet](https://github.com/cedricguillemet))

- Simplified code contributions by fully automating the dev setup with gitpod ([nisarhassan12](https://github.com/nisarhassan12))
- Add a `CascadedShadowMap.IsSupported` method and log an error instead of throwing an exception when CSM is not supported ([Popov72](https://github.com/Popov72))

### Engine

- Allow logging of shader code when a compilation error occurs ([Popov72](https://github.com/Popov72))
- Add back support for selecting textures based on engine capabilities ([bghgary](https://github.com/bghgary))

### NME

- Frames are now resizable from the corners ([Kyle Belfort](https://github.com/belfortk)
- Can now rename and re-order frame inputs and outputs ([Kyle Belfort](https://github.com/belfortk)

### Inspector

- Handle PBR colors as colors in linear space ([Popov72](https://github.com/Popov72))
- Allow removing textures ([Popov72](https://github.com/Popov72))
- Edit all textures (anisotropic, clear coat, sheen, ...) for the PBR materials ([Popov72](https://github.com/Popov72))

### Cameras

- Added flag to TargetCamera to invert rotation direction and multiplier to adjust speed ([Exolun](https://github.com/Exolun))
- Added upwards and downwards keyboard input to `FreeCamera` ([Pheater](https://github.com/pheater))

### Physics

- Ammo.js IDL exposed property update and raycast vehicle stablization support ([MackeyK24](https://github.com/MackeyK24))
- Recast.js plugin nav mesh and crowd agent to ref performance optimizations. ([MackeyK24](https://github.com/MackeyK24))

### Loaders

- Added support for glTF mesh instancing extension ([#7521](https://github.com/BabylonJS/Babylon.js/issues/7521)) ([drigax](https://github.com/Drigax))
- Get the list of cameras retrieved from a gLTF file when loaded through the asset container ([Popov72](https://github.com/Popov72))

### Navigation

- export/load prebuilt binary navigation mesh ([cedricguillemet](https://github.com/cedricguillemet))

### Materials

- Added the `roughness` and `albedoScaling` parameters to PBR sheen ([Popov72](https://github.com/Popov72))
- Updated the energy conservation factor for the clear coat layer in PBR materials ([Popov72](https://github.com/Popov72))
- Added the `transparencyMode` property to the `StandardMaterial` class ([Popov72](https://github.com/Popov72))
- Added to `FresnelParameters` constructor options and equals method ([brianzinn](https://github.com/brianzinn))
- Added `AddAttribute` to `CustomMaterial` and `PBRCustomMaterial` ([Popov72](https://github.com/Popov72))
- `setTexture` and `setTextureArray` from `ShaderMaterial` take now a `BaseTexture` as input instead of a `Texture`, allowing to pass a `CubeTexture` ([Popov72](https://github.com/Popov72))

### WebXR

- Added optional ray and mesh selection predicates to `WebXRControllerPointerSelection` ([Exolun](https://github.com/Exolun))
- Implemented the new WebXR HitTest API ([#7364](https://github.com/BabylonJS/Babylon.js/issues/7364)) ([RaananW](https://github.com/RaananW))
- Playground doesn't update FPS when in XR ([#7875](https://github.com/BabylonJS/Babylon.js/issues/7875)) ([RaananW](https://github.com/RaananW))

### Collisions

- Added an option to optimize collision detection performance ([jsdream](https://github.com/jsdream)) - [PR](https://github.com/BabylonJS/Babylon.js/pull/7810)

### Animation

- Added support for Additive Animation Blending. Existing animations can be converted to additive using the new MakeAnimationAdditive method for Skeletons, AnimationGroups and Animations. Animations can be played additively using the new isAdditive input parameter to the begin animation methods. ([c-morten](https://github.com/c-morten))

## Bugs

- Fix infinite loop in `GlowLayer.unReferenceMeshFromUsingItsOwnMaterial` ([Popov72](https://github.com/Popov72)
- Fix picking issue in the Solid Particle System when MultiMaterial is enabled ([jerome](https://github.com/jbousquie))
- `QuadraticErrorSimplification` was not exported ([RaananW](https://github.com/Raananw)
- Fix NME Frames bug where collapsing and moving a frame removed the nodes inside ([Kyle Belfort](https://github.com/belfortk)
- Fix moving / disappearing controls when freezing/unfreezing the ScrollViewer ([Popov72](https://github.com/Popov72)
- Fix: when using instances, master mesh (if displayed) does not have correct instance buffer values ([Popov72](https://github.com/Popov72)
- Exit XR will only trigger only if state is IN_XR ([RaananW](https://github.com/RaananW))
- Fix improper baking of transformed textures in `KHR_texture_transform` serializer. ([drigax](https://github.com/Drigax))
- Fixed NME codegen: missing common properties for float-value input block. ([ycw](https://github.com/ycw))
- Fixed missing options for MeshBuilder.CreateBox. ([ycw](https://github.com/ycw))
- Fix bug in `Plane.transform` when matrix passed in is not a pure rotation ([Popov72](https://github.com/Popov72)
- Fix bug in PBR when anisotropy is enabled and no bump texture is provided ([Popov72](https://github.com/Popov72)
- Fix horizon occlusion in PBR materials ([Popov72](https://github.com/Popov72)
- Fixed delay calculation in Animatable.goToFrame when speedRatio != 1 ([Reimund Järnfors](https://github.com/reimund)
- Fix bug in PBR when translucency is enabled and an irradiance texture is provided ([Popov72](https://github.com/Popov72)
- Fix bug in PBR with translucency when irradiance texture is 2D ([Popov72](https://github.com/Popov72)
- Fix bug in PBR when specific combinations of parameters are used ([Popov72](https://github.com/Popov72)
<<<<<<< HEAD
- Fix `TexturePacker` cross-origin image requests, fix falsy default options ([ludevik](https://github.com/ludevik))
=======
- Fix texture being inverted on the Y axis by default when using TextureAsset or AssetManager ([broederj](https://github.com/broederj))
>>>>>>> 552707b8

## Breaking changes<|MERGE_RESOLUTION|>--- conflicted
+++ resolved
@@ -92,10 +92,7 @@
 - Fix bug in PBR when translucency is enabled and an irradiance texture is provided ([Popov72](https://github.com/Popov72)
 - Fix bug in PBR with translucency when irradiance texture is 2D ([Popov72](https://github.com/Popov72)
 - Fix bug in PBR when specific combinations of parameters are used ([Popov72](https://github.com/Popov72)
-<<<<<<< HEAD
+- Fix texture being inverted on the Y axis by default when using TextureAsset or AssetManager ([broederj](https://github.com/broederj))
 - Fix `TexturePacker` cross-origin image requests, fix falsy default options ([ludevik](https://github.com/ludevik))
-=======
-- Fix texture being inverted on the Y axis by default when using TextureAsset or AssetManager ([broederj](https://github.com/broederj))
->>>>>>> 552707b8
 
 ## Breaking changes