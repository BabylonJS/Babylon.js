--- conflicted
+++ resolved
@@ -7,11 +7,7 @@
     ],
     "name": "babylonjs",
     "description": "Babylon.js is a JavaScript 3D engine based on webgl.",
-<<<<<<< HEAD
-    "version": "4.1.0-beta.10",
-=======
     "version": "4.1.0-beta.12",
->>>>>>> f508e817
     "repository": {
         "type": "git",
         "url": "https://github.com/BabylonJS/Babylon.js.git"
