--- conflicted
+++ resolved
@@ -97,15 +97,9 @@
 /******/ ({
 
 /***/ "../../node_modules/tslib/tslib.es6.js":
-<<<<<<< HEAD
-/*!****************************************************************!*\
-  !*** C:/Users/Ben/git/babylon/node_modules/tslib/tslib.es6.js ***!
-  \****************************************************************/
-=======
 /*!*****************************************************************!*\
   !*** C:/Dev/Babylon/Babylon.js/node_modules/tslib/tslib.es6.js ***!
   \*****************************************************************/
->>>>>>> ceeacfbb
 /*! exports provided: __extends, __assign, __rest, __decorate, __param, __metadata, __awaiter, __generator, __exportStar, __values, __read, __spread, __await, __asyncGenerator, __asyncDelegator, __asyncValues, __makeTemplateObject, __importStar, __importDefault */
 /***/ (function(module, __webpack_exports__, __webpack_require__) {
 
@@ -130,192 +124,192 @@
 /* harmony export (binding) */ __webpack_require__.d(__webpack_exports__, "__makeTemplateObject", function() { return __makeTemplateObject; });
 /* harmony export (binding) */ __webpack_require__.d(__webpack_exports__, "__importStar", function() { return __importStar; });
 /* harmony export (binding) */ __webpack_require__.d(__webpack_exports__, "__importDefault", function() { return __importDefault; });
-/*! *****************************************************************************
-Copyright (c) Microsoft Corporation. All rights reserved.
-Licensed under the Apache License, Version 2.0 (the "License"); you may not use
-this file except in compliance with the License. You may obtain a copy of the
-License at http://www.apache.org/licenses/LICENSE-2.0
-
-THIS CODE IS PROVIDED ON AN *AS IS* BASIS, WITHOUT WARRANTIES OR CONDITIONS OF ANY
-KIND, EITHER EXPRESS OR IMPLIED, INCLUDING WITHOUT LIMITATION ANY IMPLIED
-WARRANTIES OR CONDITIONS OF TITLE, FITNESS FOR A PARTICULAR PURPOSE,
-MERCHANTABLITY OR NON-INFRINGEMENT.
-
-See the Apache Version 2.0 License for specific language governing permissions
-and limitations under the License.
-***************************************************************************** */
-/* global Reflect, Promise */
-
-var extendStatics = function(d, b) {
-    extendStatics = Object.setPrototypeOf ||
-        ({ __proto__: [] } instanceof Array && function (d, b) { d.__proto__ = b; }) ||
-        function (d, b) { for (var p in b) if (b.hasOwnProperty(p)) d[p] = b[p]; };
-    return extendStatics(d, b);
-};
-
-function __extends(d, b) {
-    extendStatics(d, b);
-    function __() { this.constructor = d; }
-    d.prototype = b === null ? Object.create(b) : (__.prototype = b.prototype, new __());
-}
-
-var __assign = function() {
-    __assign = Object.assign || function __assign(t) {
-        for (var s, i = 1, n = arguments.length; i < n; i++) {
-            s = arguments[i];
-            for (var p in s) if (Object.prototype.hasOwnProperty.call(s, p)) t[p] = s[p];
-        }
-        return t;
-    }
-    return __assign.apply(this, arguments);
-}
-
-function __rest(s, e) {
-    var t = {};
-    for (var p in s) if (Object.prototype.hasOwnProperty.call(s, p) && e.indexOf(p) < 0)
-        t[p] = s[p];
-    if (s != null && typeof Object.getOwnPropertySymbols === "function")
-        for (var i = 0, p = Object.getOwnPropertySymbols(s); i < p.length; i++) if (e.indexOf(p[i]) < 0)
-            t[p[i]] = s[p[i]];
-    return t;
-}
-
-function __decorate(decorators, target, key, desc) {
-    var c = arguments.length, r = c < 3 ? target : desc === null ? desc = Object.getOwnPropertyDescriptor(target, key) : desc, d;
-    if (typeof Reflect === "object" && typeof Reflect.decorate === "function") r = Reflect.decorate(decorators, target, key, desc);
-    else for (var i = decorators.length - 1; i >= 0; i--) if (d = decorators[i]) r = (c < 3 ? d(r) : c > 3 ? d(target, key, r) : d(target, key)) || r;
-    return c > 3 && r && Object.defineProperty(target, key, r), r;
-}
-
-function __param(paramIndex, decorator) {
-    return function (target, key) { decorator(target, key, paramIndex); }
-}
-
-function __metadata(metadataKey, metadataValue) {
-    if (typeof Reflect === "object" && typeof Reflect.metadata === "function") return Reflect.metadata(metadataKey, metadataValue);
-}
-
-function __awaiter(thisArg, _arguments, P, generator) {
-    return new (P || (P = Promise))(function (resolve, reject) {
-        function fulfilled(value) { try { step(generator.next(value)); } catch (e) { reject(e); } }
-        function rejected(value) { try { step(generator["throw"](value)); } catch (e) { reject(e); } }
-        function step(result) { result.done ? resolve(result.value) : new P(function (resolve) { resolve(result.value); }).then(fulfilled, rejected); }
-        step((generator = generator.apply(thisArg, _arguments || [])).next());
-    });
-}
-
-function __generator(thisArg, body) {
-    var _ = { label: 0, sent: function() { if (t[0] & 1) throw t[1]; return t[1]; }, trys: [], ops: [] }, f, y, t, g;
-    return g = { next: verb(0), "throw": verb(1), "return": verb(2) }, typeof Symbol === "function" && (g[Symbol.iterator] = function() { return this; }), g;
-    function verb(n) { return function (v) { return step([n, v]); }; }
-    function step(op) {
-        if (f) throw new TypeError("Generator is already executing.");
-        while (_) try {
-            if (f = 1, y && (t = op[0] & 2 ? y["return"] : op[0] ? y["throw"] || ((t = y["return"]) && t.call(y), 0) : y.next) && !(t = t.call(y, op[1])).done) return t;
-            if (y = 0, t) op = [op[0] & 2, t.value];
-            switch (op[0]) {
-                case 0: case 1: t = op; break;
-                case 4: _.label++; return { value: op[1], done: false };
-                case 5: _.label++; y = op[1]; op = [0]; continue;
-                case 7: op = _.ops.pop(); _.trys.pop(); continue;
-                default:
-                    if (!(t = _.trys, t = t.length > 0 && t[t.length - 1]) && (op[0] === 6 || op[0] === 2)) { _ = 0; continue; }
-                    if (op[0] === 3 && (!t || (op[1] > t[0] && op[1] < t[3]))) { _.label = op[1]; break; }
-                    if (op[0] === 6 && _.label < t[1]) { _.label = t[1]; t = op; break; }
-                    if (t && _.label < t[2]) { _.label = t[2]; _.ops.push(op); break; }
-                    if (t[2]) _.ops.pop();
-                    _.trys.pop(); continue;
-            }
-            op = body.call(thisArg, _);
-        } catch (e) { op = [6, e]; y = 0; } finally { f = t = 0; }
-        if (op[0] & 5) throw op[1]; return { value: op[0] ? op[1] : void 0, done: true };
-    }
-}
-
-function __exportStar(m, exports) {
-    for (var p in m) if (!exports.hasOwnProperty(p)) exports[p] = m[p];
-}
-
-function __values(o) {
-    var m = typeof Symbol === "function" && o[Symbol.iterator], i = 0;
-    if (m) return m.call(o);
-    return {
-        next: function () {
-            if (o && i >= o.length) o = void 0;
-            return { value: o && o[i++], done: !o };
-        }
-    };
-}
-
-function __read(o, n) {
-    var m = typeof Symbol === "function" && o[Symbol.iterator];
-    if (!m) return o;
-    var i = m.call(o), r, ar = [], e;
-    try {
-        while ((n === void 0 || n-- > 0) && !(r = i.next()).done) ar.push(r.value);
-    }
-    catch (error) { e = { error: error }; }
-    finally {
-        try {
-            if (r && !r.done && (m = i["return"])) m.call(i);
-        }
-        finally { if (e) throw e.error; }
-    }
-    return ar;
-}
-
-function __spread() {
-    for (var ar = [], i = 0; i < arguments.length; i++)
-        ar = ar.concat(__read(arguments[i]));
-    return ar;
-}
-
-function __await(v) {
-    return this instanceof __await ? (this.v = v, this) : new __await(v);
-}
-
-function __asyncGenerator(thisArg, _arguments, generator) {
-    if (!Symbol.asyncIterator) throw new TypeError("Symbol.asyncIterator is not defined.");
-    var g = generator.apply(thisArg, _arguments || []), i, q = [];
-    return i = {}, verb("next"), verb("throw"), verb("return"), i[Symbol.asyncIterator] = function () { return this; }, i;
-    function verb(n) { if (g[n]) i[n] = function (v) { return new Promise(function (a, b) { q.push([n, v, a, b]) > 1 || resume(n, v); }); }; }
-    function resume(n, v) { try { step(g[n](v)); } catch (e) { settle(q[0][3], e); } }
-    function step(r) { r.value instanceof __await ? Promise.resolve(r.value.v).then(fulfill, reject) : settle(q[0][2], r); }
-    function fulfill(value) { resume("next", value); }
-    function reject(value) { resume("throw", value); }
-    function settle(f, v) { if (f(v), q.shift(), q.length) resume(q[0][0], q[0][1]); }
-}
-
-function __asyncDelegator(o) {
-    var i, p;
-    return i = {}, verb("next"), verb("throw", function (e) { throw e; }), verb("return"), i[Symbol.iterator] = function () { return this; }, i;
-    function verb(n, f) { i[n] = o[n] ? function (v) { return (p = !p) ? { value: __await(o[n](v)), done: n === "return" } : f ? f(v) : v; } : f; }
-}
-
-function __asyncValues(o) {
-    if (!Symbol.asyncIterator) throw new TypeError("Symbol.asyncIterator is not defined.");
-    var m = o[Symbol.asyncIterator], i;
-    return m ? m.call(o) : (o = typeof __values === "function" ? __values(o) : o[Symbol.iterator](), i = {}, verb("next"), verb("throw"), verb("return"), i[Symbol.asyncIterator] = function () { return this; }, i);
-    function verb(n) { i[n] = o[n] && function (v) { return new Promise(function (resolve, reject) { v = o[n](v), settle(resolve, reject, v.done, v.value); }); }; }
-    function settle(resolve, reject, d, v) { Promise.resolve(v).then(function(v) { resolve({ value: v, done: d }); }, reject); }
-}
-
-function __makeTemplateObject(cooked, raw) {
-    if (Object.defineProperty) { Object.defineProperty(cooked, "raw", { value: raw }); } else { cooked.raw = raw; }
-    return cooked;
-};
-
-function __importStar(mod) {
-    if (mod && mod.__esModule) return mod;
-    var result = {};
-    if (mod != null) for (var k in mod) if (Object.hasOwnProperty.call(mod, k)) result[k] = mod[k];
-    result.default = mod;
-    return result;
-}
-
-function __importDefault(mod) {
-    return (mod && mod.__esModule) ? mod : { default: mod };
-}
+/*! *****************************************************************************
+Copyright (c) Microsoft Corporation. All rights reserved.
+Licensed under the Apache License, Version 2.0 (the "License"); you may not use
+this file except in compliance with the License. You may obtain a copy of the
+License at http://www.apache.org/licenses/LICENSE-2.0
+
+THIS CODE IS PROVIDED ON AN *AS IS* BASIS, WITHOUT WARRANTIES OR CONDITIONS OF ANY
+KIND, EITHER EXPRESS OR IMPLIED, INCLUDING WITHOUT LIMITATION ANY IMPLIED
+WARRANTIES OR CONDITIONS OF TITLE, FITNESS FOR A PARTICULAR PURPOSE,
+MERCHANTABLITY OR NON-INFRINGEMENT.
+
+See the Apache Version 2.0 License for specific language governing permissions
+and limitations under the License.
+***************************************************************************** */
+/* global Reflect, Promise */
+
+var extendStatics = function(d, b) {
+    extendStatics = Object.setPrototypeOf ||
+        ({ __proto__: [] } instanceof Array && function (d, b) { d.__proto__ = b; }) ||
+        function (d, b) { for (var p in b) if (b.hasOwnProperty(p)) d[p] = b[p]; };
+    return extendStatics(d, b);
+};
+
+function __extends(d, b) {
+    extendStatics(d, b);
+    function __() { this.constructor = d; }
+    d.prototype = b === null ? Object.create(b) : (__.prototype = b.prototype, new __());
+}
+
+var __assign = function() {
+    __assign = Object.assign || function __assign(t) {
+        for (var s, i = 1, n = arguments.length; i < n; i++) {
+            s = arguments[i];
+            for (var p in s) if (Object.prototype.hasOwnProperty.call(s, p)) t[p] = s[p];
+        }
+        return t;
+    }
+    return __assign.apply(this, arguments);
+}
+
+function __rest(s, e) {
+    var t = {};
+    for (var p in s) if (Object.prototype.hasOwnProperty.call(s, p) && e.indexOf(p) < 0)
+        t[p] = s[p];
+    if (s != null && typeof Object.getOwnPropertySymbols === "function")
+        for (var i = 0, p = Object.getOwnPropertySymbols(s); i < p.length; i++) if (e.indexOf(p[i]) < 0)
+            t[p[i]] = s[p[i]];
+    return t;
+}
+
+function __decorate(decorators, target, key, desc) {
+    var c = arguments.length, r = c < 3 ? target : desc === null ? desc = Object.getOwnPropertyDescriptor(target, key) : desc, d;
+    if (typeof Reflect === "object" && typeof Reflect.decorate === "function") r = Reflect.decorate(decorators, target, key, desc);
+    else for (var i = decorators.length - 1; i >= 0; i--) if (d = decorators[i]) r = (c < 3 ? d(r) : c > 3 ? d(target, key, r) : d(target, key)) || r;
+    return c > 3 && r && Object.defineProperty(target, key, r), r;
+}
+
+function __param(paramIndex, decorator) {
+    return function (target, key) { decorator(target, key, paramIndex); }
+}
+
+function __metadata(metadataKey, metadataValue) {
+    if (typeof Reflect === "object" && typeof Reflect.metadata === "function") return Reflect.metadata(metadataKey, metadataValue);
+}
+
+function __awaiter(thisArg, _arguments, P, generator) {
+    return new (P || (P = Promise))(function (resolve, reject) {
+        function fulfilled(value) { try { step(generator.next(value)); } catch (e) { reject(e); } }
+        function rejected(value) { try { step(generator["throw"](value)); } catch (e) { reject(e); } }
+        function step(result) { result.done ? resolve(result.value) : new P(function (resolve) { resolve(result.value); }).then(fulfilled, rejected); }
+        step((generator = generator.apply(thisArg, _arguments || [])).next());
+    });
+}
+
+function __generator(thisArg, body) {
+    var _ = { label: 0, sent: function() { if (t[0] & 1) throw t[1]; return t[1]; }, trys: [], ops: [] }, f, y, t, g;
+    return g = { next: verb(0), "throw": verb(1), "return": verb(2) }, typeof Symbol === "function" && (g[Symbol.iterator] = function() { return this; }), g;
+    function verb(n) { return function (v) { return step([n, v]); }; }
+    function step(op) {
+        if (f) throw new TypeError("Generator is already executing.");
+        while (_) try {
+            if (f = 1, y && (t = op[0] & 2 ? y["return"] : op[0] ? y["throw"] || ((t = y["return"]) && t.call(y), 0) : y.next) && !(t = t.call(y, op[1])).done) return t;
+            if (y = 0, t) op = [op[0] & 2, t.value];
+            switch (op[0]) {
+                case 0: case 1: t = op; break;
+                case 4: _.label++; return { value: op[1], done: false };
+                case 5: _.label++; y = op[1]; op = [0]; continue;
+                case 7: op = _.ops.pop(); _.trys.pop(); continue;
+                default:
+                    if (!(t = _.trys, t = t.length > 0 && t[t.length - 1]) && (op[0] === 6 || op[0] === 2)) { _ = 0; continue; }
+                    if (op[0] === 3 && (!t || (op[1] > t[0] && op[1] < t[3]))) { _.label = op[1]; break; }
+                    if (op[0] === 6 && _.label < t[1]) { _.label = t[1]; t = op; break; }
+                    if (t && _.label < t[2]) { _.label = t[2]; _.ops.push(op); break; }
+                    if (t[2]) _.ops.pop();
+                    _.trys.pop(); continue;
+            }
+            op = body.call(thisArg, _);
+        } catch (e) { op = [6, e]; y = 0; } finally { f = t = 0; }
+        if (op[0] & 5) throw op[1]; return { value: op[0] ? op[1] : void 0, done: true };
+    }
+}
+
+function __exportStar(m, exports) {
+    for (var p in m) if (!exports.hasOwnProperty(p)) exports[p] = m[p];
+}
+
+function __values(o) {
+    var m = typeof Symbol === "function" && o[Symbol.iterator], i = 0;
+    if (m) return m.call(o);
+    return {
+        next: function () {
+            if (o && i >= o.length) o = void 0;
+            return { value: o && o[i++], done: !o };
+        }
+    };
+}
+
+function __read(o, n) {
+    var m = typeof Symbol === "function" && o[Symbol.iterator];
+    if (!m) return o;
+    var i = m.call(o), r, ar = [], e;
+    try {
+        while ((n === void 0 || n-- > 0) && !(r = i.next()).done) ar.push(r.value);
+    }
+    catch (error) { e = { error: error }; }
+    finally {
+        try {
+            if (r && !r.done && (m = i["return"])) m.call(i);
+        }
+        finally { if (e) throw e.error; }
+    }
+    return ar;
+}
+
+function __spread() {
+    for (var ar = [], i = 0; i < arguments.length; i++)
+        ar = ar.concat(__read(arguments[i]));
+    return ar;
+}
+
+function __await(v) {
+    return this instanceof __await ? (this.v = v, this) : new __await(v);
+}
+
+function __asyncGenerator(thisArg, _arguments, generator) {
+    if (!Symbol.asyncIterator) throw new TypeError("Symbol.asyncIterator is not defined.");
+    var g = generator.apply(thisArg, _arguments || []), i, q = [];
+    return i = {}, verb("next"), verb("throw"), verb("return"), i[Symbol.asyncIterator] = function () { return this; }, i;
+    function verb(n) { if (g[n]) i[n] = function (v) { return new Promise(function (a, b) { q.push([n, v, a, b]) > 1 || resume(n, v); }); }; }
+    function resume(n, v) { try { step(g[n](v)); } catch (e) { settle(q[0][3], e); } }
+    function step(r) { r.value instanceof __await ? Promise.resolve(r.value.v).then(fulfill, reject) : settle(q[0][2], r); }
+    function fulfill(value) { resume("next", value); }
+    function reject(value) { resume("throw", value); }
+    function settle(f, v) { if (f(v), q.shift(), q.length) resume(q[0][0], q[0][1]); }
+}
+
+function __asyncDelegator(o) {
+    var i, p;
+    return i = {}, verb("next"), verb("throw", function (e) { throw e; }), verb("return"), i[Symbol.iterator] = function () { return this; }, i;
+    function verb(n, f) { i[n] = o[n] ? function (v) { return (p = !p) ? { value: __await(o[n](v)), done: n === "return" } : f ? f(v) : v; } : f; }
+}
+
+function __asyncValues(o) {
+    if (!Symbol.asyncIterator) throw new TypeError("Symbol.asyncIterator is not defined.");
+    var m = o[Symbol.asyncIterator], i;
+    return m ? m.call(o) : (o = typeof __values === "function" ? __values(o) : o[Symbol.iterator](), i = {}, verb("next"), verb("throw"), verb("return"), i[Symbol.asyncIterator] = function () { return this; }, i);
+    function verb(n) { i[n] = o[n] && function (v) { return new Promise(function (resolve, reject) { v = o[n](v), settle(resolve, reject, v.done, v.value); }); }; }
+    function settle(resolve, reject, d, v) { Promise.resolve(v).then(function(v) { resolve({ value: v, done: d }); }, reject); }
+}
+
+function __makeTemplateObject(cooked, raw) {
+    if (Object.defineProperty) { Object.defineProperty(cooked, "raw", { value: raw }); } else { cooked.raw = raw; }
+    return cooked;
+};
+
+function __importStar(mod) {
+    if (mod && mod.__esModule) return mod;
+    var result = {};
+    if (mod != null) for (var k in mod) if (Object.hasOwnProperty.call(mod, k)) result[k] = mod[k];
+    result.default = mod;
+    return result;
+}
+
+function __importDefault(mod) {
+    return (mod && mod.__esModule) ? mod : { default: mod };
+}
 
 
 /***/ }),
@@ -363,12 +357,12 @@
 /* harmony export (binding) */ __webpack_require__.d(__webpack_exports__, "cloudProceduralTexturePixelShader", function() { return cloudProceduralTexturePixelShader; });
 /* harmony import */ var babylonjs_Materials_effect__WEBPACK_IMPORTED_MODULE_0__ = __webpack_require__(/*! babylonjs/Materials/effect */ "babylonjs/Misc/decorators");
 /* harmony import */ var babylonjs_Materials_effect__WEBPACK_IMPORTED_MODULE_0___default = /*#__PURE__*/__webpack_require__.n(babylonjs_Materials_effect__WEBPACK_IMPORTED_MODULE_0__);
-
-var name = 'cloudProceduralTexturePixelShader';
-var shader = "precision highp float;\nvarying vec2 vUV;\nuniform vec4 skyColor;\nuniform vec4 cloudColor;\nfloat rand(vec2 n) {\nreturn fract(cos(dot(n,vec2(12.9898,4.1414)))*43758.5453);\n}\nfloat noise(vec2 n) {\nconst vec2 d=vec2(0.0,1.0);\nvec2 b=floor(n),f=smoothstep(vec2(0.0),vec2(1.0),fract(n));\nreturn mix(mix(rand(b),rand(b+d.yx),f.x),mix(rand(b+d.xy),rand(b+d.yy),f.x),f.y);\n}\nfloat fbm(vec2 n) {\nfloat total=0.0,amplitude=1.0;\nfor (int i=0; i<4; i++) {\ntotal+=noise(n)*amplitude;\nn+=n;\namplitude*=0.5;\n}\nreturn total;\n}\nvoid main() {\nvec2 p=vUV*12.0;\nvec4 c=mix(skyColor,cloudColor,fbm(p));\ngl_FragColor=c;\n}\n";
-babylonjs_Materials_effect__WEBPACK_IMPORTED_MODULE_0__["Effect"].ShadersStore[name] = shader;
-/** @hidden */
-var cloudProceduralTexturePixelShader = { name: name, shader: shader };
+
+var name = 'cloudProceduralTexturePixelShader';
+var shader = "precision highp float;\nvarying vec2 vUV;\nuniform vec4 skyColor;\nuniform vec4 cloudColor;\nfloat rand(vec2 n) {\nreturn fract(cos(dot(n,vec2(12.9898,4.1414)))*43758.5453);\n}\nfloat noise(vec2 n) {\nconst vec2 d=vec2(0.0,1.0);\nvec2 b=floor(n),f=smoothstep(vec2(0.0),vec2(1.0),fract(n));\nreturn mix(mix(rand(b),rand(b+d.yx),f.x),mix(rand(b+d.xy),rand(b+d.yy),f.x),f.y);\n}\nfloat fbm(vec2 n) {\nfloat total=0.0,amplitude=1.0;\nfor (int i=0; i<4; i++) {\ntotal+=noise(n)*amplitude;\nn+=n;\namplitude*=0.5;\n}\nreturn total;\n}\nvoid main() {\nvec2 p=vUV*12.0;\nvec4 c=mix(skyColor,cloudColor,fbm(p));\ngl_FragColor=c;\n}\n";
+babylonjs_Materials_effect__WEBPACK_IMPORTED_MODULE_0__["Effect"].ShadersStore[name] = shader;
+/** @hidden */
+var cloudProceduralTexturePixelShader = { name: name, shader: shader };
 
 
 /***/ }),
@@ -387,77 +381,77 @@
 /* harmony import */ var babylonjs_Misc_decorators__WEBPACK_IMPORTED_MODULE_1__ = __webpack_require__(/*! babylonjs/Misc/decorators */ "babylonjs/Misc/decorators");
 /* harmony import */ var babylonjs_Misc_decorators__WEBPACK_IMPORTED_MODULE_1___default = /*#__PURE__*/__webpack_require__.n(babylonjs_Misc_decorators__WEBPACK_IMPORTED_MODULE_1__);
 /* harmony import */ var _cloudProceduralTexture_fragment__WEBPACK_IMPORTED_MODULE_2__ = __webpack_require__(/*! ./cloudProceduralTexture.fragment */ "./cloud/cloudProceduralTexture.fragment.ts");
-
-
-
-
-
-
-var CloudProceduralTexture = /** @class */ (function (_super) {
-    tslib__WEBPACK_IMPORTED_MODULE_0__["__extends"](CloudProceduralTexture, _super);
-    function CloudProceduralTexture(name, size, scene, fallbackTexture, generateMipMaps) {
-        var _this = _super.call(this, name, size, "cloudProceduralTexture", scene, fallbackTexture, generateMipMaps) || this;
-        _this._skyColor = new babylonjs_Misc_decorators__WEBPACK_IMPORTED_MODULE_1__["Color4"](0.15, 0.68, 1.0, 1.0);
-        _this._cloudColor = new babylonjs_Misc_decorators__WEBPACK_IMPORTED_MODULE_1__["Color4"](1, 1, 1, 1.0);
-        _this.updateShaderUniforms();
-        return _this;
-    }
-    CloudProceduralTexture.prototype.updateShaderUniforms = function () {
-        this.setColor4("skyColor", this._skyColor);
-        this.setColor4("cloudColor", this._cloudColor);
-    };
-    Object.defineProperty(CloudProceduralTexture.prototype, "skyColor", {
-        get: function () {
-            return this._skyColor;
-        },
-        set: function (value) {
-            this._skyColor = value;
-            this.updateShaderUniforms();
-        },
-        enumerable: true,
-        configurable: true
-    });
-    Object.defineProperty(CloudProceduralTexture.prototype, "cloudColor", {
-        get: function () {
-            return this._cloudColor;
-        },
-        set: function (value) {
-            this._cloudColor = value;
-            this.updateShaderUniforms();
-        },
-        enumerable: true,
-        configurable: true
-    });
-    /**
-     * Serializes this cloud procedural texture
-     * @returns a serialized cloud procedural texture object
-     */
-    CloudProceduralTexture.prototype.serialize = function () {
-        var serializationObject = babylonjs_Misc_decorators__WEBPACK_IMPORTED_MODULE_1__["SerializationHelper"].Serialize(this, _super.prototype.serialize.call(this));
-        serializationObject.customType = "BABYLON.CloudProceduralTexture";
-        return serializationObject;
-    };
-    /**
-     * Creates a Cloud Procedural Texture from parsed cloud procedural texture data
-     * @param parsedTexture defines parsed texture data
-     * @param scene defines the current scene
-     * @param rootUrl defines the root URL containing cloud procedural texture information
-     * @returns a parsed Cloud Procedural Texture
-     */
-    CloudProceduralTexture.Parse = function (parsedTexture, scene, rootUrl) {
-        var texture = babylonjs_Misc_decorators__WEBPACK_IMPORTED_MODULE_1__["SerializationHelper"].Parse(function () { return new CloudProceduralTexture(parsedTexture.name, parsedTexture._size, scene, undefined, parsedTexture._generateMipMaps); }, parsedTexture, scene, rootUrl);
-        return texture;
-    };
-    tslib__WEBPACK_IMPORTED_MODULE_0__["__decorate"]([
-        Object(babylonjs_Misc_decorators__WEBPACK_IMPORTED_MODULE_1__["serializeAsColor4"])()
-    ], CloudProceduralTexture.prototype, "skyColor", null);
-    tslib__WEBPACK_IMPORTED_MODULE_0__["__decorate"]([
-        Object(babylonjs_Misc_decorators__WEBPACK_IMPORTED_MODULE_1__["serializeAsColor4"])()
-    ], CloudProceduralTexture.prototype, "cloudColor", null);
-    return CloudProceduralTexture;
-}(babylonjs_Misc_decorators__WEBPACK_IMPORTED_MODULE_1__["ProceduralTexture"]));
-
-babylonjs_Misc_decorators__WEBPACK_IMPORTED_MODULE_1__["_TypeStore"].RegisteredTypes["BABYLON.CloudProceduralTexture"] = CloudProceduralTexture;
+
+
+
+
+
+
+var CloudProceduralTexture = /** @class */ (function (_super) {
+    tslib__WEBPACK_IMPORTED_MODULE_0__["__extends"](CloudProceduralTexture, _super);
+    function CloudProceduralTexture(name, size, scene, fallbackTexture, generateMipMaps) {
+        var _this = _super.call(this, name, size, "cloudProceduralTexture", scene, fallbackTexture, generateMipMaps) || this;
+        _this._skyColor = new babylonjs_Misc_decorators__WEBPACK_IMPORTED_MODULE_1__["Color4"](0.15, 0.68, 1.0, 1.0);
+        _this._cloudColor = new babylonjs_Misc_decorators__WEBPACK_IMPORTED_MODULE_1__["Color4"](1, 1, 1, 1.0);
+        _this.updateShaderUniforms();
+        return _this;
+    }
+    CloudProceduralTexture.prototype.updateShaderUniforms = function () {
+        this.setColor4("skyColor", this._skyColor);
+        this.setColor4("cloudColor", this._cloudColor);
+    };
+    Object.defineProperty(CloudProceduralTexture.prototype, "skyColor", {
+        get: function () {
+            return this._skyColor;
+        },
+        set: function (value) {
+            this._skyColor = value;
+            this.updateShaderUniforms();
+        },
+        enumerable: true,
+        configurable: true
+    });
+    Object.defineProperty(CloudProceduralTexture.prototype, "cloudColor", {
+        get: function () {
+            return this._cloudColor;
+        },
+        set: function (value) {
+            this._cloudColor = value;
+            this.updateShaderUniforms();
+        },
+        enumerable: true,
+        configurable: true
+    });
+    /**
+     * Serializes this cloud procedural texture
+     * @returns a serialized cloud procedural texture object
+     */
+    CloudProceduralTexture.prototype.serialize = function () {
+        var serializationObject = babylonjs_Misc_decorators__WEBPACK_IMPORTED_MODULE_1__["SerializationHelper"].Serialize(this, _super.prototype.serialize.call(this));
+        serializationObject.customType = "BABYLON.CloudProceduralTexture";
+        return serializationObject;
+    };
+    /**
+     * Creates a Cloud Procedural Texture from parsed cloud procedural texture data
+     * @param parsedTexture defines parsed texture data
+     * @param scene defines the current scene
+     * @param rootUrl defines the root URL containing cloud procedural texture information
+     * @returns a parsed Cloud Procedural Texture
+     */
+    CloudProceduralTexture.Parse = function (parsedTexture, scene, rootUrl) {
+        var texture = babylonjs_Misc_decorators__WEBPACK_IMPORTED_MODULE_1__["SerializationHelper"].Parse(function () { return new CloudProceduralTexture(parsedTexture.name, parsedTexture._size, scene, undefined, parsedTexture._generateMipMaps); }, parsedTexture, scene, rootUrl);
+        return texture;
+    };
+    tslib__WEBPACK_IMPORTED_MODULE_0__["__decorate"]([
+        Object(babylonjs_Misc_decorators__WEBPACK_IMPORTED_MODULE_1__["serializeAsColor4"])()
+    ], CloudProceduralTexture.prototype, "skyColor", null);
+    tslib__WEBPACK_IMPORTED_MODULE_0__["__decorate"]([
+        Object(babylonjs_Misc_decorators__WEBPACK_IMPORTED_MODULE_1__["serializeAsColor4"])()
+    ], CloudProceduralTexture.prototype, "cloudColor", null);
+    return CloudProceduralTexture;
+}(babylonjs_Misc_decorators__WEBPACK_IMPORTED_MODULE_1__["ProceduralTexture"]));
+
+babylonjs_Misc_decorators__WEBPACK_IMPORTED_MODULE_1__["_TypeStore"].RegisteredTypes["BABYLON.CloudProceduralTexture"] = CloudProceduralTexture;
 
 
 /***/ }),
@@ -474,7 +468,7 @@
 /* harmony import */ var _cloudProceduralTexture__WEBPACK_IMPORTED_MODULE_0__ = __webpack_require__(/*! ./cloudProceduralTexture */ "./cloud/cloudProceduralTexture.ts");
 /* harmony reexport (safe) */ __webpack_require__.d(__webpack_exports__, "CloudProceduralTexture", function() { return _cloudProceduralTexture__WEBPACK_IMPORTED_MODULE_0__["CloudProceduralTexture"]; });
 
-
+
 
 
 /***/ }),
@@ -491,18 +485,18 @@
 /* WEBPACK VAR INJECTION */(function(global) {/* harmony import */ var _cloud_index__WEBPACK_IMPORTED_MODULE_0__ = __webpack_require__(/*! ../cloud/index */ "./cloud/index.ts");
 /* harmony reexport (safe) */ __webpack_require__.d(__webpack_exports__, "CloudProceduralTexture", function() { return _cloud_index__WEBPACK_IMPORTED_MODULE_0__["CloudProceduralTexture"]; });
 
-
-/**
- * This is the entry point for the UMD module.
- * The entry point for a future ESM package should be index.ts
- */
-var globalObject = (typeof global !== 'undefined') ? global : ((typeof window !== 'undefined') ? window : undefined);
-if (typeof globalObject !== "undefined") {
-    for (var key in _cloud_index__WEBPACK_IMPORTED_MODULE_0__) {
-        globalObject.BABYLON[key] = _cloud_index__WEBPACK_IMPORTED_MODULE_0__[key];
-    }
-}
-
+
+/**
+ * This is the entry point for the UMD module.
+ * The entry point for a future ESM package should be index.ts
+ */
+var globalObject = (typeof global !== 'undefined') ? global : ((typeof window !== 'undefined') ? window : undefined);
+if (typeof globalObject !== "undefined") {
+    for (var key in _cloud_index__WEBPACK_IMPORTED_MODULE_0__) {
+        globalObject.BABYLON[key] = _cloud_index__WEBPACK_IMPORTED_MODULE_0__[key];
+    }
+}
+
 
 /* WEBPACK VAR INJECTION */}.call(this, __webpack_require__(/*! ./../../../node_modules/webpack/buildin/global.js */ "../../node_modules/webpack/buildin/global.js")))
 
