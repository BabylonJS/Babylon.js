(function webpackUniversalModuleDefinition(root, factory) {
	if(typeof exports === 'object' && typeof module === 'object')
		module.exports = factory(require("babylonjs"));
	else if(typeof define === 'function' && define.amd)
		define("babylonjs-materials", ["babylonjs"], factory);
	else if(typeof exports === 'object')
		exports["babylonjs-materials"] = factory(require("babylonjs"));
	else
		root["MATERIALS"] = factory(root["BABYLON"]);
})((typeof self !== "undefined" ? self : typeof global !== "undefined" ? global : this), function(__WEBPACK_EXTERNAL_MODULE_babylonjs_Misc_decorators__) {
return /******/ (function(modules) { // webpackBootstrap
/******/ 	// The module cache
/******/ 	var installedModules = {};
/******/
/******/ 	// The require function
/******/ 	function __webpack_require__(moduleId) {
/******/
/******/ 		// Check if module is in cache
/******/ 		if(installedModules[moduleId]) {
/******/ 			return installedModules[moduleId].exports;
/******/ 		}
/******/ 		// Create a new module (and put it into the cache)
/******/ 		var module = installedModules[moduleId] = {
/******/ 			i: moduleId,
/******/ 			l: false,
/******/ 			exports: {}
/******/ 		};
/******/
/******/ 		// Execute the module function
/******/ 		modules[moduleId].call(module.exports, module, module.exports, __webpack_require__);
/******/
/******/ 		// Flag the module as loaded
/******/ 		module.l = true;
/******/
/******/ 		// Return the exports of the module
/******/ 		return module.exports;
/******/ 	}
/******/
/******/
/******/ 	// expose the modules object (__webpack_modules__)
/******/ 	__webpack_require__.m = modules;
/******/
/******/ 	// expose the module cache
/******/ 	__webpack_require__.c = installedModules;
/******/
/******/ 	// define getter function for harmony exports
/******/ 	__webpack_require__.d = function(exports, name, getter) {
/******/ 		if(!__webpack_require__.o(exports, name)) {
/******/ 			Object.defineProperty(exports, name, { enumerable: true, get: getter });
/******/ 		}
/******/ 	};
/******/
/******/ 	// define __esModule on exports
/******/ 	__webpack_require__.r = function(exports) {
/******/ 		if(typeof Symbol !== 'undefined' && Symbol.toStringTag) {
/******/ 			Object.defineProperty(exports, Symbol.toStringTag, { value: 'Module' });
/******/ 		}
/******/ 		Object.defineProperty(exports, '__esModule', { value: true });
/******/ 	};
/******/
/******/ 	// create a fake namespace object
/******/ 	// mode & 1: value is a module id, require it
/******/ 	// mode & 2: merge all properties of value into the ns
/******/ 	// mode & 4: return value when already ns object
/******/ 	// mode & 8|1: behave like require
/******/ 	__webpack_require__.t = function(value, mode) {
/******/ 		if(mode & 1) value = __webpack_require__(value);
/******/ 		if(mode & 8) return value;
/******/ 		if((mode & 4) && typeof value === 'object' && value && value.__esModule) return value;
/******/ 		var ns = Object.create(null);
/******/ 		__webpack_require__.r(ns);
/******/ 		Object.defineProperty(ns, 'default', { enumerable: true, value: value });
/******/ 		if(mode & 2 && typeof value != 'string') for(var key in value) __webpack_require__.d(ns, key, function(key) { return value[key]; }.bind(null, key));
/******/ 		return ns;
/******/ 	};
/******/
/******/ 	// getDefaultExport function for compatibility with non-harmony modules
/******/ 	__webpack_require__.n = function(module) {
/******/ 		var getter = module && module.__esModule ?
/******/ 			function getDefault() { return module['default']; } :
/******/ 			function getModuleExports() { return module; };
/******/ 		__webpack_require__.d(getter, 'a', getter);
/******/ 		return getter;
/******/ 	};
/******/
/******/ 	// Object.prototype.hasOwnProperty.call
/******/ 	__webpack_require__.o = function(object, property) { return Object.prototype.hasOwnProperty.call(object, property); };
/******/
/******/ 	// __webpack_public_path__
/******/ 	__webpack_require__.p = "";
/******/
/******/
/******/ 	// Load entry module and return exports
/******/ 	return __webpack_require__(__webpack_require__.s = "./legacy/legacy-lava.ts");
/******/ })
/************************************************************************/
/******/ ({

/***/ "../../node_modules/tslib/tslib.es6.js":
<<<<<<< HEAD
/*!****************************************************************!*\
  !*** C:/Users/Ben/git/babylon/node_modules/tslib/tslib.es6.js ***!
  \****************************************************************/
=======
/*!*****************************************************************!*\
  !*** C:/Dev/Babylon/Babylon.js/node_modules/tslib/tslib.es6.js ***!
  \*****************************************************************/
>>>>>>> ceeacfbb
/*! exports provided: __extends, __assign, __rest, __decorate, __param, __metadata, __awaiter, __generator, __exportStar, __values, __read, __spread, __await, __asyncGenerator, __asyncDelegator, __asyncValues, __makeTemplateObject, __importStar, __importDefault */
/***/ (function(module, __webpack_exports__, __webpack_require__) {

"use strict";
__webpack_require__.r(__webpack_exports__);
/* harmony export (binding) */ __webpack_require__.d(__webpack_exports__, "__extends", function() { return __extends; });
/* harmony export (binding) */ __webpack_require__.d(__webpack_exports__, "__assign", function() { return __assign; });
/* harmony export (binding) */ __webpack_require__.d(__webpack_exports__, "__rest", function() { return __rest; });
/* harmony export (binding) */ __webpack_require__.d(__webpack_exports__, "__decorate", function() { return __decorate; });
/* harmony export (binding) */ __webpack_require__.d(__webpack_exports__, "__param", function() { return __param; });
/* harmony export (binding) */ __webpack_require__.d(__webpack_exports__, "__metadata", function() { return __metadata; });
/* harmony export (binding) */ __webpack_require__.d(__webpack_exports__, "__awaiter", function() { return __awaiter; });
/* harmony export (binding) */ __webpack_require__.d(__webpack_exports__, "__generator", function() { return __generator; });
/* harmony export (binding) */ __webpack_require__.d(__webpack_exports__, "__exportStar", function() { return __exportStar; });
/* harmony export (binding) */ __webpack_require__.d(__webpack_exports__, "__values", function() { return __values; });
/* harmony export (binding) */ __webpack_require__.d(__webpack_exports__, "__read", function() { return __read; });
/* harmony export (binding) */ __webpack_require__.d(__webpack_exports__, "__spread", function() { return __spread; });
/* harmony export (binding) */ __webpack_require__.d(__webpack_exports__, "__await", function() { return __await; });
/* harmony export (binding) */ __webpack_require__.d(__webpack_exports__, "__asyncGenerator", function() { return __asyncGenerator; });
/* harmony export (binding) */ __webpack_require__.d(__webpack_exports__, "__asyncDelegator", function() { return __asyncDelegator; });
/* harmony export (binding) */ __webpack_require__.d(__webpack_exports__, "__asyncValues", function() { return __asyncValues; });
/* harmony export (binding) */ __webpack_require__.d(__webpack_exports__, "__makeTemplateObject", function() { return __makeTemplateObject; });
/* harmony export (binding) */ __webpack_require__.d(__webpack_exports__, "__importStar", function() { return __importStar; });
/* harmony export (binding) */ __webpack_require__.d(__webpack_exports__, "__importDefault", function() { return __importDefault; });
/*! *****************************************************************************
Copyright (c) Microsoft Corporation. All rights reserved.
Licensed under the Apache License, Version 2.0 (the "License"); you may not use
this file except in compliance with the License. You may obtain a copy of the
License at http://www.apache.org/licenses/LICENSE-2.0

THIS CODE IS PROVIDED ON AN *AS IS* BASIS, WITHOUT WARRANTIES OR CONDITIONS OF ANY
KIND, EITHER EXPRESS OR IMPLIED, INCLUDING WITHOUT LIMITATION ANY IMPLIED
WARRANTIES OR CONDITIONS OF TITLE, FITNESS FOR A PARTICULAR PURPOSE,
MERCHANTABLITY OR NON-INFRINGEMENT.

See the Apache Version 2.0 License for specific language governing permissions
and limitations under the License.
***************************************************************************** */
/* global Reflect, Promise */

var extendStatics = function(d, b) {
    extendStatics = Object.setPrototypeOf ||
        ({ __proto__: [] } instanceof Array && function (d, b) { d.__proto__ = b; }) ||
        function (d, b) { for (var p in b) if (b.hasOwnProperty(p)) d[p] = b[p]; };
    return extendStatics(d, b);
};

function __extends(d, b) {
    extendStatics(d, b);
    function __() { this.constructor = d; }
    d.prototype = b === null ? Object.create(b) : (__.prototype = b.prototype, new __());
}

var __assign = function() {
    __assign = Object.assign || function __assign(t) {
        for (var s, i = 1, n = arguments.length; i < n; i++) {
            s = arguments[i];
            for (var p in s) if (Object.prototype.hasOwnProperty.call(s, p)) t[p] = s[p];
        }
        return t;
    }
    return __assign.apply(this, arguments);
}

function __rest(s, e) {
    var t = {};
    for (var p in s) if (Object.prototype.hasOwnProperty.call(s, p) && e.indexOf(p) < 0)
        t[p] = s[p];
    if (s != null && typeof Object.getOwnPropertySymbols === "function")
        for (var i = 0, p = Object.getOwnPropertySymbols(s); i < p.length; i++) if (e.indexOf(p[i]) < 0)
            t[p[i]] = s[p[i]];
    return t;
}

function __decorate(decorators, target, key, desc) {
    var c = arguments.length, r = c < 3 ? target : desc === null ? desc = Object.getOwnPropertyDescriptor(target, key) : desc, d;
    if (typeof Reflect === "object" && typeof Reflect.decorate === "function") r = Reflect.decorate(decorators, target, key, desc);
    else for (var i = decorators.length - 1; i >= 0; i--) if (d = decorators[i]) r = (c < 3 ? d(r) : c > 3 ? d(target, key, r) : d(target, key)) || r;
    return c > 3 && r && Object.defineProperty(target, key, r), r;
}

function __param(paramIndex, decorator) {
    return function (target, key) { decorator(target, key, paramIndex); }
}

function __metadata(metadataKey, metadataValue) {
    if (typeof Reflect === "object" && typeof Reflect.metadata === "function") return Reflect.metadata(metadataKey, metadataValue);
}

function __awaiter(thisArg, _arguments, P, generator) {
    return new (P || (P = Promise))(function (resolve, reject) {
        function fulfilled(value) { try { step(generator.next(value)); } catch (e) { reject(e); } }
        function rejected(value) { try { step(generator["throw"](value)); } catch (e) { reject(e); } }
        function step(result) { result.done ? resolve(result.value) : new P(function (resolve) { resolve(result.value); }).then(fulfilled, rejected); }
        step((generator = generator.apply(thisArg, _arguments || [])).next());
    });
}

function __generator(thisArg, body) {
    var _ = { label: 0, sent: function() { if (t[0] & 1) throw t[1]; return t[1]; }, trys: [], ops: [] }, f, y, t, g;
    return g = { next: verb(0), "throw": verb(1), "return": verb(2) }, typeof Symbol === "function" && (g[Symbol.iterator] = function() { return this; }), g;
    function verb(n) { return function (v) { return step([n, v]); }; }
    function step(op) {
        if (f) throw new TypeError("Generator is already executing.");
        while (_) try {
            if (f = 1, y && (t = op[0] & 2 ? y["return"] : op[0] ? y["throw"] || ((t = y["return"]) && t.call(y), 0) : y.next) && !(t = t.call(y, op[1])).done) return t;
            if (y = 0, t) op = [op[0] & 2, t.value];
            switch (op[0]) {
                case 0: case 1: t = op; break;
                case 4: _.label++; return { value: op[1], done: false };
                case 5: _.label++; y = op[1]; op = [0]; continue;
                case 7: op = _.ops.pop(); _.trys.pop(); continue;
                default:
                    if (!(t = _.trys, t = t.length > 0 && t[t.length - 1]) && (op[0] === 6 || op[0] === 2)) { _ = 0; continue; }
                    if (op[0] === 3 && (!t || (op[1] > t[0] && op[1] < t[3]))) { _.label = op[1]; break; }
                    if (op[0] === 6 && _.label < t[1]) { _.label = t[1]; t = op; break; }
                    if (t && _.label < t[2]) { _.label = t[2]; _.ops.push(op); break; }
                    if (t[2]) _.ops.pop();
                    _.trys.pop(); continue;
            }
            op = body.call(thisArg, _);
        } catch (e) { op = [6, e]; y = 0; } finally { f = t = 0; }
        if (op[0] & 5) throw op[1]; return { value: op[0] ? op[1] : void 0, done: true };
    }
}

function __exportStar(m, exports) {
    for (var p in m) if (!exports.hasOwnProperty(p)) exports[p] = m[p];
}

function __values(o) {
    var m = typeof Symbol === "function" && o[Symbol.iterator], i = 0;
    if (m) return m.call(o);
    return {
        next: function () {
            if (o && i >= o.length) o = void 0;
            return { value: o && o[i++], done: !o };
        }
    };
}

function __read(o, n) {
    var m = typeof Symbol === "function" && o[Symbol.iterator];
    if (!m) return o;
    var i = m.call(o), r, ar = [], e;
    try {
        while ((n === void 0 || n-- > 0) && !(r = i.next()).done) ar.push(r.value);
    }
    catch (error) { e = { error: error }; }
    finally {
        try {
            if (r && !r.done && (m = i["return"])) m.call(i);
        }
        finally { if (e) throw e.error; }
    }
    return ar;
}

function __spread() {
    for (var ar = [], i = 0; i < arguments.length; i++)
        ar = ar.concat(__read(arguments[i]));
    return ar;
}

function __await(v) {
    return this instanceof __await ? (this.v = v, this) : new __await(v);
}

function __asyncGenerator(thisArg, _arguments, generator) {
    if (!Symbol.asyncIterator) throw new TypeError("Symbol.asyncIterator is not defined.");
    var g = generator.apply(thisArg, _arguments || []), i, q = [];
    return i = {}, verb("next"), verb("throw"), verb("return"), i[Symbol.asyncIterator] = function () { return this; }, i;
    function verb(n) { if (g[n]) i[n] = function (v) { return new Promise(function (a, b) { q.push([n, v, a, b]) > 1 || resume(n, v); }); }; }
    function resume(n, v) { try { step(g[n](v)); } catch (e) { settle(q[0][3], e); } }
    function step(r) { r.value instanceof __await ? Promise.resolve(r.value.v).then(fulfill, reject) : settle(q[0][2], r); }
    function fulfill(value) { resume("next", value); }
    function reject(value) { resume("throw", value); }
    function settle(f, v) { if (f(v), q.shift(), q.length) resume(q[0][0], q[0][1]); }
}

function __asyncDelegator(o) {
    var i, p;
    return i = {}, verb("next"), verb("throw", function (e) { throw e; }), verb("return"), i[Symbol.iterator] = function () { return this; }, i;
    function verb(n, f) { i[n] = o[n] ? function (v) { return (p = !p) ? { value: __await(o[n](v)), done: n === "return" } : f ? f(v) : v; } : f; }
}

function __asyncValues(o) {
    if (!Symbol.asyncIterator) throw new TypeError("Symbol.asyncIterator is not defined.");
    var m = o[Symbol.asyncIterator], i;
    return m ? m.call(o) : (o = typeof __values === "function" ? __values(o) : o[Symbol.iterator](), i = {}, verb("next"), verb("throw"), verb("return"), i[Symbol.asyncIterator] = function () { return this; }, i);
    function verb(n) { i[n] = o[n] && function (v) { return new Promise(function (resolve, reject) { v = o[n](v), settle(resolve, reject, v.done, v.value); }); }; }
    function settle(resolve, reject, d, v) { Promise.resolve(v).then(function(v) { resolve({ value: v, done: d }); }, reject); }
}

function __makeTemplateObject(cooked, raw) {
    if (Object.defineProperty) { Object.defineProperty(cooked, "raw", { value: raw }); } else { cooked.raw = raw; }
    return cooked;
};

function __importStar(mod) {
    if (mod && mod.__esModule) return mod;
    var result = {};
    if (mod != null) for (var k in mod) if (Object.hasOwnProperty.call(mod, k)) result[k] = mod[k];
    result.default = mod;
    return result;
}

function __importDefault(mod) {
    return (mod && mod.__esModule) ? mod : { default: mod };
}


/***/ }),

/***/ "../../node_modules/webpack/buildin/global.js":
/*!***********************************!*\
  !*** (webpack)/buildin/global.js ***!
  \***********************************/
/*! no static exports found */
/***/ (function(module, exports) {

var g;

// This works in non-strict mode
g = (function() {
	return this;
})();

try {
	// This works if eval is allowed (see CSP)
	g = g || new Function("return this")();
} catch (e) {
	// This works if the window reference is available
	if (typeof window === "object") g = window;
}

// g can still be undefined, but nothing to do about it...
// We return undefined, instead of nothing here, so it's
// easier to handle this case. if(!global) { ...}

module.exports = g;


/***/ }),

/***/ "./lava/index.ts":
/*!***********************!*\
  !*** ./lava/index.ts ***!
  \***********************/
/*! exports provided: LavaMaterial */
/***/ (function(module, __webpack_exports__, __webpack_require__) {

"use strict";
__webpack_require__.r(__webpack_exports__);
/* harmony import */ var _lavaMaterial__WEBPACK_IMPORTED_MODULE_0__ = __webpack_require__(/*! ./lavaMaterial */ "./lava/lavaMaterial.ts");
/* harmony reexport (safe) */ __webpack_require__.d(__webpack_exports__, "LavaMaterial", function() { return _lavaMaterial__WEBPACK_IMPORTED_MODULE_0__["LavaMaterial"]; });




/***/ }),

/***/ "./lava/lava.fragment.ts":
/*!*******************************!*\
  !*** ./lava/lava.fragment.ts ***!
  \*******************************/
/*! exports provided: lavaPixelShader */
/***/ (function(module, __webpack_exports__, __webpack_require__) {

"use strict";
__webpack_require__.r(__webpack_exports__);
/* harmony export (binding) */ __webpack_require__.d(__webpack_exports__, "lavaPixelShader", function() { return lavaPixelShader; });
/* harmony import */ var babylonjs_Materials_effect__WEBPACK_IMPORTED_MODULE_0__ = __webpack_require__(/*! babylonjs/Materials/effect */ "babylonjs/Misc/decorators");
/* harmony import */ var babylonjs_Materials_effect__WEBPACK_IMPORTED_MODULE_0___default = /*#__PURE__*/__webpack_require__.n(babylonjs_Materials_effect__WEBPACK_IMPORTED_MODULE_0__);












var name = 'lavaPixelShader';
var shader = "precision highp float;\n\nuniform vec3 vEyePosition;\nuniform vec4 vDiffuseColor;\n\nvarying vec3 vPositionW;\n\nuniform float time;\nuniform float speed;\nuniform float movingSpeed;\nuniform vec3 fogColor;\nuniform sampler2D noiseTexture;\nuniform float fogDensity;\n\nvarying float noise;\n#ifdef NORMAL\nvarying vec3 vNormalW;\n#endif\n#ifdef VERTEXCOLOR\nvarying vec4 vColor;\n#endif\n\n#include<helperFunctions>\n\n#include<__decl__lightFragment>[0]\n#include<__decl__lightFragment>[1]\n#include<__decl__lightFragment>[2]\n#include<__decl__lightFragment>[3]\n#include<lightsFragmentFunctions>\n#include<shadowsFragmentFunctions>\n\n#ifdef DIFFUSE\nvarying vec2 vDiffuseUV;\nuniform sampler2D diffuseSampler;\nuniform vec2 vDiffuseInfos;\n#endif\n#include<clipPlaneFragmentDeclaration>\n\n#include<fogFragmentDeclaration>\nfloat random( vec3 scale,float seed ){\nreturn fract( sin( dot( gl_FragCoord.xyz+seed,scale ) )*43758.5453+seed ) ;\n}\nvoid main(void) {\n#include<clipPlaneFragment>\nvec3 viewDirectionW=normalize(vEyePosition-vPositionW);\n\nvec4 baseColor=vec4(1.,1.,1.,1.);\nvec3 diffuseColor=vDiffuseColor.rgb;\n\nfloat alpha=vDiffuseColor.a;\n#ifdef DIFFUSE\n\nvec4 noiseTex=texture2D( noiseTexture,vDiffuseUV );\nvec2 T1=vDiffuseUV+vec2( 1.5,-1.5 )*time*0.02;\nvec2 T2=vDiffuseUV+vec2( -0.5,2.0 )*time*0.01*speed;\nT1.x+=noiseTex.x*2.0;\nT1.y+=noiseTex.y*2.0;\nT2.x-=noiseTex.y*0.2+time*0.001*movingSpeed;\nT2.y+=noiseTex.z*0.2+time*0.002*movingSpeed;\nfloat p=texture2D( noiseTexture,T1*3.0 ).a;\nvec4 lavaColor=texture2D( diffuseSampler,T2*4.0);\nvec4 temp=lavaColor*( vec4( p,p,p,p )*2. )+( lavaColor*lavaColor-0.1 );\nbaseColor=temp;\nfloat depth=gl_FragCoord.z*4.0;\nconst float LOG2=1.442695;\nfloat fogFactor=exp2(-fogDensity*fogDensity*depth*depth*LOG2 );\nfogFactor=1.0-clamp( fogFactor,0.0,1.0 );\nbaseColor=mix( baseColor,vec4( fogColor,baseColor.w ),fogFactor );\ndiffuseColor=baseColor.rgb;\n\n\n#ifdef ALPHATEST\nif (baseColor.a<0.4)\ndiscard;\n#endif\n#include<depthPrePass>\nbaseColor.rgb*=vDiffuseInfos.y;\n#endif\n#ifdef VERTEXCOLOR\nbaseColor.rgb*=vColor.rgb;\n#endif\n\n#ifdef NORMAL\nvec3 normalW=normalize(vNormalW);\n#else\nvec3 normalW=vec3(1.0,1.0,1.0);\n#endif\n#ifdef UNLIT\nvec3 diffuseBase=vec3(1.,1.,1.);\n#else\n\nvec3 diffuseBase=vec3(0.,0.,0.);\nlightingInfo info;\nfloat shadow=1.;\nfloat glossiness=0.;\n#include<lightFragment>[0]\n#include<lightFragment>[1]\n#include<lightFragment>[2]\n#include<lightFragment>[3]\n#endif\n#ifdef VERTEXALPHA\nalpha*=vColor.a;\n#endif\nvec3 finalDiffuse=clamp(diffuseBase*diffuseColor,0.0,1.0)*baseColor.rgb;\n\nvec4 color=vec4(finalDiffuse,alpha);\n#include<fogFragment>\ngl_FragColor=color;\n}";
babylonjs_Materials_effect__WEBPACK_IMPORTED_MODULE_0__["Effect"].ShadersStore[name] = shader;
/** @hidden */
var lavaPixelShader = { name: name, shader: shader };


/***/ }),

/***/ "./lava/lava.vertex.ts":
/*!*****************************!*\
  !*** ./lava/lava.vertex.ts ***!
  \*****************************/
/*! exports provided: lavaVertexShader */
/***/ (function(module, __webpack_exports__, __webpack_require__) {

"use strict";
__webpack_require__.r(__webpack_exports__);
/* harmony export (binding) */ __webpack_require__.d(__webpack_exports__, "lavaVertexShader", function() { return lavaVertexShader; });
/* harmony import */ var babylonjs_Materials_effect__WEBPACK_IMPORTED_MODULE_0__ = __webpack_require__(/*! babylonjs/Materials/effect */ "babylonjs/Misc/decorators");
/* harmony import */ var babylonjs_Materials_effect__WEBPACK_IMPORTED_MODULE_0___default = /*#__PURE__*/__webpack_require__.n(babylonjs_Materials_effect__WEBPACK_IMPORTED_MODULE_0__);












var name = 'lavaVertexShader';
var shader = "precision highp float;\n\nuniform float time;\nuniform float lowFrequencySpeed;\n\nvarying float noise;\n\nattribute vec3 position;\n#ifdef NORMAL\nattribute vec3 normal;\n#endif\n#ifdef UV1\nattribute vec2 uv;\n#endif\n#ifdef UV2\nattribute vec2 uv2;\n#endif\n#ifdef VERTEXCOLOR\nattribute vec4 color;\n#endif\n#include<bonesDeclaration>\n\n#include<instancesDeclaration>\nuniform mat4 view;\nuniform mat4 viewProjection;\n#ifdef DIFFUSE\nvarying vec2 vDiffuseUV;\nuniform mat4 diffuseMatrix;\nuniform vec2 vDiffuseInfos;\n#endif\n#ifdef POINTSIZE\nuniform float pointSize;\n#endif\n\nvarying vec3 vPositionW;\n#ifdef NORMAL\nvarying vec3 vNormalW;\n#endif\n#ifdef VERTEXCOLOR\nvarying vec4 vColor;\n#endif\n#include<clipPlaneVertexDeclaration>\n#include<fogVertexDeclaration>\n#include<__decl__lightFragment>[0..maxSimultaneousLights]\n\n\n\nvec3 mod289(vec3 x)\n{\nreturn x-floor(x*(1.0/289.0))*289.0;\n}\nvec4 mod289(vec4 x)\n{\nreturn x-floor(x*(1.0/289.0))*289.0;\n}\nvec4 permute(vec4 x)\n{\nreturn mod289(((x*34.0)+1.0)*x);\n}\nvec4 taylorInvSqrt(vec4 r)\n{\nreturn 1.79284291400159-0.85373472095314*r;\n}\nvec3 fade(vec3 t) {\nreturn t*t*t*(t*(t*6.0-15.0)+10.0);\n}\n\nfloat pnoise(vec3 P,vec3 rep)\n{\nvec3 Pi0=mod(floor(P),rep);\nvec3 Pi1=mod(Pi0+vec3(1.0),rep);\nPi0=mod289(Pi0);\nPi1=mod289(Pi1);\nvec3 Pf0=fract(P);\nvec3 Pf1=Pf0-vec3(1.0);\nvec4 ix=vec4(Pi0.x,Pi1.x,Pi0.x,Pi1.x);\nvec4 iy=vec4(Pi0.yy,Pi1.yy);\nvec4 iz0=Pi0.zzzz;\nvec4 iz1=Pi1.zzzz;\nvec4 ixy=permute(permute(ix)+iy);\nvec4 ixy0=permute(ixy+iz0);\nvec4 ixy1=permute(ixy+iz1);\nvec4 gx0=ixy0*(1.0/7.0);\nvec4 gy0=fract(floor(gx0)*(1.0/7.0))-0.5;\ngx0=fract(gx0);\nvec4 gz0=vec4(0.5)-abs(gx0)-abs(gy0);\nvec4 sz0=step(gz0,vec4(0.0));\ngx0-=sz0*(step(0.0,gx0)-0.5);\ngy0-=sz0*(step(0.0,gy0)-0.5);\nvec4 gx1=ixy1*(1.0/7.0);\nvec4 gy1=fract(floor(gx1)*(1.0/7.0))-0.5;\ngx1=fract(gx1);\nvec4 gz1=vec4(0.5)-abs(gx1)-abs(gy1);\nvec4 sz1=step(gz1,vec4(0.0));\ngx1-=sz1*(step(0.0,gx1)-0.5);\ngy1-=sz1*(step(0.0,gy1)-0.5);\nvec3 g000=vec3(gx0.x,gy0.x,gz0.x);\nvec3 g100=vec3(gx0.y,gy0.y,gz0.y);\nvec3 g010=vec3(gx0.z,gy0.z,gz0.z);\nvec3 g110=vec3(gx0.w,gy0.w,gz0.w);\nvec3 g001=vec3(gx1.x,gy1.x,gz1.x);\nvec3 g101=vec3(gx1.y,gy1.y,gz1.y);\nvec3 g011=vec3(gx1.z,gy1.z,gz1.z);\nvec3 g111=vec3(gx1.w,gy1.w,gz1.w);\nvec4 norm0=taylorInvSqrt(vec4(dot(g000,g000),dot(g010,g010),dot(g100,g100),dot(g110,g110)));\ng000*=norm0.x;\ng010*=norm0.y;\ng100*=norm0.z;\ng110*=norm0.w;\nvec4 norm1=taylorInvSqrt(vec4(dot(g001,g001),dot(g011,g011),dot(g101,g101),dot(g111,g111)));\ng001*=norm1.x;\ng011*=norm1.y;\ng101*=norm1.z;\ng111*=norm1.w;\nfloat n000=dot(g000,Pf0);\nfloat n100=dot(g100,vec3(Pf1.x,Pf0.yz));\nfloat n010=dot(g010,vec3(Pf0.x,Pf1.y,Pf0.z));\nfloat n110=dot(g110,vec3(Pf1.xy,Pf0.z));\nfloat n001=dot(g001,vec3(Pf0.xy,Pf1.z));\nfloat n101=dot(g101,vec3(Pf1.x,Pf0.y,Pf1.z));\nfloat n011=dot(g011,vec3(Pf0.x,Pf1.yz));\nfloat n111=dot(g111,Pf1);\nvec3 fade_xyz=fade(Pf0);\nvec4 n_z=mix(vec4(n000,n100,n010,n110),vec4(n001,n101,n011,n111),fade_xyz.z);\nvec2 n_yz=mix(n_z.xy,n_z.zw,fade_xyz.y);\nfloat n_xyz=mix(n_yz.x,n_yz.y,fade_xyz.x);\nreturn 2.2*n_xyz;\n}\n\nfloat turbulence( vec3 p ) {\nfloat w=100.0;\nfloat t=-.5;\nfor (float f=1.0 ; f<=10.0 ; f++ ){\nfloat power=pow( 2.0,f );\nt+=abs( pnoise( vec3( power*p ),vec3( 10.0,10.0,10.0 ) )/power );\n}\nreturn t;\n}\nvoid main(void) {\n#include<instancesVertex>\n#include<bonesVertex>\n#ifdef NORMAL\n\nnoise=10.0*-.10*turbulence( .5*normal+time*1.15 );\n\nfloat b=lowFrequencySpeed*5.0*pnoise( 0.05*position +vec3(time*1.025),vec3( 100.0 ) );\n\nfloat displacement =-1.5*noise+b;\n\nvec3 newPosition=position+normal*displacement;\ngl_Position=viewProjection*finalWorld*vec4( newPosition,1.0 );\nvec4 worldPos=finalWorld*vec4(newPosition,1.0);\nvPositionW=vec3(worldPos);\nvNormalW=normalize(vec3(finalWorld*vec4(normal,0.0)));\n#endif\n\n#ifndef UV1\nvec2 uv=vec2(0.,0.);\n#endif\n#ifndef UV2\nvec2 uv2=vec2(0.,0.);\n#endif\n#ifdef DIFFUSE\nif (vDiffuseInfos.x == 0.)\n{\nvDiffuseUV=vec2(diffuseMatrix*vec4(uv,1.0,0.0));\n}\nelse\n{\nvDiffuseUV=vec2(diffuseMatrix*vec4(uv2,1.0,0.0));\n}\n#endif\n\n#include<clipPlaneVertex>\n\n#include<fogVertex>\n#include<shadowsVertex>[0..maxSimultaneousLights]\n\n#ifdef VERTEXCOLOR\nvColor=color;\n#endif\n\n#ifdef POINTSIZE\ngl_PointSize=pointSize;\n#endif\n}";
babylonjs_Materials_effect__WEBPACK_IMPORTED_MODULE_0__["Effect"].ShadersStore[name] = shader;
/** @hidden */
var lavaVertexShader = { name: name, shader: shader };


/***/ }),

/***/ "./lava/lavaMaterial.ts":
/*!******************************!*\
  !*** ./lava/lavaMaterial.ts ***!
  \******************************/
/*! exports provided: LavaMaterial */
/***/ (function(module, __webpack_exports__, __webpack_require__) {

"use strict";
__webpack_require__.r(__webpack_exports__);
/* harmony export (binding) */ __webpack_require__.d(__webpack_exports__, "LavaMaterial", function() { return LavaMaterial; });
/* harmony import */ var tslib__WEBPACK_IMPORTED_MODULE_0__ = __webpack_require__(/*! tslib */ "../../node_modules/tslib/tslib.es6.js");
/* harmony import */ var babylonjs_Misc_decorators__WEBPACK_IMPORTED_MODULE_1__ = __webpack_require__(/*! babylonjs/Misc/decorators */ "babylonjs/Misc/decorators");
/* harmony import */ var babylonjs_Misc_decorators__WEBPACK_IMPORTED_MODULE_1___default = /*#__PURE__*/__webpack_require__.n(babylonjs_Misc_decorators__WEBPACK_IMPORTED_MODULE_1__);
/* harmony import */ var _lava_fragment__WEBPACK_IMPORTED_MODULE_2__ = __webpack_require__(/*! ./lava.fragment */ "./lava/lava.fragment.ts");
/* harmony import */ var _lava_vertex__WEBPACK_IMPORTED_MODULE_3__ = __webpack_require__(/*! ./lava.vertex */ "./lava/lava.vertex.ts");













var LavaMaterialDefines = /** @class */ (function (_super) {
    tslib__WEBPACK_IMPORTED_MODULE_0__["__extends"](LavaMaterialDefines, _super);
    function LavaMaterialDefines() {
        var _this = _super.call(this) || this;
        _this.DIFFUSE = false;
        _this.CLIPPLANE = false;
        _this.CLIPPLANE2 = false;
        _this.CLIPPLANE3 = false;
        _this.CLIPPLANE4 = false;
        _this.ALPHATEST = false;
        _this.DEPTHPREPASS = false;
        _this.POINTSIZE = false;
        _this.FOG = false;
        _this.LIGHT0 = false;
        _this.LIGHT1 = false;
        _this.LIGHT2 = false;
        _this.LIGHT3 = false;
        _this.SPOTLIGHT0 = false;
        _this.SPOTLIGHT1 = false;
        _this.SPOTLIGHT2 = false;
        _this.SPOTLIGHT3 = false;
        _this.HEMILIGHT0 = false;
        _this.HEMILIGHT1 = false;
        _this.HEMILIGHT2 = false;
        _this.HEMILIGHT3 = false;
        _this.DIRLIGHT0 = false;
        _this.DIRLIGHT1 = false;
        _this.DIRLIGHT2 = false;
        _this.DIRLIGHT3 = false;
        _this.POINTLIGHT0 = false;
        _this.POINTLIGHT1 = false;
        _this.POINTLIGHT2 = false;
        _this.POINTLIGHT3 = false;
        _this.SHADOW0 = false;
        _this.SHADOW1 = false;
        _this.SHADOW2 = false;
        _this.SHADOW3 = false;
        _this.SHADOWS = false;
        _this.SHADOWESM0 = false;
        _this.SHADOWESM1 = false;
        _this.SHADOWESM2 = false;
        _this.SHADOWESM3 = false;
        _this.SHADOWPOISSON0 = false;
        _this.SHADOWPOISSON1 = false;
        _this.SHADOWPOISSON2 = false;
        _this.SHADOWPOISSON3 = false;
        _this.SHADOWPCF0 = false;
        _this.SHADOWPCF1 = false;
        _this.SHADOWPCF2 = false;
        _this.SHADOWPCF3 = false;
        _this.SHADOWPCSS0 = false;
        _this.SHADOWPCSS1 = false;
        _this.SHADOWPCSS2 = false;
        _this.SHADOWPCSS3 = false;
        _this.NORMAL = false;
        _this.UV1 = false;
        _this.UV2 = false;
        _this.VERTEXCOLOR = false;
        _this.VERTEXALPHA = false;
        _this.NUM_BONE_INFLUENCERS = 0;
        _this.BonesPerMesh = 0;
        _this.INSTANCES = false;
        _this.UNLIT = false;
        _this.rebuild();
        return _this;
    }
    return LavaMaterialDefines;
}(babylonjs_Misc_decorators__WEBPACK_IMPORTED_MODULE_1__["MaterialDefines"]));
var LavaMaterial = /** @class */ (function (_super) {
    tslib__WEBPACK_IMPORTED_MODULE_0__["__extends"](LavaMaterial, _super);
    function LavaMaterial(name, scene) {
        var _this = _super.call(this, name, scene) || this;
        _this.speed = 1;
        _this.movingSpeed = 1;
        _this.lowFrequencySpeed = 1;
        _this.fogDensity = 0.15;
        _this._lastTime = 0;
        _this.diffuseColor = new babylonjs_Misc_decorators__WEBPACK_IMPORTED_MODULE_1__["Color3"](1, 1, 1);
        _this._disableLighting = false;
        _this._unlit = false;
        _this._maxSimultaneousLights = 4;
        _this._scaledDiffuse = new babylonjs_Misc_decorators__WEBPACK_IMPORTED_MODULE_1__["Color3"]();
        return _this;
    }
    LavaMaterial.prototype.needAlphaBlending = function () {
        return (this.alpha < 1.0);
    };
    LavaMaterial.prototype.needAlphaTesting = function () {
        return false;
    };
    LavaMaterial.prototype.getAlphaTestTexture = function () {
        return null;
    };
    // Methods
    LavaMaterial.prototype.isReadyForSubMesh = function (mesh, subMesh, useInstances) {
        if (this.isFrozen) {
            if (this._wasPreviouslyReady && subMesh.effect) {
                return true;
            }
        }
        if (!subMesh._materialDefines) {
            subMesh._materialDefines = new LavaMaterialDefines();
        }
        var defines = subMesh._materialDefines;
        var scene = this.getScene();
        if (!this.checkReadyOnEveryCall && subMesh.effect) {
            if (this._renderId === scene.getRenderId()) {
                return true;
            }
        }
        var engine = scene.getEngine();
        // Textures
        if (defines._areTexturesDirty) {
            defines._needUVs = false;
            if (scene.texturesEnabled) {
                if (this._diffuseTexture && babylonjs_Misc_decorators__WEBPACK_IMPORTED_MODULE_1__["MaterialFlags"].DiffuseTextureEnabled) {
                    if (!this._diffuseTexture.isReady()) {
                        return false;
                    }
                    else {
                        defines._needUVs = true;
                        defines.DIFFUSE = true;
                    }
                }
            }
        }
        // Misc.
        babylonjs_Misc_decorators__WEBPACK_IMPORTED_MODULE_1__["MaterialHelper"].PrepareDefinesForMisc(mesh, scene, false, this.pointsCloud, this.fogEnabled, this._shouldTurnAlphaTestOn(mesh), defines);
        // Lights
        defines._needNormals = true;
        babylonjs_Misc_decorators__WEBPACK_IMPORTED_MODULE_1__["MaterialHelper"].PrepareDefinesForLights(scene, mesh, defines, false, this._maxSimultaneousLights, this._disableLighting);
        // Values that need to be evaluated on every frame
        babylonjs_Misc_decorators__WEBPACK_IMPORTED_MODULE_1__["MaterialHelper"].PrepareDefinesForFrameBoundValues(scene, engine, defines, useInstances ? true : false);
        // Attribs
        babylonjs_Misc_decorators__WEBPACK_IMPORTED_MODULE_1__["MaterialHelper"].PrepareDefinesForAttributes(mesh, defines, true, true);
        // Get correct effect
        if (defines.isDirty) {
            defines.markAsProcessed();
            scene.resetCachedMaterial();
            // Fallbacks
            var fallbacks = new babylonjs_Misc_decorators__WEBPACK_IMPORTED_MODULE_1__["EffectFallbacks"]();
            if (defines.FOG) {
                fallbacks.addFallback(1, "FOG");
            }
            babylonjs_Misc_decorators__WEBPACK_IMPORTED_MODULE_1__["MaterialHelper"].HandleFallbacksForShadows(defines, fallbacks);
            if (defines.NUM_BONE_INFLUENCERS > 0) {
                fallbacks.addCPUSkinningFallback(0, mesh);
            }
            //Attributes
            var attribs = [babylonjs_Misc_decorators__WEBPACK_IMPORTED_MODULE_1__["VertexBuffer"].PositionKind];
            if (defines.NORMAL) {
                attribs.push(babylonjs_Misc_decorators__WEBPACK_IMPORTED_MODULE_1__["VertexBuffer"].NormalKind);
            }
            if (defines.UV1) {
                attribs.push(babylonjs_Misc_decorators__WEBPACK_IMPORTED_MODULE_1__["VertexBuffer"].UVKind);
            }
            if (defines.UV2) {
                attribs.push(babylonjs_Misc_decorators__WEBPACK_IMPORTED_MODULE_1__["VertexBuffer"].UV2Kind);
            }
            if (defines.VERTEXCOLOR) {
                attribs.push(babylonjs_Misc_decorators__WEBPACK_IMPORTED_MODULE_1__["VertexBuffer"].ColorKind);
            }
            babylonjs_Misc_decorators__WEBPACK_IMPORTED_MODULE_1__["MaterialHelper"].PrepareAttributesForBones(attribs, mesh, defines, fallbacks);
            babylonjs_Misc_decorators__WEBPACK_IMPORTED_MODULE_1__["MaterialHelper"].PrepareAttributesForInstances(attribs, defines);
            // Legacy browser patch
            var shaderName = "lava";
            var join = defines.toString();
            var uniforms = ["world", "view", "viewProjection", "vEyePosition", "vLightsType", "vDiffuseColor",
                "vFogInfos", "vFogColor", "pointSize",
                "vDiffuseInfos",
                "mBones",
                "vClipPlane", "vClipPlane2", "vClipPlane3", "vClipPlane4", "diffuseMatrix",
                "time", "speed", "movingSpeed",
                "fogColor", "fogDensity", "lowFrequencySpeed"
            ];
            var samplers = ["diffuseSampler",
                "noiseTexture"
            ];
            var uniformBuffers = new Array();
            babylonjs_Misc_decorators__WEBPACK_IMPORTED_MODULE_1__["MaterialHelper"].PrepareUniformsAndSamplersList({
                uniformsNames: uniforms,
                uniformBuffersNames: uniformBuffers,
                samplers: samplers,
                defines: defines,
                maxSimultaneousLights: this.maxSimultaneousLights
            });
            subMesh.setEffect(scene.getEngine().createEffect(shaderName, {
                attributes: attribs,
                uniformsNames: uniforms,
                uniformBuffersNames: uniformBuffers,
                samplers: samplers,
                defines: join,
                fallbacks: fallbacks,
                onCompiled: this.onCompiled,
                onError: this.onError,
                indexParameters: { maxSimultaneousLights: this.maxSimultaneousLights }
            }, engine), defines);
        }
        if (!subMesh.effect || !subMesh.effect.isReady()) {
            return false;
        }
        this._renderId = scene.getRenderId();
        this._wasPreviouslyReady = true;
        return true;
    };
    LavaMaterial.prototype.bindForSubMesh = function (world, mesh, subMesh) {
        var scene = this.getScene();
        var defines = subMesh._materialDefines;
        if (!defines) {
            return;
        }
        var effect = subMesh.effect;
        if (!effect) {
            return;
        }
        this._activeEffect = effect;
        defines.UNLIT = this._unlit;
        // Matrices
        this.bindOnlyWorldMatrix(world);
        this._activeEffect.setMatrix("viewProjection", scene.getTransformMatrix());
        // Bones
        babylonjs_Misc_decorators__WEBPACK_IMPORTED_MODULE_1__["MaterialHelper"].BindBonesParameters(mesh, this._activeEffect);
        if (this._mustRebind(scene, effect)) {
            // Textures
            if (this.diffuseTexture && babylonjs_Misc_decorators__WEBPACK_IMPORTED_MODULE_1__["MaterialFlags"].DiffuseTextureEnabled) {
                this._activeEffect.setTexture("diffuseSampler", this.diffuseTexture);
                this._activeEffect.setFloat2("vDiffuseInfos", this.diffuseTexture.coordinatesIndex, this.diffuseTexture.level);
                this._activeEffect.setMatrix("diffuseMatrix", this.diffuseTexture.getTextureMatrix());
            }
            if (this.noiseTexture) {
                this._activeEffect.setTexture("noiseTexture", this.noiseTexture);
            }
            // Clip plane
            babylonjs_Misc_decorators__WEBPACK_IMPORTED_MODULE_1__["MaterialHelper"].BindClipPlane(this._activeEffect, scene);
            // Point size
            if (this.pointsCloud) {
                this._activeEffect.setFloat("pointSize", this.pointSize);
            }
            babylonjs_Misc_decorators__WEBPACK_IMPORTED_MODULE_1__["MaterialHelper"].BindEyePosition(effect, scene);
        }
        this._activeEffect.setColor4("vDiffuseColor", this._scaledDiffuse, this.alpha * mesh.visibility);
        if (scene.lightsEnabled && !this.disableLighting) {
            babylonjs_Misc_decorators__WEBPACK_IMPORTED_MODULE_1__["MaterialHelper"].BindLights(scene, mesh, this._activeEffect, defines);
        }
        // View
        if (scene.fogEnabled && mesh.applyFog && scene.fogMode !== babylonjs_Misc_decorators__WEBPACK_IMPORTED_MODULE_1__["Scene"].FOGMODE_NONE) {
            this._activeEffect.setMatrix("view", scene.getViewMatrix());
        }
        // Fog
        babylonjs_Misc_decorators__WEBPACK_IMPORTED_MODULE_1__["MaterialHelper"].BindFogParameters(scene, mesh, this._activeEffect);
        this._lastTime += scene.getEngine().getDeltaTime();
        this._activeEffect.setFloat("time", this._lastTime * this.speed / 1000);
        if (!this.fogColor) {
            this.fogColor = babylonjs_Misc_decorators__WEBPACK_IMPORTED_MODULE_1__["Color3"].Black();
        }
        this._activeEffect.setColor3("fogColor", this.fogColor);
        this._activeEffect.setFloat("fogDensity", this.fogDensity);
        this._activeEffect.setFloat("lowFrequencySpeed", this.lowFrequencySpeed);
        this._activeEffect.setFloat("movingSpeed", this.movingSpeed);
        this._afterBind(mesh, this._activeEffect);
    };
    LavaMaterial.prototype.getAnimatables = function () {
        var results = [];
        if (this.diffuseTexture && this.diffuseTexture.animations && this.diffuseTexture.animations.length > 0) {
            results.push(this.diffuseTexture);
        }
        if (this.noiseTexture && this.noiseTexture.animations && this.noiseTexture.animations.length > 0) {
            results.push(this.noiseTexture);
        }
        return results;
    };
    LavaMaterial.prototype.getActiveTextures = function () {
        var activeTextures = _super.prototype.getActiveTextures.call(this);
        if (this._diffuseTexture) {
            activeTextures.push(this._diffuseTexture);
        }
        return activeTextures;
    };
    LavaMaterial.prototype.hasTexture = function (texture) {
        if (_super.prototype.hasTexture.call(this, texture)) {
            return true;
        }
        if (this.diffuseTexture === texture) {
            return true;
        }
        return false;
    };
    LavaMaterial.prototype.dispose = function (forceDisposeEffect) {
        if (this.diffuseTexture) {
            this.diffuseTexture.dispose();
        }
        if (this.noiseTexture) {
            this.noiseTexture.dispose();
        }
        _super.prototype.dispose.call(this, forceDisposeEffect);
    };
    LavaMaterial.prototype.clone = function (name) {
        var _this = this;
        return babylonjs_Misc_decorators__WEBPACK_IMPORTED_MODULE_1__["SerializationHelper"].Clone(function () { return new LavaMaterial(name, _this.getScene()); }, this);
    };
    LavaMaterial.prototype.serialize = function () {
        var serializationObject = babylonjs_Misc_decorators__WEBPACK_IMPORTED_MODULE_1__["SerializationHelper"].Serialize(this);
        serializationObject.customType = "BABYLON.LavaMaterial";
        return serializationObject;
    };
    LavaMaterial.prototype.getClassName = function () {
        return "LavaMaterial";
    };
    // Statics
    LavaMaterial.Parse = function (source, scene, rootUrl) {
        return babylonjs_Misc_decorators__WEBPACK_IMPORTED_MODULE_1__["SerializationHelper"].Parse(function () { return new LavaMaterial(source.name, scene); }, source, scene, rootUrl);
    };
    tslib__WEBPACK_IMPORTED_MODULE_0__["__decorate"]([
        Object(babylonjs_Misc_decorators__WEBPACK_IMPORTED_MODULE_1__["serializeAsTexture"])("diffuseTexture")
    ], LavaMaterial.prototype, "_diffuseTexture", void 0);
    tslib__WEBPACK_IMPORTED_MODULE_0__["__decorate"]([
        Object(babylonjs_Misc_decorators__WEBPACK_IMPORTED_MODULE_1__["expandToProperty"])("_markAllSubMeshesAsTexturesDirty")
    ], LavaMaterial.prototype, "diffuseTexture", void 0);
    tslib__WEBPACK_IMPORTED_MODULE_0__["__decorate"]([
        Object(babylonjs_Misc_decorators__WEBPACK_IMPORTED_MODULE_1__["serializeAsTexture"])()
    ], LavaMaterial.prototype, "noiseTexture", void 0);
    tslib__WEBPACK_IMPORTED_MODULE_0__["__decorate"]([
        Object(babylonjs_Misc_decorators__WEBPACK_IMPORTED_MODULE_1__["serializeAsColor3"])()
    ], LavaMaterial.prototype, "fogColor", void 0);
    tslib__WEBPACK_IMPORTED_MODULE_0__["__decorate"]([
        Object(babylonjs_Misc_decorators__WEBPACK_IMPORTED_MODULE_1__["serialize"])()
    ], LavaMaterial.prototype, "speed", void 0);
    tslib__WEBPACK_IMPORTED_MODULE_0__["__decorate"]([
        Object(babylonjs_Misc_decorators__WEBPACK_IMPORTED_MODULE_1__["serialize"])()
    ], LavaMaterial.prototype, "movingSpeed", void 0);
    tslib__WEBPACK_IMPORTED_MODULE_0__["__decorate"]([
        Object(babylonjs_Misc_decorators__WEBPACK_IMPORTED_MODULE_1__["serialize"])()
    ], LavaMaterial.prototype, "lowFrequencySpeed", void 0);
    tslib__WEBPACK_IMPORTED_MODULE_0__["__decorate"]([
        Object(babylonjs_Misc_decorators__WEBPACK_IMPORTED_MODULE_1__["serialize"])()
    ], LavaMaterial.prototype, "fogDensity", void 0);
    tslib__WEBPACK_IMPORTED_MODULE_0__["__decorate"]([
        Object(babylonjs_Misc_decorators__WEBPACK_IMPORTED_MODULE_1__["serializeAsColor3"])()
    ], LavaMaterial.prototype, "diffuseColor", void 0);
    tslib__WEBPACK_IMPORTED_MODULE_0__["__decorate"]([
        Object(babylonjs_Misc_decorators__WEBPACK_IMPORTED_MODULE_1__["serialize"])("disableLighting")
    ], LavaMaterial.prototype, "_disableLighting", void 0);
    tslib__WEBPACK_IMPORTED_MODULE_0__["__decorate"]([
        Object(babylonjs_Misc_decorators__WEBPACK_IMPORTED_MODULE_1__["expandToProperty"])("_markAllSubMeshesAsLightsDirty")
    ], LavaMaterial.prototype, "disableLighting", void 0);
    tslib__WEBPACK_IMPORTED_MODULE_0__["__decorate"]([
        Object(babylonjs_Misc_decorators__WEBPACK_IMPORTED_MODULE_1__["serialize"])("unlit")
    ], LavaMaterial.prototype, "_unlit", void 0);
    tslib__WEBPACK_IMPORTED_MODULE_0__["__decorate"]([
        Object(babylonjs_Misc_decorators__WEBPACK_IMPORTED_MODULE_1__["expandToProperty"])("_markAllSubMeshesAsLightsDirty")
    ], LavaMaterial.prototype, "unlit", void 0);
    tslib__WEBPACK_IMPORTED_MODULE_0__["__decorate"]([
        Object(babylonjs_Misc_decorators__WEBPACK_IMPORTED_MODULE_1__["serialize"])("maxSimultaneousLights")
    ], LavaMaterial.prototype, "_maxSimultaneousLights", void 0);
    tslib__WEBPACK_IMPORTED_MODULE_0__["__decorate"]([
        Object(babylonjs_Misc_decorators__WEBPACK_IMPORTED_MODULE_1__["expandToProperty"])("_markAllSubMeshesAsLightsDirty")
    ], LavaMaterial.prototype, "maxSimultaneousLights", void 0);
    return LavaMaterial;
}(babylonjs_Misc_decorators__WEBPACK_IMPORTED_MODULE_1__["PushMaterial"]));

babylonjs_Misc_decorators__WEBPACK_IMPORTED_MODULE_1__["_TypeStore"].RegisteredTypes["BABYLON.LavaMaterial"] = LavaMaterial;


/***/ }),

/***/ "./legacy/legacy-lava.ts":
/*!*******************************!*\
  !*** ./legacy/legacy-lava.ts ***!
  \*******************************/
/*! exports provided: LavaMaterial */
/***/ (function(module, __webpack_exports__, __webpack_require__) {

"use strict";
__webpack_require__.r(__webpack_exports__);
/* WEBPACK VAR INJECTION */(function(global) {/* harmony import */ var _lava_index__WEBPACK_IMPORTED_MODULE_0__ = __webpack_require__(/*! ../lava/index */ "./lava/index.ts");
/* harmony reexport (safe) */ __webpack_require__.d(__webpack_exports__, "LavaMaterial", function() { return _lava_index__WEBPACK_IMPORTED_MODULE_0__["LavaMaterial"]; });


/**
 * This is the entry point for the UMD module.
 * The entry point for a future ESM package should be index.ts
 */
var globalObject = (typeof global !== 'undefined') ? global : ((typeof window !== 'undefined') ? window : undefined);
if (typeof globalObject !== "undefined") {
    for (var key in _lava_index__WEBPACK_IMPORTED_MODULE_0__) {
        globalObject.BABYLON[key] = _lava_index__WEBPACK_IMPORTED_MODULE_0__[key];
    }
}


/* WEBPACK VAR INJECTION */}.call(this, __webpack_require__(/*! ./../../../node_modules/webpack/buildin/global.js */ "../../node_modules/webpack/buildin/global.js")))

/***/ }),

/***/ "babylonjs/Misc/decorators":
/*!****************************************************************************************************!*\
  !*** external {"root":"BABYLON","commonjs":"babylonjs","commonjs2":"babylonjs","amd":"babylonjs"} ***!
  \****************************************************************************************************/
/*! no static exports found */
/***/ (function(module, exports) {

module.exports = __WEBPACK_EXTERNAL_MODULE_babylonjs_Misc_decorators__;

/***/ })

/******/ });
});
//# sourceMappingURL=babylon.lavaMaterial.js.map<|MERGE_RESOLUTION|>--- conflicted
+++ resolved
@@ -7,7 +7,7 @@
 		exports["babylonjs-materials"] = factory(require("babylonjs"));
 	else
 		root["MATERIALS"] = factory(root["BABYLON"]);
-})((typeof self !== "undefined" ? self : typeof global !== "undefined" ? global : this), function(__WEBPACK_EXTERNAL_MODULE_babylonjs_Misc_decorators__) {
+})((typeof self !== "undefined" ? self : typeof global !== "undefined" ? global : this), function(__WEBPACK_EXTERNAL_MODULE_babylonjs_Materials_effect__) {
 return /******/ (function(modules) { // webpackBootstrap
 /******/ 	// The module cache
 /******/ 	var installedModules = {};
@@ -97,15 +97,9 @@
 /******/ ({
 
 /***/ "../../node_modules/tslib/tslib.es6.js":
-<<<<<<< HEAD
-/*!****************************************************************!*\
-  !*** C:/Users/Ben/git/babylon/node_modules/tslib/tslib.es6.js ***!
-  \****************************************************************/
-=======
 /*!*****************************************************************!*\
   !*** C:/Dev/Babylon/Babylon.js/node_modules/tslib/tslib.es6.js ***!
   \*****************************************************************/
->>>>>>> ceeacfbb
 /*! exports provided: __extends, __assign, __rest, __decorate, __param, __metadata, __awaiter, __generator, __exportStar, __values, __read, __spread, __await, __asyncGenerator, __asyncDelegator, __asyncValues, __makeTemplateObject, __importStar, __importDefault */
 /***/ (function(module, __webpack_exports__, __webpack_require__) {
 
@@ -130,192 +124,192 @@
 /* harmony export (binding) */ __webpack_require__.d(__webpack_exports__, "__makeTemplateObject", function() { return __makeTemplateObject; });
 /* harmony export (binding) */ __webpack_require__.d(__webpack_exports__, "__importStar", function() { return __importStar; });
 /* harmony export (binding) */ __webpack_require__.d(__webpack_exports__, "__importDefault", function() { return __importDefault; });
-/*! *****************************************************************************
-Copyright (c) Microsoft Corporation. All rights reserved.
-Licensed under the Apache License, Version 2.0 (the "License"); you may not use
-this file except in compliance with the License. You may obtain a copy of the
-License at http://www.apache.org/licenses/LICENSE-2.0
-
-THIS CODE IS PROVIDED ON AN *AS IS* BASIS, WITHOUT WARRANTIES OR CONDITIONS OF ANY
-KIND, EITHER EXPRESS OR IMPLIED, INCLUDING WITHOUT LIMITATION ANY IMPLIED
-WARRANTIES OR CONDITIONS OF TITLE, FITNESS FOR A PARTICULAR PURPOSE,
-MERCHANTABLITY OR NON-INFRINGEMENT.
-
-See the Apache Version 2.0 License for specific language governing permissions
-and limitations under the License.
-***************************************************************************** */
-/* global Reflect, Promise */
-
-var extendStatics = function(d, b) {
-    extendStatics = Object.setPrototypeOf ||
-        ({ __proto__: [] } instanceof Array && function (d, b) { d.__proto__ = b; }) ||
-        function (d, b) { for (var p in b) if (b.hasOwnProperty(p)) d[p] = b[p]; };
-    return extendStatics(d, b);
-};
-
-function __extends(d, b) {
-    extendStatics(d, b);
-    function __() { this.constructor = d; }
-    d.prototype = b === null ? Object.create(b) : (__.prototype = b.prototype, new __());
-}
-
-var __assign = function() {
-    __assign = Object.assign || function __assign(t) {
-        for (var s, i = 1, n = arguments.length; i < n; i++) {
-            s = arguments[i];
-            for (var p in s) if (Object.prototype.hasOwnProperty.call(s, p)) t[p] = s[p];
-        }
-        return t;
-    }
-    return __assign.apply(this, arguments);
-}
-
-function __rest(s, e) {
-    var t = {};
-    for (var p in s) if (Object.prototype.hasOwnProperty.call(s, p) && e.indexOf(p) < 0)
-        t[p] = s[p];
-    if (s != null && typeof Object.getOwnPropertySymbols === "function")
-        for (var i = 0, p = Object.getOwnPropertySymbols(s); i < p.length; i++) if (e.indexOf(p[i]) < 0)
-            t[p[i]] = s[p[i]];
-    return t;
-}
-
-function __decorate(decorators, target, key, desc) {
-    var c = arguments.length, r = c < 3 ? target : desc === null ? desc = Object.getOwnPropertyDescriptor(target, key) : desc, d;
-    if (typeof Reflect === "object" && typeof Reflect.decorate === "function") r = Reflect.decorate(decorators, target, key, desc);
-    else for (var i = decorators.length - 1; i >= 0; i--) if (d = decorators[i]) r = (c < 3 ? d(r) : c > 3 ? d(target, key, r) : d(target, key)) || r;
-    return c > 3 && r && Object.defineProperty(target, key, r), r;
-}
-
-function __param(paramIndex, decorator) {
-    return function (target, key) { decorator(target, key, paramIndex); }
-}
-
-function __metadata(metadataKey, metadataValue) {
-    if (typeof Reflect === "object" && typeof Reflect.metadata === "function") return Reflect.metadata(metadataKey, metadataValue);
-}
-
-function __awaiter(thisArg, _arguments, P, generator) {
-    return new (P || (P = Promise))(function (resolve, reject) {
-        function fulfilled(value) { try { step(generator.next(value)); } catch (e) { reject(e); } }
-        function rejected(value) { try { step(generator["throw"](value)); } catch (e) { reject(e); } }
-        function step(result) { result.done ? resolve(result.value) : new P(function (resolve) { resolve(result.value); }).then(fulfilled, rejected); }
-        step((generator = generator.apply(thisArg, _arguments || [])).next());
-    });
-}
-
-function __generator(thisArg, body) {
-    var _ = { label: 0, sent: function() { if (t[0] & 1) throw t[1]; return t[1]; }, trys: [], ops: [] }, f, y, t, g;
-    return g = { next: verb(0), "throw": verb(1), "return": verb(2) }, typeof Symbol === "function" && (g[Symbol.iterator] = function() { return this; }), g;
-    function verb(n) { return function (v) { return step([n, v]); }; }
-    function step(op) {
-        if (f) throw new TypeError("Generator is already executing.");
-        while (_) try {
-            if (f = 1, y && (t = op[0] & 2 ? y["return"] : op[0] ? y["throw"] || ((t = y["return"]) && t.call(y), 0) : y.next) && !(t = t.call(y, op[1])).done) return t;
-            if (y = 0, t) op = [op[0] & 2, t.value];
-            switch (op[0]) {
-                case 0: case 1: t = op; break;
-                case 4: _.label++; return { value: op[1], done: false };
-                case 5: _.label++; y = op[1]; op = [0]; continue;
-                case 7: op = _.ops.pop(); _.trys.pop(); continue;
-                default:
-                    if (!(t = _.trys, t = t.length > 0 && t[t.length - 1]) && (op[0] === 6 || op[0] === 2)) { _ = 0; continue; }
-                    if (op[0] === 3 && (!t || (op[1] > t[0] && op[1] < t[3]))) { _.label = op[1]; break; }
-                    if (op[0] === 6 && _.label < t[1]) { _.label = t[1]; t = op; break; }
-                    if (t && _.label < t[2]) { _.label = t[2]; _.ops.push(op); break; }
-                    if (t[2]) _.ops.pop();
-                    _.trys.pop(); continue;
-            }
-            op = body.call(thisArg, _);
-        } catch (e) { op = [6, e]; y = 0; } finally { f = t = 0; }
-        if (op[0] & 5) throw op[1]; return { value: op[0] ? op[1] : void 0, done: true };
-    }
-}
-
-function __exportStar(m, exports) {
-    for (var p in m) if (!exports.hasOwnProperty(p)) exports[p] = m[p];
-}
-
-function __values(o) {
-    var m = typeof Symbol === "function" && o[Symbol.iterator], i = 0;
-    if (m) return m.call(o);
-    return {
-        next: function () {
-            if (o && i >= o.length) o = void 0;
-            return { value: o && o[i++], done: !o };
-        }
-    };
-}
-
-function __read(o, n) {
-    var m = typeof Symbol === "function" && o[Symbol.iterator];
-    if (!m) return o;
-    var i = m.call(o), r, ar = [], e;
-    try {
-        while ((n === void 0 || n-- > 0) && !(r = i.next()).done) ar.push(r.value);
-    }
-    catch (error) { e = { error: error }; }
-    finally {
-        try {
-            if (r && !r.done && (m = i["return"])) m.call(i);
-        }
-        finally { if (e) throw e.error; }
-    }
-    return ar;
-}
-
-function __spread() {
-    for (var ar = [], i = 0; i < arguments.length; i++)
-        ar = ar.concat(__read(arguments[i]));
-    return ar;
-}
-
-function __await(v) {
-    return this instanceof __await ? (this.v = v, this) : new __await(v);
-}
-
-function __asyncGenerator(thisArg, _arguments, generator) {
-    if (!Symbol.asyncIterator) throw new TypeError("Symbol.asyncIterator is not defined.");
-    var g = generator.apply(thisArg, _arguments || []), i, q = [];
-    return i = {}, verb("next"), verb("throw"), verb("return"), i[Symbol.asyncIterator] = function () { return this; }, i;
-    function verb(n) { if (g[n]) i[n] = function (v) { return new Promise(function (a, b) { q.push([n, v, a, b]) > 1 || resume(n, v); }); }; }
-    function resume(n, v) { try { step(g[n](v)); } catch (e) { settle(q[0][3], e); } }
-    function step(r) { r.value instanceof __await ? Promise.resolve(r.value.v).then(fulfill, reject) : settle(q[0][2], r); }
-    function fulfill(value) { resume("next", value); }
-    function reject(value) { resume("throw", value); }
-    function settle(f, v) { if (f(v), q.shift(), q.length) resume(q[0][0], q[0][1]); }
-}
-
-function __asyncDelegator(o) {
-    var i, p;
-    return i = {}, verb("next"), verb("throw", function (e) { throw e; }), verb("return"), i[Symbol.iterator] = function () { return this; }, i;
-    function verb(n, f) { i[n] = o[n] ? function (v) { return (p = !p) ? { value: __await(o[n](v)), done: n === "return" } : f ? f(v) : v; } : f; }
-}
-
-function __asyncValues(o) {
-    if (!Symbol.asyncIterator) throw new TypeError("Symbol.asyncIterator is not defined.");
-    var m = o[Symbol.asyncIterator], i;
-    return m ? m.call(o) : (o = typeof __values === "function" ? __values(o) : o[Symbol.iterator](), i = {}, verb("next"), verb("throw"), verb("return"), i[Symbol.asyncIterator] = function () { return this; }, i);
-    function verb(n) { i[n] = o[n] && function (v) { return new Promise(function (resolve, reject) { v = o[n](v), settle(resolve, reject, v.done, v.value); }); }; }
-    function settle(resolve, reject, d, v) { Promise.resolve(v).then(function(v) { resolve({ value: v, done: d }); }, reject); }
-}
-
-function __makeTemplateObject(cooked, raw) {
-    if (Object.defineProperty) { Object.defineProperty(cooked, "raw", { value: raw }); } else { cooked.raw = raw; }
-    return cooked;
-};
-
-function __importStar(mod) {
-    if (mod && mod.__esModule) return mod;
-    var result = {};
-    if (mod != null) for (var k in mod) if (Object.hasOwnProperty.call(mod, k)) result[k] = mod[k];
-    result.default = mod;
-    return result;
-}
-
-function __importDefault(mod) {
-    return (mod && mod.__esModule) ? mod : { default: mod };
-}
+/*! *****************************************************************************
+Copyright (c) Microsoft Corporation. All rights reserved.
+Licensed under the Apache License, Version 2.0 (the "License"); you may not use
+this file except in compliance with the License. You may obtain a copy of the
+License at http://www.apache.org/licenses/LICENSE-2.0
+
+THIS CODE IS PROVIDED ON AN *AS IS* BASIS, WITHOUT WARRANTIES OR CONDITIONS OF ANY
+KIND, EITHER EXPRESS OR IMPLIED, INCLUDING WITHOUT LIMITATION ANY IMPLIED
+WARRANTIES OR CONDITIONS OF TITLE, FITNESS FOR A PARTICULAR PURPOSE,
+MERCHANTABLITY OR NON-INFRINGEMENT.
+
+See the Apache Version 2.0 License for specific language governing permissions
+and limitations under the License.
+***************************************************************************** */
+/* global Reflect, Promise */
+
+var extendStatics = function(d, b) {
+    extendStatics = Object.setPrototypeOf ||
+        ({ __proto__: [] } instanceof Array && function (d, b) { d.__proto__ = b; }) ||
+        function (d, b) { for (var p in b) if (b.hasOwnProperty(p)) d[p] = b[p]; };
+    return extendStatics(d, b);
+};
+
+function __extends(d, b) {
+    extendStatics(d, b);
+    function __() { this.constructor = d; }
+    d.prototype = b === null ? Object.create(b) : (__.prototype = b.prototype, new __());
+}
+
+var __assign = function() {
+    __assign = Object.assign || function __assign(t) {
+        for (var s, i = 1, n = arguments.length; i < n; i++) {
+            s = arguments[i];
+            for (var p in s) if (Object.prototype.hasOwnProperty.call(s, p)) t[p] = s[p];
+        }
+        return t;
+    }
+    return __assign.apply(this, arguments);
+}
+
+function __rest(s, e) {
+    var t = {};
+    for (var p in s) if (Object.prototype.hasOwnProperty.call(s, p) && e.indexOf(p) < 0)
+        t[p] = s[p];
+    if (s != null && typeof Object.getOwnPropertySymbols === "function")
+        for (var i = 0, p = Object.getOwnPropertySymbols(s); i < p.length; i++) if (e.indexOf(p[i]) < 0)
+            t[p[i]] = s[p[i]];
+    return t;
+}
+
+function __decorate(decorators, target, key, desc) {
+    var c = arguments.length, r = c < 3 ? target : desc === null ? desc = Object.getOwnPropertyDescriptor(target, key) : desc, d;
+    if (typeof Reflect === "object" && typeof Reflect.decorate === "function") r = Reflect.decorate(decorators, target, key, desc);
+    else for (var i = decorators.length - 1; i >= 0; i--) if (d = decorators[i]) r = (c < 3 ? d(r) : c > 3 ? d(target, key, r) : d(target, key)) || r;
+    return c > 3 && r && Object.defineProperty(target, key, r), r;
+}
+
+function __param(paramIndex, decorator) {
+    return function (target, key) { decorator(target, key, paramIndex); }
+}
+
+function __metadata(metadataKey, metadataValue) {
+    if (typeof Reflect === "object" && typeof Reflect.metadata === "function") return Reflect.metadata(metadataKey, metadataValue);
+}
+
+function __awaiter(thisArg, _arguments, P, generator) {
+    return new (P || (P = Promise))(function (resolve, reject) {
+        function fulfilled(value) { try { step(generator.next(value)); } catch (e) { reject(e); } }
+        function rejected(value) { try { step(generator["throw"](value)); } catch (e) { reject(e); } }
+        function step(result) { result.done ? resolve(result.value) : new P(function (resolve) { resolve(result.value); }).then(fulfilled, rejected); }
+        step((generator = generator.apply(thisArg, _arguments || [])).next());
+    });
+}
+
+function __generator(thisArg, body) {
+    var _ = { label: 0, sent: function() { if (t[0] & 1) throw t[1]; return t[1]; }, trys: [], ops: [] }, f, y, t, g;
+    return g = { next: verb(0), "throw": verb(1), "return": verb(2) }, typeof Symbol === "function" && (g[Symbol.iterator] = function() { return this; }), g;
+    function verb(n) { return function (v) { return step([n, v]); }; }
+    function step(op) {
+        if (f) throw new TypeError("Generator is already executing.");
+        while (_) try {
+            if (f = 1, y && (t = op[0] & 2 ? y["return"] : op[0] ? y["throw"] || ((t = y["return"]) && t.call(y), 0) : y.next) && !(t = t.call(y, op[1])).done) return t;
+            if (y = 0, t) op = [op[0] & 2, t.value];
+            switch (op[0]) {
+                case 0: case 1: t = op; break;
+                case 4: _.label++; return { value: op[1], done: false };
+                case 5: _.label++; y = op[1]; op = [0]; continue;
+                case 7: op = _.ops.pop(); _.trys.pop(); continue;
+                default:
+                    if (!(t = _.trys, t = t.length > 0 && t[t.length - 1]) && (op[0] === 6 || op[0] === 2)) { _ = 0; continue; }
+                    if (op[0] === 3 && (!t || (op[1] > t[0] && op[1] < t[3]))) { _.label = op[1]; break; }
+                    if (op[0] === 6 && _.label < t[1]) { _.label = t[1]; t = op; break; }
+                    if (t && _.label < t[2]) { _.label = t[2]; _.ops.push(op); break; }
+                    if (t[2]) _.ops.pop();
+                    _.trys.pop(); continue;
+            }
+            op = body.call(thisArg, _);
+        } catch (e) { op = [6, e]; y = 0; } finally { f = t = 0; }
+        if (op[0] & 5) throw op[1]; return { value: op[0] ? op[1] : void 0, done: true };
+    }
+}
+
+function __exportStar(m, exports) {
+    for (var p in m) if (!exports.hasOwnProperty(p)) exports[p] = m[p];
+}
+
+function __values(o) {
+    var m = typeof Symbol === "function" && o[Symbol.iterator], i = 0;
+    if (m) return m.call(o);
+    return {
+        next: function () {
+            if (o && i >= o.length) o = void 0;
+            return { value: o && o[i++], done: !o };
+        }
+    };
+}
+
+function __read(o, n) {
+    var m = typeof Symbol === "function" && o[Symbol.iterator];
+    if (!m) return o;
+    var i = m.call(o), r, ar = [], e;
+    try {
+        while ((n === void 0 || n-- > 0) && !(r = i.next()).done) ar.push(r.value);
+    }
+    catch (error) { e = { error: error }; }
+    finally {
+        try {
+            if (r && !r.done && (m = i["return"])) m.call(i);
+        }
+        finally { if (e) throw e.error; }
+    }
+    return ar;
+}
+
+function __spread() {
+    for (var ar = [], i = 0; i < arguments.length; i++)
+        ar = ar.concat(__read(arguments[i]));
+    return ar;
+}
+
+function __await(v) {
+    return this instanceof __await ? (this.v = v, this) : new __await(v);
+}
+
+function __asyncGenerator(thisArg, _arguments, generator) {
+    if (!Symbol.asyncIterator) throw new TypeError("Symbol.asyncIterator is not defined.");
+    var g = generator.apply(thisArg, _arguments || []), i, q = [];
+    return i = {}, verb("next"), verb("throw"), verb("return"), i[Symbol.asyncIterator] = function () { return this; }, i;
+    function verb(n) { if (g[n]) i[n] = function (v) { return new Promise(function (a, b) { q.push([n, v, a, b]) > 1 || resume(n, v); }); }; }
+    function resume(n, v) { try { step(g[n](v)); } catch (e) { settle(q[0][3], e); } }
+    function step(r) { r.value instanceof __await ? Promise.resolve(r.value.v).then(fulfill, reject) : settle(q[0][2], r); }
+    function fulfill(value) { resume("next", value); }
+    function reject(value) { resume("throw", value); }
+    function settle(f, v) { if (f(v), q.shift(), q.length) resume(q[0][0], q[0][1]); }
+}
+
+function __asyncDelegator(o) {
+    var i, p;
+    return i = {}, verb("next"), verb("throw", function (e) { throw e; }), verb("return"), i[Symbol.iterator] = function () { return this; }, i;
+    function verb(n, f) { i[n] = o[n] ? function (v) { return (p = !p) ? { value: __await(o[n](v)), done: n === "return" } : f ? f(v) : v; } : f; }
+}
+
+function __asyncValues(o) {
+    if (!Symbol.asyncIterator) throw new TypeError("Symbol.asyncIterator is not defined.");
+    var m = o[Symbol.asyncIterator], i;
+    return m ? m.call(o) : (o = typeof __values === "function" ? __values(o) : o[Symbol.iterator](), i = {}, verb("next"), verb("throw"), verb("return"), i[Symbol.asyncIterator] = function () { return this; }, i);
+    function verb(n) { i[n] = o[n] && function (v) { return new Promise(function (resolve, reject) { v = o[n](v), settle(resolve, reject, v.done, v.value); }); }; }
+    function settle(resolve, reject, d, v) { Promise.resolve(v).then(function(v) { resolve({ value: v, done: d }); }, reject); }
+}
+
+function __makeTemplateObject(cooked, raw) {
+    if (Object.defineProperty) { Object.defineProperty(cooked, "raw", { value: raw }); } else { cooked.raw = raw; }
+    return cooked;
+};
+
+function __importStar(mod) {
+    if (mod && mod.__esModule) return mod;
+    var result = {};
+    if (mod != null) for (var k in mod) if (Object.hasOwnProperty.call(mod, k)) result[k] = mod[k];
+    result.default = mod;
+    return result;
+}
+
+function __importDefault(mod) {
+    return (mod && mod.__esModule) ? mod : { default: mod };
+}
 
 
 /***/ }),
@@ -363,7 +357,7 @@
 /* harmony import */ var _lavaMaterial__WEBPACK_IMPORTED_MODULE_0__ = __webpack_require__(/*! ./lavaMaterial */ "./lava/lavaMaterial.ts");
 /* harmony reexport (safe) */ __webpack_require__.d(__webpack_exports__, "LavaMaterial", function() { return _lavaMaterial__WEBPACK_IMPORTED_MODULE_0__["LavaMaterial"]; });
 
-
+
 
 
 /***/ }),
@@ -378,25 +372,25 @@
 "use strict";
 __webpack_require__.r(__webpack_exports__);
 /* harmony export (binding) */ __webpack_require__.d(__webpack_exports__, "lavaPixelShader", function() { return lavaPixelShader; });
-/* harmony import */ var babylonjs_Materials_effect__WEBPACK_IMPORTED_MODULE_0__ = __webpack_require__(/*! babylonjs/Materials/effect */ "babylonjs/Misc/decorators");
+/* harmony import */ var babylonjs_Materials_effect__WEBPACK_IMPORTED_MODULE_0__ = __webpack_require__(/*! babylonjs/Materials/effect */ "babylonjs/Materials/effect");
 /* harmony import */ var babylonjs_Materials_effect__WEBPACK_IMPORTED_MODULE_0___default = /*#__PURE__*/__webpack_require__.n(babylonjs_Materials_effect__WEBPACK_IMPORTED_MODULE_0__);
-
-
-
-
-
-
-
-
-
-
-
-
-var name = 'lavaPixelShader';
-var shader = "precision highp float;\n\nuniform vec3 vEyePosition;\nuniform vec4 vDiffuseColor;\n\nvarying vec3 vPositionW;\n\nuniform float time;\nuniform float speed;\nuniform float movingSpeed;\nuniform vec3 fogColor;\nuniform sampler2D noiseTexture;\nuniform float fogDensity;\n\nvarying float noise;\n#ifdef NORMAL\nvarying vec3 vNormalW;\n#endif\n#ifdef VERTEXCOLOR\nvarying vec4 vColor;\n#endif\n\n#include<helperFunctions>\n\n#include<__decl__lightFragment>[0]\n#include<__decl__lightFragment>[1]\n#include<__decl__lightFragment>[2]\n#include<__decl__lightFragment>[3]\n#include<lightsFragmentFunctions>\n#include<shadowsFragmentFunctions>\n\n#ifdef DIFFUSE\nvarying vec2 vDiffuseUV;\nuniform sampler2D diffuseSampler;\nuniform vec2 vDiffuseInfos;\n#endif\n#include<clipPlaneFragmentDeclaration>\n\n#include<fogFragmentDeclaration>\nfloat random( vec3 scale,float seed ){\nreturn fract( sin( dot( gl_FragCoord.xyz+seed,scale ) )*43758.5453+seed ) ;\n}\nvoid main(void) {\n#include<clipPlaneFragment>\nvec3 viewDirectionW=normalize(vEyePosition-vPositionW);\n\nvec4 baseColor=vec4(1.,1.,1.,1.);\nvec3 diffuseColor=vDiffuseColor.rgb;\n\nfloat alpha=vDiffuseColor.a;\n#ifdef DIFFUSE\n\nvec4 noiseTex=texture2D( noiseTexture,vDiffuseUV );\nvec2 T1=vDiffuseUV+vec2( 1.5,-1.5 )*time*0.02;\nvec2 T2=vDiffuseUV+vec2( -0.5,2.0 )*time*0.01*speed;\nT1.x+=noiseTex.x*2.0;\nT1.y+=noiseTex.y*2.0;\nT2.x-=noiseTex.y*0.2+time*0.001*movingSpeed;\nT2.y+=noiseTex.z*0.2+time*0.002*movingSpeed;\nfloat p=texture2D( noiseTexture,T1*3.0 ).a;\nvec4 lavaColor=texture2D( diffuseSampler,T2*4.0);\nvec4 temp=lavaColor*( vec4( p,p,p,p )*2. )+( lavaColor*lavaColor-0.1 );\nbaseColor=temp;\nfloat depth=gl_FragCoord.z*4.0;\nconst float LOG2=1.442695;\nfloat fogFactor=exp2(-fogDensity*fogDensity*depth*depth*LOG2 );\nfogFactor=1.0-clamp( fogFactor,0.0,1.0 );\nbaseColor=mix( baseColor,vec4( fogColor,baseColor.w ),fogFactor );\ndiffuseColor=baseColor.rgb;\n\n\n#ifdef ALPHATEST\nif (baseColor.a<0.4)\ndiscard;\n#endif\n#include<depthPrePass>\nbaseColor.rgb*=vDiffuseInfos.y;\n#endif\n#ifdef VERTEXCOLOR\nbaseColor.rgb*=vColor.rgb;\n#endif\n\n#ifdef NORMAL\nvec3 normalW=normalize(vNormalW);\n#else\nvec3 normalW=vec3(1.0,1.0,1.0);\n#endif\n#ifdef UNLIT\nvec3 diffuseBase=vec3(1.,1.,1.);\n#else\n\nvec3 diffuseBase=vec3(0.,0.,0.);\nlightingInfo info;\nfloat shadow=1.;\nfloat glossiness=0.;\n#include<lightFragment>[0]\n#include<lightFragment>[1]\n#include<lightFragment>[2]\n#include<lightFragment>[3]\n#endif\n#ifdef VERTEXALPHA\nalpha*=vColor.a;\n#endif\nvec3 finalDiffuse=clamp(diffuseBase*diffuseColor,0.0,1.0)*baseColor.rgb;\n\nvec4 color=vec4(finalDiffuse,alpha);\n#include<fogFragment>\ngl_FragColor=color;\n}";
-babylonjs_Materials_effect__WEBPACK_IMPORTED_MODULE_0__["Effect"].ShadersStore[name] = shader;
-/** @hidden */
-var lavaPixelShader = { name: name, shader: shader };
+
+
+
+
+
+
+
+
+
+
+
+
+var name = 'lavaPixelShader';
+var shader = "precision highp float;\n\nuniform vec3 vEyePosition;\nuniform vec4 vDiffuseColor;\n\nvarying vec3 vPositionW;\n\nuniform float time;\nuniform float speed;\nuniform float movingSpeed;\nuniform vec3 fogColor;\nuniform sampler2D noiseTexture;\nuniform float fogDensity;\n\nvarying float noise;\n#ifdef NORMAL\nvarying vec3 vNormalW;\n#endif\n#ifdef VERTEXCOLOR\nvarying vec4 vColor;\n#endif\n\n#include<helperFunctions>\n\n#include<__decl__lightFragment>[0]\n#include<__decl__lightFragment>[1]\n#include<__decl__lightFragment>[2]\n#include<__decl__lightFragment>[3]\n#include<lightsFragmentFunctions>\n#include<shadowsFragmentFunctions>\n\n#ifdef DIFFUSE\nvarying vec2 vDiffuseUV;\nuniform sampler2D diffuseSampler;\nuniform vec2 vDiffuseInfos;\n#endif\n#include<clipPlaneFragmentDeclaration>\n\n#include<fogFragmentDeclaration>\nfloat random( vec3 scale,float seed ){\nreturn fract( sin( dot( gl_FragCoord.xyz+seed,scale ) )*43758.5453+seed ) ;\n}\nvoid main(void) {\n#include<clipPlaneFragment>\nvec3 viewDirectionW=normalize(vEyePosition-vPositionW);\n\nvec4 baseColor=vec4(1.,1.,1.,1.);\nvec3 diffuseColor=vDiffuseColor.rgb;\n\nfloat alpha=vDiffuseColor.a;\n#ifdef DIFFUSE\n\nvec4 noiseTex=texture2D( noiseTexture,vDiffuseUV );\nvec2 T1=vDiffuseUV+vec2( 1.5,-1.5 )*time*0.02;\nvec2 T2=vDiffuseUV+vec2( -0.5,2.0 )*time*0.01*speed;\nT1.x+=noiseTex.x*2.0;\nT1.y+=noiseTex.y*2.0;\nT2.x-=noiseTex.y*0.2+time*0.001*movingSpeed;\nT2.y+=noiseTex.z*0.2+time*0.002*movingSpeed;\nfloat p=texture2D( noiseTexture,T1*3.0 ).a;\nvec4 lavaColor=texture2D( diffuseSampler,T2*4.0);\nvec4 temp=lavaColor*( vec4( p,p,p,p )*2. )+( lavaColor*lavaColor-0.1 );\nbaseColor=temp;\nfloat depth=gl_FragCoord.z*4.0;\nconst float LOG2=1.442695;\nfloat fogFactor=exp2(-fogDensity*fogDensity*depth*depth*LOG2 );\nfogFactor=1.0-clamp( fogFactor,0.0,1.0 );\nbaseColor=mix( baseColor,vec4( fogColor,baseColor.w ),fogFactor );\ndiffuseColor=baseColor.rgb;\n\n\n#ifdef ALPHATEST\nif (baseColor.a<0.4)\ndiscard;\n#endif\n#include<depthPrePass>\nbaseColor.rgb*=vDiffuseInfos.y;\n#endif\n#ifdef VERTEXCOLOR\nbaseColor.rgb*=vColor.rgb;\n#endif\n\n#ifdef NORMAL\nvec3 normalW=normalize(vNormalW);\n#else\nvec3 normalW=vec3(1.0,1.0,1.0);\n#endif\n#ifdef UNLIT\nvec3 diffuseBase=vec3(1.,1.,1.);\n#else\n\nvec3 diffuseBase=vec3(0.,0.,0.);\nlightingInfo info;\nfloat shadow=1.;\nfloat glossiness=0.;\n#include<lightFragment>[0]\n#include<lightFragment>[1]\n#include<lightFragment>[2]\n#include<lightFragment>[3]\n#endif\n#ifdef VERTEXALPHA\nalpha*=vColor.a;\n#endif\nvec3 finalDiffuse=clamp(diffuseBase*diffuseColor,0.0,1.0)*baseColor.rgb;\n\nvec4 color=vec4(finalDiffuse,alpha);\n#include<fogFragment>\ngl_FragColor=color;\n}";
+babylonjs_Materials_effect__WEBPACK_IMPORTED_MODULE_0__["Effect"].ShadersStore[name] = shader;
+/** @hidden */
+var lavaPixelShader = { name: name, shader: shader };
 
 
 /***/ }),
@@ -411,25 +405,25 @@
 "use strict";
 __webpack_require__.r(__webpack_exports__);
 /* harmony export (binding) */ __webpack_require__.d(__webpack_exports__, "lavaVertexShader", function() { return lavaVertexShader; });
-/* harmony import */ var babylonjs_Materials_effect__WEBPACK_IMPORTED_MODULE_0__ = __webpack_require__(/*! babylonjs/Materials/effect */ "babylonjs/Misc/decorators");
+/* harmony import */ var babylonjs_Materials_effect__WEBPACK_IMPORTED_MODULE_0__ = __webpack_require__(/*! babylonjs/Materials/effect */ "babylonjs/Materials/effect");
 /* harmony import */ var babylonjs_Materials_effect__WEBPACK_IMPORTED_MODULE_0___default = /*#__PURE__*/__webpack_require__.n(babylonjs_Materials_effect__WEBPACK_IMPORTED_MODULE_0__);
-
-
-
-
-
-
-
-
-
-
-
-
-var name = 'lavaVertexShader';
-var shader = "precision highp float;\n\nuniform float time;\nuniform float lowFrequencySpeed;\n\nvarying float noise;\n\nattribute vec3 position;\n#ifdef NORMAL\nattribute vec3 normal;\n#endif\n#ifdef UV1\nattribute vec2 uv;\n#endif\n#ifdef UV2\nattribute vec2 uv2;\n#endif\n#ifdef VERTEXCOLOR\nattribute vec4 color;\n#endif\n#include<bonesDeclaration>\n\n#include<instancesDeclaration>\nuniform mat4 view;\nuniform mat4 viewProjection;\n#ifdef DIFFUSE\nvarying vec2 vDiffuseUV;\nuniform mat4 diffuseMatrix;\nuniform vec2 vDiffuseInfos;\n#endif\n#ifdef POINTSIZE\nuniform float pointSize;\n#endif\n\nvarying vec3 vPositionW;\n#ifdef NORMAL\nvarying vec3 vNormalW;\n#endif\n#ifdef VERTEXCOLOR\nvarying vec4 vColor;\n#endif\n#include<clipPlaneVertexDeclaration>\n#include<fogVertexDeclaration>\n#include<__decl__lightFragment>[0..maxSimultaneousLights]\n\n\n\nvec3 mod289(vec3 x)\n{\nreturn x-floor(x*(1.0/289.0))*289.0;\n}\nvec4 mod289(vec4 x)\n{\nreturn x-floor(x*(1.0/289.0))*289.0;\n}\nvec4 permute(vec4 x)\n{\nreturn mod289(((x*34.0)+1.0)*x);\n}\nvec4 taylorInvSqrt(vec4 r)\n{\nreturn 1.79284291400159-0.85373472095314*r;\n}\nvec3 fade(vec3 t) {\nreturn t*t*t*(t*(t*6.0-15.0)+10.0);\n}\n\nfloat pnoise(vec3 P,vec3 rep)\n{\nvec3 Pi0=mod(floor(P),rep);\nvec3 Pi1=mod(Pi0+vec3(1.0),rep);\nPi0=mod289(Pi0);\nPi1=mod289(Pi1);\nvec3 Pf0=fract(P);\nvec3 Pf1=Pf0-vec3(1.0);\nvec4 ix=vec4(Pi0.x,Pi1.x,Pi0.x,Pi1.x);\nvec4 iy=vec4(Pi0.yy,Pi1.yy);\nvec4 iz0=Pi0.zzzz;\nvec4 iz1=Pi1.zzzz;\nvec4 ixy=permute(permute(ix)+iy);\nvec4 ixy0=permute(ixy+iz0);\nvec4 ixy1=permute(ixy+iz1);\nvec4 gx0=ixy0*(1.0/7.0);\nvec4 gy0=fract(floor(gx0)*(1.0/7.0))-0.5;\ngx0=fract(gx0);\nvec4 gz0=vec4(0.5)-abs(gx0)-abs(gy0);\nvec4 sz0=step(gz0,vec4(0.0));\ngx0-=sz0*(step(0.0,gx0)-0.5);\ngy0-=sz0*(step(0.0,gy0)-0.5);\nvec4 gx1=ixy1*(1.0/7.0);\nvec4 gy1=fract(floor(gx1)*(1.0/7.0))-0.5;\ngx1=fract(gx1);\nvec4 gz1=vec4(0.5)-abs(gx1)-abs(gy1);\nvec4 sz1=step(gz1,vec4(0.0));\ngx1-=sz1*(step(0.0,gx1)-0.5);\ngy1-=sz1*(step(0.0,gy1)-0.5);\nvec3 g000=vec3(gx0.x,gy0.x,gz0.x);\nvec3 g100=vec3(gx0.y,gy0.y,gz0.y);\nvec3 g010=vec3(gx0.z,gy0.z,gz0.z);\nvec3 g110=vec3(gx0.w,gy0.w,gz0.w);\nvec3 g001=vec3(gx1.x,gy1.x,gz1.x);\nvec3 g101=vec3(gx1.y,gy1.y,gz1.y);\nvec3 g011=vec3(gx1.z,gy1.z,gz1.z);\nvec3 g111=vec3(gx1.w,gy1.w,gz1.w);\nvec4 norm0=taylorInvSqrt(vec4(dot(g000,g000),dot(g010,g010),dot(g100,g100),dot(g110,g110)));\ng000*=norm0.x;\ng010*=norm0.y;\ng100*=norm0.z;\ng110*=norm0.w;\nvec4 norm1=taylorInvSqrt(vec4(dot(g001,g001),dot(g011,g011),dot(g101,g101),dot(g111,g111)));\ng001*=norm1.x;\ng011*=norm1.y;\ng101*=norm1.z;\ng111*=norm1.w;\nfloat n000=dot(g000,Pf0);\nfloat n100=dot(g100,vec3(Pf1.x,Pf0.yz));\nfloat n010=dot(g010,vec3(Pf0.x,Pf1.y,Pf0.z));\nfloat n110=dot(g110,vec3(Pf1.xy,Pf0.z));\nfloat n001=dot(g001,vec3(Pf0.xy,Pf1.z));\nfloat n101=dot(g101,vec3(Pf1.x,Pf0.y,Pf1.z));\nfloat n011=dot(g011,vec3(Pf0.x,Pf1.yz));\nfloat n111=dot(g111,Pf1);\nvec3 fade_xyz=fade(Pf0);\nvec4 n_z=mix(vec4(n000,n100,n010,n110),vec4(n001,n101,n011,n111),fade_xyz.z);\nvec2 n_yz=mix(n_z.xy,n_z.zw,fade_xyz.y);\nfloat n_xyz=mix(n_yz.x,n_yz.y,fade_xyz.x);\nreturn 2.2*n_xyz;\n}\n\nfloat turbulence( vec3 p ) {\nfloat w=100.0;\nfloat t=-.5;\nfor (float f=1.0 ; f<=10.0 ; f++ ){\nfloat power=pow( 2.0,f );\nt+=abs( pnoise( vec3( power*p ),vec3( 10.0,10.0,10.0 ) )/power );\n}\nreturn t;\n}\nvoid main(void) {\n#include<instancesVertex>\n#include<bonesVertex>\n#ifdef NORMAL\n\nnoise=10.0*-.10*turbulence( .5*normal+time*1.15 );\n\nfloat b=lowFrequencySpeed*5.0*pnoise( 0.05*position +vec3(time*1.025),vec3( 100.0 ) );\n\nfloat displacement =-1.5*noise+b;\n\nvec3 newPosition=position+normal*displacement;\ngl_Position=viewProjection*finalWorld*vec4( newPosition,1.0 );\nvec4 worldPos=finalWorld*vec4(newPosition,1.0);\nvPositionW=vec3(worldPos);\nvNormalW=normalize(vec3(finalWorld*vec4(normal,0.0)));\n#endif\n\n#ifndef UV1\nvec2 uv=vec2(0.,0.);\n#endif\n#ifndef UV2\nvec2 uv2=vec2(0.,0.);\n#endif\n#ifdef DIFFUSE\nif (vDiffuseInfos.x == 0.)\n{\nvDiffuseUV=vec2(diffuseMatrix*vec4(uv,1.0,0.0));\n}\nelse\n{\nvDiffuseUV=vec2(diffuseMatrix*vec4(uv2,1.0,0.0));\n}\n#endif\n\n#include<clipPlaneVertex>\n\n#include<fogVertex>\n#include<shadowsVertex>[0..maxSimultaneousLights]\n\n#ifdef VERTEXCOLOR\nvColor=color;\n#endif\n\n#ifdef POINTSIZE\ngl_PointSize=pointSize;\n#endif\n}";
-babylonjs_Materials_effect__WEBPACK_IMPORTED_MODULE_0__["Effect"].ShadersStore[name] = shader;
-/** @hidden */
-var lavaVertexShader = { name: name, shader: shader };
+
+
+
+
+
+
+
+
+
+
+
+
+var name = 'lavaVertexShader';
+var shader = "precision highp float;\n\nuniform float time;\nuniform float lowFrequencySpeed;\n\nvarying float noise;\n\nattribute vec3 position;\n#ifdef NORMAL\nattribute vec3 normal;\n#endif\n#ifdef UV1\nattribute vec2 uv;\n#endif\n#ifdef UV2\nattribute vec2 uv2;\n#endif\n#ifdef VERTEXCOLOR\nattribute vec4 color;\n#endif\n#include<bonesDeclaration>\n\n#include<instancesDeclaration>\nuniform mat4 view;\nuniform mat4 viewProjection;\n#ifdef DIFFUSE\nvarying vec2 vDiffuseUV;\nuniform mat4 diffuseMatrix;\nuniform vec2 vDiffuseInfos;\n#endif\n#ifdef POINTSIZE\nuniform float pointSize;\n#endif\n\nvarying vec3 vPositionW;\n#ifdef NORMAL\nvarying vec3 vNormalW;\n#endif\n#ifdef VERTEXCOLOR\nvarying vec4 vColor;\n#endif\n#include<clipPlaneVertexDeclaration>\n#include<fogVertexDeclaration>\n#include<__decl__lightFragment>[0..maxSimultaneousLights]\n\n\n\nvec3 mod289(vec3 x)\n{\nreturn x-floor(x*(1.0/289.0))*289.0;\n}\nvec4 mod289(vec4 x)\n{\nreturn x-floor(x*(1.0/289.0))*289.0;\n}\nvec4 permute(vec4 x)\n{\nreturn mod289(((x*34.0)+1.0)*x);\n}\nvec4 taylorInvSqrt(vec4 r)\n{\nreturn 1.79284291400159-0.85373472095314*r;\n}\nvec3 fade(vec3 t) {\nreturn t*t*t*(t*(t*6.0-15.0)+10.0);\n}\n\nfloat pnoise(vec3 P,vec3 rep)\n{\nvec3 Pi0=mod(floor(P),rep);\nvec3 Pi1=mod(Pi0+vec3(1.0),rep);\nPi0=mod289(Pi0);\nPi1=mod289(Pi1);\nvec3 Pf0=fract(P);\nvec3 Pf1=Pf0-vec3(1.0);\nvec4 ix=vec4(Pi0.x,Pi1.x,Pi0.x,Pi1.x);\nvec4 iy=vec4(Pi0.yy,Pi1.yy);\nvec4 iz0=Pi0.zzzz;\nvec4 iz1=Pi1.zzzz;\nvec4 ixy=permute(permute(ix)+iy);\nvec4 ixy0=permute(ixy+iz0);\nvec4 ixy1=permute(ixy+iz1);\nvec4 gx0=ixy0*(1.0/7.0);\nvec4 gy0=fract(floor(gx0)*(1.0/7.0))-0.5;\ngx0=fract(gx0);\nvec4 gz0=vec4(0.5)-abs(gx0)-abs(gy0);\nvec4 sz0=step(gz0,vec4(0.0));\ngx0-=sz0*(step(0.0,gx0)-0.5);\ngy0-=sz0*(step(0.0,gy0)-0.5);\nvec4 gx1=ixy1*(1.0/7.0);\nvec4 gy1=fract(floor(gx1)*(1.0/7.0))-0.5;\ngx1=fract(gx1);\nvec4 gz1=vec4(0.5)-abs(gx1)-abs(gy1);\nvec4 sz1=step(gz1,vec4(0.0));\ngx1-=sz1*(step(0.0,gx1)-0.5);\ngy1-=sz1*(step(0.0,gy1)-0.5);\nvec3 g000=vec3(gx0.x,gy0.x,gz0.x);\nvec3 g100=vec3(gx0.y,gy0.y,gz0.y);\nvec3 g010=vec3(gx0.z,gy0.z,gz0.z);\nvec3 g110=vec3(gx0.w,gy0.w,gz0.w);\nvec3 g001=vec3(gx1.x,gy1.x,gz1.x);\nvec3 g101=vec3(gx1.y,gy1.y,gz1.y);\nvec3 g011=vec3(gx1.z,gy1.z,gz1.z);\nvec3 g111=vec3(gx1.w,gy1.w,gz1.w);\nvec4 norm0=taylorInvSqrt(vec4(dot(g000,g000),dot(g010,g010),dot(g100,g100),dot(g110,g110)));\ng000*=norm0.x;\ng010*=norm0.y;\ng100*=norm0.z;\ng110*=norm0.w;\nvec4 norm1=taylorInvSqrt(vec4(dot(g001,g001),dot(g011,g011),dot(g101,g101),dot(g111,g111)));\ng001*=norm1.x;\ng011*=norm1.y;\ng101*=norm1.z;\ng111*=norm1.w;\nfloat n000=dot(g000,Pf0);\nfloat n100=dot(g100,vec3(Pf1.x,Pf0.yz));\nfloat n010=dot(g010,vec3(Pf0.x,Pf1.y,Pf0.z));\nfloat n110=dot(g110,vec3(Pf1.xy,Pf0.z));\nfloat n001=dot(g001,vec3(Pf0.xy,Pf1.z));\nfloat n101=dot(g101,vec3(Pf1.x,Pf0.y,Pf1.z));\nfloat n011=dot(g011,vec3(Pf0.x,Pf1.yz));\nfloat n111=dot(g111,Pf1);\nvec3 fade_xyz=fade(Pf0);\nvec4 n_z=mix(vec4(n000,n100,n010,n110),vec4(n001,n101,n011,n111),fade_xyz.z);\nvec2 n_yz=mix(n_z.xy,n_z.zw,fade_xyz.y);\nfloat n_xyz=mix(n_yz.x,n_yz.y,fade_xyz.x);\nreturn 2.2*n_xyz;\n}\n\nfloat turbulence( vec3 p ) {\nfloat w=100.0;\nfloat t=-.5;\nfor (float f=1.0 ; f<=10.0 ; f++ ){\nfloat power=pow( 2.0,f );\nt+=abs( pnoise( vec3( power*p ),vec3( 10.0,10.0,10.0 ) )/power );\n}\nreturn t;\n}\nvoid main(void) {\n#include<instancesVertex>\n#include<bonesVertex>\n#ifdef NORMAL\n\nnoise=10.0*-.10*turbulence( .5*normal+time*1.15 );\n\nfloat b=lowFrequencySpeed*5.0*pnoise( 0.05*position +vec3(time*1.025),vec3( 100.0 ) );\n\nfloat displacement =-1.5*noise+b;\n\nvec3 newPosition=position+normal*displacement;\ngl_Position=viewProjection*finalWorld*vec4( newPosition,1.0 );\nvec4 worldPos=finalWorld*vec4(newPosition,1.0);\nvPositionW=vec3(worldPos);\nvNormalW=normalize(vec3(finalWorld*vec4(normal,0.0)));\n#endif\n\n#ifndef UV1\nvec2 uv=vec2(0.,0.);\n#endif\n#ifndef UV2\nvec2 uv2=vec2(0.,0.);\n#endif\n#ifdef DIFFUSE\nif (vDiffuseInfos.x == 0.)\n{\nvDiffuseUV=vec2(diffuseMatrix*vec4(uv,1.0,0.0));\n}\nelse\n{\nvDiffuseUV=vec2(diffuseMatrix*vec4(uv2,1.0,0.0));\n}\n#endif\n\n#include<clipPlaneVertex>\n\n#include<fogVertex>\n#include<shadowsVertex>[0..maxSimultaneousLights]\n\n#ifdef VERTEXCOLOR\nvColor=color;\n#endif\n\n#ifdef POINTSIZE\ngl_PointSize=pointSize;\n#endif\n}";
+babylonjs_Materials_effect__WEBPACK_IMPORTED_MODULE_0__["Effect"].ShadersStore[name] = shader;
+/** @hidden */
+var lavaVertexShader = { name: name, shader: shader };
 
 
 /***/ }),
@@ -445,384 +439,384 @@
 __webpack_require__.r(__webpack_exports__);
 /* harmony export (binding) */ __webpack_require__.d(__webpack_exports__, "LavaMaterial", function() { return LavaMaterial; });
 /* harmony import */ var tslib__WEBPACK_IMPORTED_MODULE_0__ = __webpack_require__(/*! tslib */ "../../node_modules/tslib/tslib.es6.js");
-/* harmony import */ var babylonjs_Misc_decorators__WEBPACK_IMPORTED_MODULE_1__ = __webpack_require__(/*! babylonjs/Misc/decorators */ "babylonjs/Misc/decorators");
+/* harmony import */ var babylonjs_Misc_decorators__WEBPACK_IMPORTED_MODULE_1__ = __webpack_require__(/*! babylonjs/Misc/decorators */ "babylonjs/Materials/effect");
 /* harmony import */ var babylonjs_Misc_decorators__WEBPACK_IMPORTED_MODULE_1___default = /*#__PURE__*/__webpack_require__.n(babylonjs_Misc_decorators__WEBPACK_IMPORTED_MODULE_1__);
 /* harmony import */ var _lava_fragment__WEBPACK_IMPORTED_MODULE_2__ = __webpack_require__(/*! ./lava.fragment */ "./lava/lava.fragment.ts");
 /* harmony import */ var _lava_vertex__WEBPACK_IMPORTED_MODULE_3__ = __webpack_require__(/*! ./lava.vertex */ "./lava/lava.vertex.ts");
-
-
-
-
-
-
-
-
-
-
-
-
-
-var LavaMaterialDefines = /** @class */ (function (_super) {
-    tslib__WEBPACK_IMPORTED_MODULE_0__["__extends"](LavaMaterialDefines, _super);
-    function LavaMaterialDefines() {
-        var _this = _super.call(this) || this;
-        _this.DIFFUSE = false;
-        _this.CLIPPLANE = false;
-        _this.CLIPPLANE2 = false;
-        _this.CLIPPLANE3 = false;
-        _this.CLIPPLANE4 = false;
-        _this.ALPHATEST = false;
-        _this.DEPTHPREPASS = false;
-        _this.POINTSIZE = false;
-        _this.FOG = false;
-        _this.LIGHT0 = false;
-        _this.LIGHT1 = false;
-        _this.LIGHT2 = false;
-        _this.LIGHT3 = false;
-        _this.SPOTLIGHT0 = false;
-        _this.SPOTLIGHT1 = false;
-        _this.SPOTLIGHT2 = false;
-        _this.SPOTLIGHT3 = false;
-        _this.HEMILIGHT0 = false;
-        _this.HEMILIGHT1 = false;
-        _this.HEMILIGHT2 = false;
-        _this.HEMILIGHT3 = false;
-        _this.DIRLIGHT0 = false;
-        _this.DIRLIGHT1 = false;
-        _this.DIRLIGHT2 = false;
-        _this.DIRLIGHT3 = false;
-        _this.POINTLIGHT0 = false;
-        _this.POINTLIGHT1 = false;
-        _this.POINTLIGHT2 = false;
-        _this.POINTLIGHT3 = false;
-        _this.SHADOW0 = false;
-        _this.SHADOW1 = false;
-        _this.SHADOW2 = false;
-        _this.SHADOW3 = false;
-        _this.SHADOWS = false;
-        _this.SHADOWESM0 = false;
-        _this.SHADOWESM1 = false;
-        _this.SHADOWESM2 = false;
-        _this.SHADOWESM3 = false;
-        _this.SHADOWPOISSON0 = false;
-        _this.SHADOWPOISSON1 = false;
-        _this.SHADOWPOISSON2 = false;
-        _this.SHADOWPOISSON3 = false;
-        _this.SHADOWPCF0 = false;
-        _this.SHADOWPCF1 = false;
-        _this.SHADOWPCF2 = false;
-        _this.SHADOWPCF3 = false;
-        _this.SHADOWPCSS0 = false;
-        _this.SHADOWPCSS1 = false;
-        _this.SHADOWPCSS2 = false;
-        _this.SHADOWPCSS3 = false;
-        _this.NORMAL = false;
-        _this.UV1 = false;
-        _this.UV2 = false;
-        _this.VERTEXCOLOR = false;
-        _this.VERTEXALPHA = false;
-        _this.NUM_BONE_INFLUENCERS = 0;
-        _this.BonesPerMesh = 0;
-        _this.INSTANCES = false;
-        _this.UNLIT = false;
-        _this.rebuild();
-        return _this;
-    }
-    return LavaMaterialDefines;
-}(babylonjs_Misc_decorators__WEBPACK_IMPORTED_MODULE_1__["MaterialDefines"]));
-var LavaMaterial = /** @class */ (function (_super) {
-    tslib__WEBPACK_IMPORTED_MODULE_0__["__extends"](LavaMaterial, _super);
-    function LavaMaterial(name, scene) {
-        var _this = _super.call(this, name, scene) || this;
-        _this.speed = 1;
-        _this.movingSpeed = 1;
-        _this.lowFrequencySpeed = 1;
-        _this.fogDensity = 0.15;
-        _this._lastTime = 0;
-        _this.diffuseColor = new babylonjs_Misc_decorators__WEBPACK_IMPORTED_MODULE_1__["Color3"](1, 1, 1);
-        _this._disableLighting = false;
-        _this._unlit = false;
-        _this._maxSimultaneousLights = 4;
-        _this._scaledDiffuse = new babylonjs_Misc_decorators__WEBPACK_IMPORTED_MODULE_1__["Color3"]();
-        return _this;
-    }
-    LavaMaterial.prototype.needAlphaBlending = function () {
-        return (this.alpha < 1.0);
-    };
-    LavaMaterial.prototype.needAlphaTesting = function () {
-        return false;
-    };
-    LavaMaterial.prototype.getAlphaTestTexture = function () {
-        return null;
-    };
-    // Methods
-    LavaMaterial.prototype.isReadyForSubMesh = function (mesh, subMesh, useInstances) {
-        if (this.isFrozen) {
-            if (this._wasPreviouslyReady && subMesh.effect) {
-                return true;
-            }
-        }
-        if (!subMesh._materialDefines) {
-            subMesh._materialDefines = new LavaMaterialDefines();
-        }
-        var defines = subMesh._materialDefines;
-        var scene = this.getScene();
-        if (!this.checkReadyOnEveryCall && subMesh.effect) {
-            if (this._renderId === scene.getRenderId()) {
-                return true;
-            }
-        }
-        var engine = scene.getEngine();
-        // Textures
-        if (defines._areTexturesDirty) {
-            defines._needUVs = false;
-            if (scene.texturesEnabled) {
-                if (this._diffuseTexture && babylonjs_Misc_decorators__WEBPACK_IMPORTED_MODULE_1__["MaterialFlags"].DiffuseTextureEnabled) {
-                    if (!this._diffuseTexture.isReady()) {
-                        return false;
-                    }
-                    else {
-                        defines._needUVs = true;
-                        defines.DIFFUSE = true;
-                    }
-                }
-            }
-        }
-        // Misc.
-        babylonjs_Misc_decorators__WEBPACK_IMPORTED_MODULE_1__["MaterialHelper"].PrepareDefinesForMisc(mesh, scene, false, this.pointsCloud, this.fogEnabled, this._shouldTurnAlphaTestOn(mesh), defines);
-        // Lights
-        defines._needNormals = true;
-        babylonjs_Misc_decorators__WEBPACK_IMPORTED_MODULE_1__["MaterialHelper"].PrepareDefinesForLights(scene, mesh, defines, false, this._maxSimultaneousLights, this._disableLighting);
-        // Values that need to be evaluated on every frame
-        babylonjs_Misc_decorators__WEBPACK_IMPORTED_MODULE_1__["MaterialHelper"].PrepareDefinesForFrameBoundValues(scene, engine, defines, useInstances ? true : false);
-        // Attribs
-        babylonjs_Misc_decorators__WEBPACK_IMPORTED_MODULE_1__["MaterialHelper"].PrepareDefinesForAttributes(mesh, defines, true, true);
-        // Get correct effect
-        if (defines.isDirty) {
-            defines.markAsProcessed();
-            scene.resetCachedMaterial();
-            // Fallbacks
-            var fallbacks = new babylonjs_Misc_decorators__WEBPACK_IMPORTED_MODULE_1__["EffectFallbacks"]();
-            if (defines.FOG) {
-                fallbacks.addFallback(1, "FOG");
-            }
-            babylonjs_Misc_decorators__WEBPACK_IMPORTED_MODULE_1__["MaterialHelper"].HandleFallbacksForShadows(defines, fallbacks);
-            if (defines.NUM_BONE_INFLUENCERS > 0) {
-                fallbacks.addCPUSkinningFallback(0, mesh);
-            }
-            //Attributes
-            var attribs = [babylonjs_Misc_decorators__WEBPACK_IMPORTED_MODULE_1__["VertexBuffer"].PositionKind];
-            if (defines.NORMAL) {
-                attribs.push(babylonjs_Misc_decorators__WEBPACK_IMPORTED_MODULE_1__["VertexBuffer"].NormalKind);
-            }
-            if (defines.UV1) {
-                attribs.push(babylonjs_Misc_decorators__WEBPACK_IMPORTED_MODULE_1__["VertexBuffer"].UVKind);
-            }
-            if (defines.UV2) {
-                attribs.push(babylonjs_Misc_decorators__WEBPACK_IMPORTED_MODULE_1__["VertexBuffer"].UV2Kind);
-            }
-            if (defines.VERTEXCOLOR) {
-                attribs.push(babylonjs_Misc_decorators__WEBPACK_IMPORTED_MODULE_1__["VertexBuffer"].ColorKind);
-            }
-            babylonjs_Misc_decorators__WEBPACK_IMPORTED_MODULE_1__["MaterialHelper"].PrepareAttributesForBones(attribs, mesh, defines, fallbacks);
-            babylonjs_Misc_decorators__WEBPACK_IMPORTED_MODULE_1__["MaterialHelper"].PrepareAttributesForInstances(attribs, defines);
-            // Legacy browser patch
-            var shaderName = "lava";
-            var join = defines.toString();
-            var uniforms = ["world", "view", "viewProjection", "vEyePosition", "vLightsType", "vDiffuseColor",
-                "vFogInfos", "vFogColor", "pointSize",
-                "vDiffuseInfos",
-                "mBones",
-                "vClipPlane", "vClipPlane2", "vClipPlane3", "vClipPlane4", "diffuseMatrix",
-                "time", "speed", "movingSpeed",
-                "fogColor", "fogDensity", "lowFrequencySpeed"
-            ];
-            var samplers = ["diffuseSampler",
-                "noiseTexture"
-            ];
-            var uniformBuffers = new Array();
-            babylonjs_Misc_decorators__WEBPACK_IMPORTED_MODULE_1__["MaterialHelper"].PrepareUniformsAndSamplersList({
-                uniformsNames: uniforms,
-                uniformBuffersNames: uniformBuffers,
-                samplers: samplers,
-                defines: defines,
-                maxSimultaneousLights: this.maxSimultaneousLights
-            });
-            subMesh.setEffect(scene.getEngine().createEffect(shaderName, {
-                attributes: attribs,
-                uniformsNames: uniforms,
-                uniformBuffersNames: uniformBuffers,
-                samplers: samplers,
-                defines: join,
-                fallbacks: fallbacks,
-                onCompiled: this.onCompiled,
-                onError: this.onError,
-                indexParameters: { maxSimultaneousLights: this.maxSimultaneousLights }
-            }, engine), defines);
-        }
-        if (!subMesh.effect || !subMesh.effect.isReady()) {
-            return false;
-        }
-        this._renderId = scene.getRenderId();
-        this._wasPreviouslyReady = true;
-        return true;
-    };
-    LavaMaterial.prototype.bindForSubMesh = function (world, mesh, subMesh) {
-        var scene = this.getScene();
-        var defines = subMesh._materialDefines;
-        if (!defines) {
-            return;
-        }
-        var effect = subMesh.effect;
-        if (!effect) {
-            return;
-        }
-        this._activeEffect = effect;
-        defines.UNLIT = this._unlit;
-        // Matrices
-        this.bindOnlyWorldMatrix(world);
-        this._activeEffect.setMatrix("viewProjection", scene.getTransformMatrix());
-        // Bones
-        babylonjs_Misc_decorators__WEBPACK_IMPORTED_MODULE_1__["MaterialHelper"].BindBonesParameters(mesh, this._activeEffect);
-        if (this._mustRebind(scene, effect)) {
-            // Textures
-            if (this.diffuseTexture && babylonjs_Misc_decorators__WEBPACK_IMPORTED_MODULE_1__["MaterialFlags"].DiffuseTextureEnabled) {
-                this._activeEffect.setTexture("diffuseSampler", this.diffuseTexture);
-                this._activeEffect.setFloat2("vDiffuseInfos", this.diffuseTexture.coordinatesIndex, this.diffuseTexture.level);
-                this._activeEffect.setMatrix("diffuseMatrix", this.diffuseTexture.getTextureMatrix());
-            }
-            if (this.noiseTexture) {
-                this._activeEffect.setTexture("noiseTexture", this.noiseTexture);
-            }
-            // Clip plane
-            babylonjs_Misc_decorators__WEBPACK_IMPORTED_MODULE_1__["MaterialHelper"].BindClipPlane(this._activeEffect, scene);
-            // Point size
-            if (this.pointsCloud) {
-                this._activeEffect.setFloat("pointSize", this.pointSize);
-            }
-            babylonjs_Misc_decorators__WEBPACK_IMPORTED_MODULE_1__["MaterialHelper"].BindEyePosition(effect, scene);
-        }
-        this._activeEffect.setColor4("vDiffuseColor", this._scaledDiffuse, this.alpha * mesh.visibility);
-        if (scene.lightsEnabled && !this.disableLighting) {
-            babylonjs_Misc_decorators__WEBPACK_IMPORTED_MODULE_1__["MaterialHelper"].BindLights(scene, mesh, this._activeEffect, defines);
-        }
-        // View
-        if (scene.fogEnabled && mesh.applyFog && scene.fogMode !== babylonjs_Misc_decorators__WEBPACK_IMPORTED_MODULE_1__["Scene"].FOGMODE_NONE) {
-            this._activeEffect.setMatrix("view", scene.getViewMatrix());
-        }
-        // Fog
-        babylonjs_Misc_decorators__WEBPACK_IMPORTED_MODULE_1__["MaterialHelper"].BindFogParameters(scene, mesh, this._activeEffect);
-        this._lastTime += scene.getEngine().getDeltaTime();
-        this._activeEffect.setFloat("time", this._lastTime * this.speed / 1000);
-        if (!this.fogColor) {
-            this.fogColor = babylonjs_Misc_decorators__WEBPACK_IMPORTED_MODULE_1__["Color3"].Black();
-        }
-        this._activeEffect.setColor3("fogColor", this.fogColor);
-        this._activeEffect.setFloat("fogDensity", this.fogDensity);
-        this._activeEffect.setFloat("lowFrequencySpeed", this.lowFrequencySpeed);
-        this._activeEffect.setFloat("movingSpeed", this.movingSpeed);
-        this._afterBind(mesh, this._activeEffect);
-    };
-    LavaMaterial.prototype.getAnimatables = function () {
-        var results = [];
-        if (this.diffuseTexture && this.diffuseTexture.animations && this.diffuseTexture.animations.length > 0) {
-            results.push(this.diffuseTexture);
-        }
-        if (this.noiseTexture && this.noiseTexture.animations && this.noiseTexture.animations.length > 0) {
-            results.push(this.noiseTexture);
-        }
-        return results;
-    };
-    LavaMaterial.prototype.getActiveTextures = function () {
-        var activeTextures = _super.prototype.getActiveTextures.call(this);
-        if (this._diffuseTexture) {
-            activeTextures.push(this._diffuseTexture);
-        }
-        return activeTextures;
-    };
-    LavaMaterial.prototype.hasTexture = function (texture) {
-        if (_super.prototype.hasTexture.call(this, texture)) {
-            return true;
-        }
-        if (this.diffuseTexture === texture) {
-            return true;
-        }
-        return false;
-    };
-    LavaMaterial.prototype.dispose = function (forceDisposeEffect) {
-        if (this.diffuseTexture) {
-            this.diffuseTexture.dispose();
-        }
-        if (this.noiseTexture) {
-            this.noiseTexture.dispose();
-        }
-        _super.prototype.dispose.call(this, forceDisposeEffect);
-    };
-    LavaMaterial.prototype.clone = function (name) {
-        var _this = this;
-        return babylonjs_Misc_decorators__WEBPACK_IMPORTED_MODULE_1__["SerializationHelper"].Clone(function () { return new LavaMaterial(name, _this.getScene()); }, this);
-    };
-    LavaMaterial.prototype.serialize = function () {
-        var serializationObject = babylonjs_Misc_decorators__WEBPACK_IMPORTED_MODULE_1__["SerializationHelper"].Serialize(this);
-        serializationObject.customType = "BABYLON.LavaMaterial";
-        return serializationObject;
-    };
-    LavaMaterial.prototype.getClassName = function () {
-        return "LavaMaterial";
-    };
-    // Statics
-    LavaMaterial.Parse = function (source, scene, rootUrl) {
-        return babylonjs_Misc_decorators__WEBPACK_IMPORTED_MODULE_1__["SerializationHelper"].Parse(function () { return new LavaMaterial(source.name, scene); }, source, scene, rootUrl);
-    };
-    tslib__WEBPACK_IMPORTED_MODULE_0__["__decorate"]([
-        Object(babylonjs_Misc_decorators__WEBPACK_IMPORTED_MODULE_1__["serializeAsTexture"])("diffuseTexture")
-    ], LavaMaterial.prototype, "_diffuseTexture", void 0);
-    tslib__WEBPACK_IMPORTED_MODULE_0__["__decorate"]([
-        Object(babylonjs_Misc_decorators__WEBPACK_IMPORTED_MODULE_1__["expandToProperty"])("_markAllSubMeshesAsTexturesDirty")
-    ], LavaMaterial.prototype, "diffuseTexture", void 0);
-    tslib__WEBPACK_IMPORTED_MODULE_0__["__decorate"]([
-        Object(babylonjs_Misc_decorators__WEBPACK_IMPORTED_MODULE_1__["serializeAsTexture"])()
-    ], LavaMaterial.prototype, "noiseTexture", void 0);
-    tslib__WEBPACK_IMPORTED_MODULE_0__["__decorate"]([
-        Object(babylonjs_Misc_decorators__WEBPACK_IMPORTED_MODULE_1__["serializeAsColor3"])()
-    ], LavaMaterial.prototype, "fogColor", void 0);
-    tslib__WEBPACK_IMPORTED_MODULE_0__["__decorate"]([
-        Object(babylonjs_Misc_decorators__WEBPACK_IMPORTED_MODULE_1__["serialize"])()
-    ], LavaMaterial.prototype, "speed", void 0);
-    tslib__WEBPACK_IMPORTED_MODULE_0__["__decorate"]([
-        Object(babylonjs_Misc_decorators__WEBPACK_IMPORTED_MODULE_1__["serialize"])()
-    ], LavaMaterial.prototype, "movingSpeed", void 0);
-    tslib__WEBPACK_IMPORTED_MODULE_0__["__decorate"]([
-        Object(babylonjs_Misc_decorators__WEBPACK_IMPORTED_MODULE_1__["serialize"])()
-    ], LavaMaterial.prototype, "lowFrequencySpeed", void 0);
-    tslib__WEBPACK_IMPORTED_MODULE_0__["__decorate"]([
-        Object(babylonjs_Misc_decorators__WEBPACK_IMPORTED_MODULE_1__["serialize"])()
-    ], LavaMaterial.prototype, "fogDensity", void 0);
-    tslib__WEBPACK_IMPORTED_MODULE_0__["__decorate"]([
-        Object(babylonjs_Misc_decorators__WEBPACK_IMPORTED_MODULE_1__["serializeAsColor3"])()
-    ], LavaMaterial.prototype, "diffuseColor", void 0);
-    tslib__WEBPACK_IMPORTED_MODULE_0__["__decorate"]([
-        Object(babylonjs_Misc_decorators__WEBPACK_IMPORTED_MODULE_1__["serialize"])("disableLighting")
-    ], LavaMaterial.prototype, "_disableLighting", void 0);
-    tslib__WEBPACK_IMPORTED_MODULE_0__["__decorate"]([
-        Object(babylonjs_Misc_decorators__WEBPACK_IMPORTED_MODULE_1__["expandToProperty"])("_markAllSubMeshesAsLightsDirty")
-    ], LavaMaterial.prototype, "disableLighting", void 0);
-    tslib__WEBPACK_IMPORTED_MODULE_0__["__decorate"]([
-        Object(babylonjs_Misc_decorators__WEBPACK_IMPORTED_MODULE_1__["serialize"])("unlit")
-    ], LavaMaterial.prototype, "_unlit", void 0);
-    tslib__WEBPACK_IMPORTED_MODULE_0__["__decorate"]([
-        Object(babylonjs_Misc_decorators__WEBPACK_IMPORTED_MODULE_1__["expandToProperty"])("_markAllSubMeshesAsLightsDirty")
-    ], LavaMaterial.prototype, "unlit", void 0);
-    tslib__WEBPACK_IMPORTED_MODULE_0__["__decorate"]([
-        Object(babylonjs_Misc_decorators__WEBPACK_IMPORTED_MODULE_1__["serialize"])("maxSimultaneousLights")
-    ], LavaMaterial.prototype, "_maxSimultaneousLights", void 0);
-    tslib__WEBPACK_IMPORTED_MODULE_0__["__decorate"]([
-        Object(babylonjs_Misc_decorators__WEBPACK_IMPORTED_MODULE_1__["expandToProperty"])("_markAllSubMeshesAsLightsDirty")
-    ], LavaMaterial.prototype, "maxSimultaneousLights", void 0);
-    return LavaMaterial;
-}(babylonjs_Misc_decorators__WEBPACK_IMPORTED_MODULE_1__["PushMaterial"]));
-
-babylonjs_Misc_decorators__WEBPACK_IMPORTED_MODULE_1__["_TypeStore"].RegisteredTypes["BABYLON.LavaMaterial"] = LavaMaterial;
+
+
+
+
+
+
+
+
+
+
+
+
+
+var LavaMaterialDefines = /** @class */ (function (_super) {
+    tslib__WEBPACK_IMPORTED_MODULE_0__["__extends"](LavaMaterialDefines, _super);
+    function LavaMaterialDefines() {
+        var _this = _super.call(this) || this;
+        _this.DIFFUSE = false;
+        _this.CLIPPLANE = false;
+        _this.CLIPPLANE2 = false;
+        _this.CLIPPLANE3 = false;
+        _this.CLIPPLANE4 = false;
+        _this.ALPHATEST = false;
+        _this.DEPTHPREPASS = false;
+        _this.POINTSIZE = false;
+        _this.FOG = false;
+        _this.LIGHT0 = false;
+        _this.LIGHT1 = false;
+        _this.LIGHT2 = false;
+        _this.LIGHT3 = false;
+        _this.SPOTLIGHT0 = false;
+        _this.SPOTLIGHT1 = false;
+        _this.SPOTLIGHT2 = false;
+        _this.SPOTLIGHT3 = false;
+        _this.HEMILIGHT0 = false;
+        _this.HEMILIGHT1 = false;
+        _this.HEMILIGHT2 = false;
+        _this.HEMILIGHT3 = false;
+        _this.DIRLIGHT0 = false;
+        _this.DIRLIGHT1 = false;
+        _this.DIRLIGHT2 = false;
+        _this.DIRLIGHT3 = false;
+        _this.POINTLIGHT0 = false;
+        _this.POINTLIGHT1 = false;
+        _this.POINTLIGHT2 = false;
+        _this.POINTLIGHT3 = false;
+        _this.SHADOW0 = false;
+        _this.SHADOW1 = false;
+        _this.SHADOW2 = false;
+        _this.SHADOW3 = false;
+        _this.SHADOWS = false;
+        _this.SHADOWESM0 = false;
+        _this.SHADOWESM1 = false;
+        _this.SHADOWESM2 = false;
+        _this.SHADOWESM3 = false;
+        _this.SHADOWPOISSON0 = false;
+        _this.SHADOWPOISSON1 = false;
+        _this.SHADOWPOISSON2 = false;
+        _this.SHADOWPOISSON3 = false;
+        _this.SHADOWPCF0 = false;
+        _this.SHADOWPCF1 = false;
+        _this.SHADOWPCF2 = false;
+        _this.SHADOWPCF3 = false;
+        _this.SHADOWPCSS0 = false;
+        _this.SHADOWPCSS1 = false;
+        _this.SHADOWPCSS2 = false;
+        _this.SHADOWPCSS3 = false;
+        _this.NORMAL = false;
+        _this.UV1 = false;
+        _this.UV2 = false;
+        _this.VERTEXCOLOR = false;
+        _this.VERTEXALPHA = false;
+        _this.NUM_BONE_INFLUENCERS = 0;
+        _this.BonesPerMesh = 0;
+        _this.INSTANCES = false;
+        _this.UNLIT = false;
+        _this.rebuild();
+        return _this;
+    }
+    return LavaMaterialDefines;
+}(babylonjs_Misc_decorators__WEBPACK_IMPORTED_MODULE_1__["MaterialDefines"]));
+var LavaMaterial = /** @class */ (function (_super) {
+    tslib__WEBPACK_IMPORTED_MODULE_0__["__extends"](LavaMaterial, _super);
+    function LavaMaterial(name, scene) {
+        var _this = _super.call(this, name, scene) || this;
+        _this.speed = 1;
+        _this.movingSpeed = 1;
+        _this.lowFrequencySpeed = 1;
+        _this.fogDensity = 0.15;
+        _this._lastTime = 0;
+        _this.diffuseColor = new babylonjs_Misc_decorators__WEBPACK_IMPORTED_MODULE_1__["Color3"](1, 1, 1);
+        _this._disableLighting = false;
+        _this._unlit = false;
+        _this._maxSimultaneousLights = 4;
+        _this._scaledDiffuse = new babylonjs_Misc_decorators__WEBPACK_IMPORTED_MODULE_1__["Color3"]();
+        return _this;
+    }
+    LavaMaterial.prototype.needAlphaBlending = function () {
+        return (this.alpha < 1.0);
+    };
+    LavaMaterial.prototype.needAlphaTesting = function () {
+        return false;
+    };
+    LavaMaterial.prototype.getAlphaTestTexture = function () {
+        return null;
+    };
+    // Methods
+    LavaMaterial.prototype.isReadyForSubMesh = function (mesh, subMesh, useInstances) {
+        if (this.isFrozen) {
+            if (this._wasPreviouslyReady && subMesh.effect) {
+                return true;
+            }
+        }
+        if (!subMesh._materialDefines) {
+            subMesh._materialDefines = new LavaMaterialDefines();
+        }
+        var defines = subMesh._materialDefines;
+        var scene = this.getScene();
+        if (!this.checkReadyOnEveryCall && subMesh.effect) {
+            if (this._renderId === scene.getRenderId()) {
+                return true;
+            }
+        }
+        var engine = scene.getEngine();
+        // Textures
+        if (defines._areTexturesDirty) {
+            defines._needUVs = false;
+            if (scene.texturesEnabled) {
+                if (this._diffuseTexture && babylonjs_Misc_decorators__WEBPACK_IMPORTED_MODULE_1__["MaterialFlags"].DiffuseTextureEnabled) {
+                    if (!this._diffuseTexture.isReady()) {
+                        return false;
+                    }
+                    else {
+                        defines._needUVs = true;
+                        defines.DIFFUSE = true;
+                    }
+                }
+            }
+        }
+        // Misc.
+        babylonjs_Misc_decorators__WEBPACK_IMPORTED_MODULE_1__["MaterialHelper"].PrepareDefinesForMisc(mesh, scene, false, this.pointsCloud, this.fogEnabled, this._shouldTurnAlphaTestOn(mesh), defines);
+        // Lights
+        defines._needNormals = true;
+        babylonjs_Misc_decorators__WEBPACK_IMPORTED_MODULE_1__["MaterialHelper"].PrepareDefinesForLights(scene, mesh, defines, false, this._maxSimultaneousLights, this._disableLighting);
+        // Values that need to be evaluated on every frame
+        babylonjs_Misc_decorators__WEBPACK_IMPORTED_MODULE_1__["MaterialHelper"].PrepareDefinesForFrameBoundValues(scene, engine, defines, useInstances ? true : false);
+        // Attribs
+        babylonjs_Misc_decorators__WEBPACK_IMPORTED_MODULE_1__["MaterialHelper"].PrepareDefinesForAttributes(mesh, defines, true, true);
+        // Get correct effect
+        if (defines.isDirty) {
+            defines.markAsProcessed();
+            scene.resetCachedMaterial();
+            // Fallbacks
+            var fallbacks = new babylonjs_Misc_decorators__WEBPACK_IMPORTED_MODULE_1__["EffectFallbacks"]();
+            if (defines.FOG) {
+                fallbacks.addFallback(1, "FOG");
+            }
+            babylonjs_Misc_decorators__WEBPACK_IMPORTED_MODULE_1__["MaterialHelper"].HandleFallbacksForShadows(defines, fallbacks);
+            if (defines.NUM_BONE_INFLUENCERS > 0) {
+                fallbacks.addCPUSkinningFallback(0, mesh);
+            }
+            //Attributes
+            var attribs = [babylonjs_Misc_decorators__WEBPACK_IMPORTED_MODULE_1__["VertexBuffer"].PositionKind];
+            if (defines.NORMAL) {
+                attribs.push(babylonjs_Misc_decorators__WEBPACK_IMPORTED_MODULE_1__["VertexBuffer"].NormalKind);
+            }
+            if (defines.UV1) {
+                attribs.push(babylonjs_Misc_decorators__WEBPACK_IMPORTED_MODULE_1__["VertexBuffer"].UVKind);
+            }
+            if (defines.UV2) {
+                attribs.push(babylonjs_Misc_decorators__WEBPACK_IMPORTED_MODULE_1__["VertexBuffer"].UV2Kind);
+            }
+            if (defines.VERTEXCOLOR) {
+                attribs.push(babylonjs_Misc_decorators__WEBPACK_IMPORTED_MODULE_1__["VertexBuffer"].ColorKind);
+            }
+            babylonjs_Misc_decorators__WEBPACK_IMPORTED_MODULE_1__["MaterialHelper"].PrepareAttributesForBones(attribs, mesh, defines, fallbacks);
+            babylonjs_Misc_decorators__WEBPACK_IMPORTED_MODULE_1__["MaterialHelper"].PrepareAttributesForInstances(attribs, defines);
+            // Legacy browser patch
+            var shaderName = "lava";
+            var join = defines.toString();
+            var uniforms = ["world", "view", "viewProjection", "vEyePosition", "vLightsType", "vDiffuseColor",
+                "vFogInfos", "vFogColor", "pointSize",
+                "vDiffuseInfos",
+                "mBones",
+                "vClipPlane", "vClipPlane2", "vClipPlane3", "vClipPlane4", "diffuseMatrix",
+                "time", "speed", "movingSpeed",
+                "fogColor", "fogDensity", "lowFrequencySpeed"
+            ];
+            var samplers = ["diffuseSampler",
+                "noiseTexture"
+            ];
+            var uniformBuffers = new Array();
+            babylonjs_Misc_decorators__WEBPACK_IMPORTED_MODULE_1__["MaterialHelper"].PrepareUniformsAndSamplersList({
+                uniformsNames: uniforms,
+                uniformBuffersNames: uniformBuffers,
+                samplers: samplers,
+                defines: defines,
+                maxSimultaneousLights: this.maxSimultaneousLights
+            });
+            subMesh.setEffect(scene.getEngine().createEffect(shaderName, {
+                attributes: attribs,
+                uniformsNames: uniforms,
+                uniformBuffersNames: uniformBuffers,
+                samplers: samplers,
+                defines: join,
+                fallbacks: fallbacks,
+                onCompiled: this.onCompiled,
+                onError: this.onError,
+                indexParameters: { maxSimultaneousLights: this.maxSimultaneousLights }
+            }, engine), defines);
+        }
+        if (!subMesh.effect || !subMesh.effect.isReady()) {
+            return false;
+        }
+        this._renderId = scene.getRenderId();
+        this._wasPreviouslyReady = true;
+        return true;
+    };
+    LavaMaterial.prototype.bindForSubMesh = function (world, mesh, subMesh) {
+        var scene = this.getScene();
+        var defines = subMesh._materialDefines;
+        if (!defines) {
+            return;
+        }
+        var effect = subMesh.effect;
+        if (!effect) {
+            return;
+        }
+        this._activeEffect = effect;
+        defines.UNLIT = this._unlit;
+        // Matrices
+        this.bindOnlyWorldMatrix(world);
+        this._activeEffect.setMatrix("viewProjection", scene.getTransformMatrix());
+        // Bones
+        babylonjs_Misc_decorators__WEBPACK_IMPORTED_MODULE_1__["MaterialHelper"].BindBonesParameters(mesh, this._activeEffect);
+        if (this._mustRebind(scene, effect)) {
+            // Textures
+            if (this.diffuseTexture && babylonjs_Misc_decorators__WEBPACK_IMPORTED_MODULE_1__["MaterialFlags"].DiffuseTextureEnabled) {
+                this._activeEffect.setTexture("diffuseSampler", this.diffuseTexture);
+                this._activeEffect.setFloat2("vDiffuseInfos", this.diffuseTexture.coordinatesIndex, this.diffuseTexture.level);
+                this._activeEffect.setMatrix("diffuseMatrix", this.diffuseTexture.getTextureMatrix());
+            }
+            if (this.noiseTexture) {
+                this._activeEffect.setTexture("noiseTexture", this.noiseTexture);
+            }
+            // Clip plane
+            babylonjs_Misc_decorators__WEBPACK_IMPORTED_MODULE_1__["MaterialHelper"].BindClipPlane(this._activeEffect, scene);
+            // Point size
+            if (this.pointsCloud) {
+                this._activeEffect.setFloat("pointSize", this.pointSize);
+            }
+            babylonjs_Misc_decorators__WEBPACK_IMPORTED_MODULE_1__["MaterialHelper"].BindEyePosition(effect, scene);
+        }
+        this._activeEffect.setColor4("vDiffuseColor", this._scaledDiffuse, this.alpha * mesh.visibility);
+        if (scene.lightsEnabled && !this.disableLighting) {
+            babylonjs_Misc_decorators__WEBPACK_IMPORTED_MODULE_1__["MaterialHelper"].BindLights(scene, mesh, this._activeEffect, defines);
+        }
+        // View
+        if (scene.fogEnabled && mesh.applyFog && scene.fogMode !== babylonjs_Misc_decorators__WEBPACK_IMPORTED_MODULE_1__["Scene"].FOGMODE_NONE) {
+            this._activeEffect.setMatrix("view", scene.getViewMatrix());
+        }
+        // Fog
+        babylonjs_Misc_decorators__WEBPACK_IMPORTED_MODULE_1__["MaterialHelper"].BindFogParameters(scene, mesh, this._activeEffect);
+        this._lastTime += scene.getEngine().getDeltaTime();
+        this._activeEffect.setFloat("time", this._lastTime * this.speed / 1000);
+        if (!this.fogColor) {
+            this.fogColor = babylonjs_Misc_decorators__WEBPACK_IMPORTED_MODULE_1__["Color3"].Black();
+        }
+        this._activeEffect.setColor3("fogColor", this.fogColor);
+        this._activeEffect.setFloat("fogDensity", this.fogDensity);
+        this._activeEffect.setFloat("lowFrequencySpeed", this.lowFrequencySpeed);
+        this._activeEffect.setFloat("movingSpeed", this.movingSpeed);
+        this._afterBind(mesh, this._activeEffect);
+    };
+    LavaMaterial.prototype.getAnimatables = function () {
+        var results = [];
+        if (this.diffuseTexture && this.diffuseTexture.animations && this.diffuseTexture.animations.length > 0) {
+            results.push(this.diffuseTexture);
+        }
+        if (this.noiseTexture && this.noiseTexture.animations && this.noiseTexture.animations.length > 0) {
+            results.push(this.noiseTexture);
+        }
+        return results;
+    };
+    LavaMaterial.prototype.getActiveTextures = function () {
+        var activeTextures = _super.prototype.getActiveTextures.call(this);
+        if (this._diffuseTexture) {
+            activeTextures.push(this._diffuseTexture);
+        }
+        return activeTextures;
+    };
+    LavaMaterial.prototype.hasTexture = function (texture) {
+        if (_super.prototype.hasTexture.call(this, texture)) {
+            return true;
+        }
+        if (this.diffuseTexture === texture) {
+            return true;
+        }
+        return false;
+    };
+    LavaMaterial.prototype.dispose = function (forceDisposeEffect) {
+        if (this.diffuseTexture) {
+            this.diffuseTexture.dispose();
+        }
+        if (this.noiseTexture) {
+            this.noiseTexture.dispose();
+        }
+        _super.prototype.dispose.call(this, forceDisposeEffect);
+    };
+    LavaMaterial.prototype.clone = function (name) {
+        var _this = this;
+        return babylonjs_Misc_decorators__WEBPACK_IMPORTED_MODULE_1__["SerializationHelper"].Clone(function () { return new LavaMaterial(name, _this.getScene()); }, this);
+    };
+    LavaMaterial.prototype.serialize = function () {
+        var serializationObject = babylonjs_Misc_decorators__WEBPACK_IMPORTED_MODULE_1__["SerializationHelper"].Serialize(this);
+        serializationObject.customType = "BABYLON.LavaMaterial";
+        return serializationObject;
+    };
+    LavaMaterial.prototype.getClassName = function () {
+        return "LavaMaterial";
+    };
+    // Statics
+    LavaMaterial.Parse = function (source, scene, rootUrl) {
+        return babylonjs_Misc_decorators__WEBPACK_IMPORTED_MODULE_1__["SerializationHelper"].Parse(function () { return new LavaMaterial(source.name, scene); }, source, scene, rootUrl);
+    };
+    tslib__WEBPACK_IMPORTED_MODULE_0__["__decorate"]([
+        Object(babylonjs_Misc_decorators__WEBPACK_IMPORTED_MODULE_1__["serializeAsTexture"])("diffuseTexture")
+    ], LavaMaterial.prototype, "_diffuseTexture", void 0);
+    tslib__WEBPACK_IMPORTED_MODULE_0__["__decorate"]([
+        Object(babylonjs_Misc_decorators__WEBPACK_IMPORTED_MODULE_1__["expandToProperty"])("_markAllSubMeshesAsTexturesDirty")
+    ], LavaMaterial.prototype, "diffuseTexture", void 0);
+    tslib__WEBPACK_IMPORTED_MODULE_0__["__decorate"]([
+        Object(babylonjs_Misc_decorators__WEBPACK_IMPORTED_MODULE_1__["serializeAsTexture"])()
+    ], LavaMaterial.prototype, "noiseTexture", void 0);
+    tslib__WEBPACK_IMPORTED_MODULE_0__["__decorate"]([
+        Object(babylonjs_Misc_decorators__WEBPACK_IMPORTED_MODULE_1__["serializeAsColor3"])()
+    ], LavaMaterial.prototype, "fogColor", void 0);
+    tslib__WEBPACK_IMPORTED_MODULE_0__["__decorate"]([
+        Object(babylonjs_Misc_decorators__WEBPACK_IMPORTED_MODULE_1__["serialize"])()
+    ], LavaMaterial.prototype, "speed", void 0);
+    tslib__WEBPACK_IMPORTED_MODULE_0__["__decorate"]([
+        Object(babylonjs_Misc_decorators__WEBPACK_IMPORTED_MODULE_1__["serialize"])()
+    ], LavaMaterial.prototype, "movingSpeed", void 0);
+    tslib__WEBPACK_IMPORTED_MODULE_0__["__decorate"]([
+        Object(babylonjs_Misc_decorators__WEBPACK_IMPORTED_MODULE_1__["serialize"])()
+    ], LavaMaterial.prototype, "lowFrequencySpeed", void 0);
+    tslib__WEBPACK_IMPORTED_MODULE_0__["__decorate"]([
+        Object(babylonjs_Misc_decorators__WEBPACK_IMPORTED_MODULE_1__["serialize"])()
+    ], LavaMaterial.prototype, "fogDensity", void 0);
+    tslib__WEBPACK_IMPORTED_MODULE_0__["__decorate"]([
+        Object(babylonjs_Misc_decorators__WEBPACK_IMPORTED_MODULE_1__["serializeAsColor3"])()
+    ], LavaMaterial.prototype, "diffuseColor", void 0);
+    tslib__WEBPACK_IMPORTED_MODULE_0__["__decorate"]([
+        Object(babylonjs_Misc_decorators__WEBPACK_IMPORTED_MODULE_1__["serialize"])("disableLighting")
+    ], LavaMaterial.prototype, "_disableLighting", void 0);
+    tslib__WEBPACK_IMPORTED_MODULE_0__["__decorate"]([
+        Object(babylonjs_Misc_decorators__WEBPACK_IMPORTED_MODULE_1__["expandToProperty"])("_markAllSubMeshesAsLightsDirty")
+    ], LavaMaterial.prototype, "disableLighting", void 0);
+    tslib__WEBPACK_IMPORTED_MODULE_0__["__decorate"]([
+        Object(babylonjs_Misc_decorators__WEBPACK_IMPORTED_MODULE_1__["serialize"])("unlit")
+    ], LavaMaterial.prototype, "_unlit", void 0);
+    tslib__WEBPACK_IMPORTED_MODULE_0__["__decorate"]([
+        Object(babylonjs_Misc_decorators__WEBPACK_IMPORTED_MODULE_1__["expandToProperty"])("_markAllSubMeshesAsLightsDirty")
+    ], LavaMaterial.prototype, "unlit", void 0);
+    tslib__WEBPACK_IMPORTED_MODULE_0__["__decorate"]([
+        Object(babylonjs_Misc_decorators__WEBPACK_IMPORTED_MODULE_1__["serialize"])("maxSimultaneousLights")
+    ], LavaMaterial.prototype, "_maxSimultaneousLights", void 0);
+    tslib__WEBPACK_IMPORTED_MODULE_0__["__decorate"]([
+        Object(babylonjs_Misc_decorators__WEBPACK_IMPORTED_MODULE_1__["expandToProperty"])("_markAllSubMeshesAsLightsDirty")
+    ], LavaMaterial.prototype, "maxSimultaneousLights", void 0);
+    return LavaMaterial;
+}(babylonjs_Misc_decorators__WEBPACK_IMPORTED_MODULE_1__["PushMaterial"]));
+
+babylonjs_Misc_decorators__WEBPACK_IMPORTED_MODULE_1__["_TypeStore"].RegisteredTypes["BABYLON.LavaMaterial"] = LavaMaterial;
 
 
 /***/ }),
@@ -839,31 +833,31 @@
 /* WEBPACK VAR INJECTION */(function(global) {/* harmony import */ var _lava_index__WEBPACK_IMPORTED_MODULE_0__ = __webpack_require__(/*! ../lava/index */ "./lava/index.ts");
 /* harmony reexport (safe) */ __webpack_require__.d(__webpack_exports__, "LavaMaterial", function() { return _lava_index__WEBPACK_IMPORTED_MODULE_0__["LavaMaterial"]; });
 
-
-/**
- * This is the entry point for the UMD module.
- * The entry point for a future ESM package should be index.ts
- */
-var globalObject = (typeof global !== 'undefined') ? global : ((typeof window !== 'undefined') ? window : undefined);
-if (typeof globalObject !== "undefined") {
-    for (var key in _lava_index__WEBPACK_IMPORTED_MODULE_0__) {
-        globalObject.BABYLON[key] = _lava_index__WEBPACK_IMPORTED_MODULE_0__[key];
-    }
-}
-
+
+/**
+ * This is the entry point for the UMD module.
+ * The entry point for a future ESM package should be index.ts
+ */
+var globalObject = (typeof global !== 'undefined') ? global : ((typeof window !== 'undefined') ? window : undefined);
+if (typeof globalObject !== "undefined") {
+    for (var key in _lava_index__WEBPACK_IMPORTED_MODULE_0__) {
+        globalObject.BABYLON[key] = _lava_index__WEBPACK_IMPORTED_MODULE_0__[key];
+    }
+}
+
 
 /* WEBPACK VAR INJECTION */}.call(this, __webpack_require__(/*! ./../../../node_modules/webpack/buildin/global.js */ "../../node_modules/webpack/buildin/global.js")))
 
 /***/ }),
 
-/***/ "babylonjs/Misc/decorators":
+/***/ "babylonjs/Materials/effect":
 /*!****************************************************************************************************!*\
   !*** external {"root":"BABYLON","commonjs":"babylonjs","commonjs2":"babylonjs","amd":"babylonjs"} ***!
   \****************************************************************************************************/
 /*! no static exports found */
 /***/ (function(module, exports) {
 
-module.exports = __WEBPACK_EXTERNAL_MODULE_babylonjs_Misc_decorators__;
+module.exports = __WEBPACK_EXTERNAL_MODULE_babylonjs_Materials_effect__;
 
 /***/ })
 
