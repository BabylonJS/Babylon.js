(function webpackUniversalModuleDefinition(root, factory) {
	if(typeof exports === 'object' && typeof module === 'object')
		module.exports = factory(require("babylonjs"));
	else if(typeof define === 'function' && define.amd)
		define("babylonjs-loaders", ["babylonjs"], factory);
	else if(typeof exports === 'object')
		exports["babylonjs-loaders"] = factory(require("babylonjs"));
	else
		root["LOADERS"] = factory(root["BABYLON"]);
<<<<<<< HEAD
})((typeof self !== "undefined" ? self : typeof global !== "undefined" ? global : this), function(__WEBPACK_EXTERNAL_MODULE_babylonjs_Maths_math_color__) {
=======
})((typeof self !== "undefined" ? self : typeof global !== "undefined" ? global : this), function(__WEBPACK_EXTERNAL_MODULE_babylonjs_Misc_observable__) {
>>>>>>> cebc7bae
return /******/ (function(modules) { // webpackBootstrap
/******/ 	// The module cache
/******/ 	var installedModules = {};
/******/
/******/ 	// The require function
/******/ 	function __webpack_require__(moduleId) {
/******/
/******/ 		// Check if module is in cache
/******/ 		if(installedModules[moduleId]) {
/******/ 			return installedModules[moduleId].exports;
/******/ 		}
/******/ 		// Create a new module (and put it into the cache)
/******/ 		var module = installedModules[moduleId] = {
/******/ 			i: moduleId,
/******/ 			l: false,
/******/ 			exports: {}
/******/ 		};
/******/
/******/ 		// Execute the module function
/******/ 		modules[moduleId].call(module.exports, module, module.exports, __webpack_require__);
/******/
/******/ 		// Flag the module as loaded
/******/ 		module.l = true;
/******/
/******/ 		// Return the exports of the module
/******/ 		return module.exports;
/******/ 	}
/******/
/******/
/******/ 	// expose the modules object (__webpack_modules__)
/******/ 	__webpack_require__.m = modules;
/******/
/******/ 	// expose the module cache
/******/ 	__webpack_require__.c = installedModules;
/******/
/******/ 	// define getter function for harmony exports
/******/ 	__webpack_require__.d = function(exports, name, getter) {
/******/ 		if(!__webpack_require__.o(exports, name)) {
/******/ 			Object.defineProperty(exports, name, { enumerable: true, get: getter });
/******/ 		}
/******/ 	};
/******/
/******/ 	// define __esModule on exports
/******/ 	__webpack_require__.r = function(exports) {
/******/ 		if(typeof Symbol !== 'undefined' && Symbol.toStringTag) {
/******/ 			Object.defineProperty(exports, Symbol.toStringTag, { value: 'Module' });
/******/ 		}
/******/ 		Object.defineProperty(exports, '__esModule', { value: true });
/******/ 	};
/******/
/******/ 	// create a fake namespace object
/******/ 	// mode & 1: value is a module id, require it
/******/ 	// mode & 2: merge all properties of value into the ns
/******/ 	// mode & 4: return value when already ns object
/******/ 	// mode & 8|1: behave like require
/******/ 	__webpack_require__.t = function(value, mode) {
/******/ 		if(mode & 1) value = __webpack_require__(value);
/******/ 		if(mode & 8) return value;
/******/ 		if((mode & 4) && typeof value === 'object' && value && value.__esModule) return value;
/******/ 		var ns = Object.create(null);
/******/ 		__webpack_require__.r(ns);
/******/ 		Object.defineProperty(ns, 'default', { enumerable: true, value: value });
/******/ 		if(mode & 2 && typeof value != 'string') for(var key in value) __webpack_require__.d(ns, key, function(key) { return value[key]; }.bind(null, key));
/******/ 		return ns;
/******/ 	};
/******/
/******/ 	// getDefaultExport function for compatibility with non-harmony modules
/******/ 	__webpack_require__.n = function(module) {
/******/ 		var getter = module && module.__esModule ?
/******/ 			function getDefault() { return module['default']; } :
/******/ 			function getModuleExports() { return module; };
/******/ 		__webpack_require__.d(getter, 'a', getter);
/******/ 		return getter;
/******/ 	};
/******/
/******/ 	// Object.prototype.hasOwnProperty.call
/******/ 	__webpack_require__.o = function(object, property) { return Object.prototype.hasOwnProperty.call(object, property); };
/******/
/******/ 	// __webpack_public_path__
/******/ 	__webpack_require__.p = "";
/******/
/******/
/******/ 	// Load entry module and return exports
/******/ 	return __webpack_require__(__webpack_require__.s = "./legacy/legacy-glTF2FileLoader.ts");
/******/ })
/************************************************************************/
/******/ ({

/***/ "../../node_modules/tslib/tslib.es6.js":
/*!************************************************************************************!*\
  !*** C:/Users/raweber/Documents/GitHub/Babylon.js/node_modules/tslib/tslib.es6.js ***!
  \************************************************************************************/
/*! exports provided: __extends, __assign, __rest, __decorate, __param, __metadata, __awaiter, __generator, __createBinding, __exportStar, __values, __read, __spread, __spreadArrays, __spreadArray, __await, __asyncGenerator, __asyncDelegator, __asyncValues, __makeTemplateObject, __importStar, __importDefault, __classPrivateFieldGet, __classPrivateFieldSet */
/***/ (function(module, __webpack_exports__, __webpack_require__) {

"use strict";
__webpack_require__.r(__webpack_exports__);
/* harmony export (binding) */ __webpack_require__.d(__webpack_exports__, "__extends", function() { return __extends; });
/* harmony export (binding) */ __webpack_require__.d(__webpack_exports__, "__assign", function() { return __assign; });
/* harmony export (binding) */ __webpack_require__.d(__webpack_exports__, "__rest", function() { return __rest; });
/* harmony export (binding) */ __webpack_require__.d(__webpack_exports__, "__decorate", function() { return __decorate; });
/* harmony export (binding) */ __webpack_require__.d(__webpack_exports__, "__param", function() { return __param; });
/* harmony export (binding) */ __webpack_require__.d(__webpack_exports__, "__metadata", function() { return __metadata; });
/* harmony export (binding) */ __webpack_require__.d(__webpack_exports__, "__awaiter", function() { return __awaiter; });
/* harmony export (binding) */ __webpack_require__.d(__webpack_exports__, "__generator", function() { return __generator; });
/* harmony export (binding) */ __webpack_require__.d(__webpack_exports__, "__createBinding", function() { return __createBinding; });
/* harmony export (binding) */ __webpack_require__.d(__webpack_exports__, "__exportStar", function() { return __exportStar; });
/* harmony export (binding) */ __webpack_require__.d(__webpack_exports__, "__values", function() { return __values; });
/* harmony export (binding) */ __webpack_require__.d(__webpack_exports__, "__read", function() { return __read; });
/* harmony export (binding) */ __webpack_require__.d(__webpack_exports__, "__spread", function() { return __spread; });
/* harmony export (binding) */ __webpack_require__.d(__webpack_exports__, "__spreadArrays", function() { return __spreadArrays; });
/* harmony export (binding) */ __webpack_require__.d(__webpack_exports__, "__spreadArray", function() { return __spreadArray; });
/* harmony export (binding) */ __webpack_require__.d(__webpack_exports__, "__await", function() { return __await; });
/* harmony export (binding) */ __webpack_require__.d(__webpack_exports__, "__asyncGenerator", function() { return __asyncGenerator; });
/* harmony export (binding) */ __webpack_require__.d(__webpack_exports__, "__asyncDelegator", function() { return __asyncDelegator; });
/* harmony export (binding) */ __webpack_require__.d(__webpack_exports__, "__asyncValues", function() { return __asyncValues; });
/* harmony export (binding) */ __webpack_require__.d(__webpack_exports__, "__makeTemplateObject", function() { return __makeTemplateObject; });
/* harmony export (binding) */ __webpack_require__.d(__webpack_exports__, "__importStar", function() { return __importStar; });
/* harmony export (binding) */ __webpack_require__.d(__webpack_exports__, "__importDefault", function() { return __importDefault; });
/* harmony export (binding) */ __webpack_require__.d(__webpack_exports__, "__classPrivateFieldGet", function() { return __classPrivateFieldGet; });
/* harmony export (binding) */ __webpack_require__.d(__webpack_exports__, "__classPrivateFieldSet", function() { return __classPrivateFieldSet; });
/*! *****************************************************************************
Copyright (c) Microsoft Corporation.

Permission to use, copy, modify, and/or distribute this software for any
purpose with or without fee is hereby granted.

THE SOFTWARE IS PROVIDED "AS IS" AND THE AUTHOR DISCLAIMS ALL WARRANTIES WITH
REGARD TO THIS SOFTWARE INCLUDING ALL IMPLIED WARRANTIES OF MERCHANTABILITY
AND FITNESS. IN NO EVENT SHALL THE AUTHOR BE LIABLE FOR ANY SPECIAL, DIRECT,
INDIRECT, OR CONSEQUENTIAL DAMAGES OR ANY DAMAGES WHATSOEVER RESULTING FROM
LOSS OF USE, DATA OR PROFITS, WHETHER IN AN ACTION OF CONTRACT, NEGLIGENCE OR
OTHER TORTIOUS ACTION, ARISING OUT OF OR IN CONNECTION WITH THE USE OR
PERFORMANCE OF THIS SOFTWARE.
***************************************************************************** */
/* global Reflect, Promise */

var extendStatics = function(d, b) {
    extendStatics = Object.setPrototypeOf ||
        ({ __proto__: [] } instanceof Array && function (d, b) { d.__proto__ = b; }) ||
        function (d, b) { for (var p in b) if (Object.prototype.hasOwnProperty.call(b, p)) d[p] = b[p]; };
    return extendStatics(d, b);
};

function __extends(d, b) {
    if (typeof b !== "function" && b !== null)
        throw new TypeError("Class extends value " + String(b) + " is not a constructor or null");
    extendStatics(d, b);
    function __() { this.constructor = d; }
    d.prototype = b === null ? Object.create(b) : (__.prototype = b.prototype, new __());
}

var __assign = function() {
    __assign = Object.assign || function __assign(t) {
        for (var s, i = 1, n = arguments.length; i < n; i++) {
            s = arguments[i];
            for (var p in s) if (Object.prototype.hasOwnProperty.call(s, p)) t[p] = s[p];
        }
        return t;
    }
    return __assign.apply(this, arguments);
}

function __rest(s, e) {
    var t = {};
    for (var p in s) if (Object.prototype.hasOwnProperty.call(s, p) && e.indexOf(p) < 0)
        t[p] = s[p];
    if (s != null && typeof Object.getOwnPropertySymbols === "function")
        for (var i = 0, p = Object.getOwnPropertySymbols(s); i < p.length; i++) {
            if (e.indexOf(p[i]) < 0 && Object.prototype.propertyIsEnumerable.call(s, p[i]))
                t[p[i]] = s[p[i]];
        }
    return t;
}

function __decorate(decorators, target, key, desc) {
    var c = arguments.length, r = c < 3 ? target : desc === null ? desc = Object.getOwnPropertyDescriptor(target, key) : desc, d;
    if (typeof Reflect === "object" && typeof Reflect.decorate === "function") r = Reflect.decorate(decorators, target, key, desc);
    else for (var i = decorators.length - 1; i >= 0; i--) if (d = decorators[i]) r = (c < 3 ? d(r) : c > 3 ? d(target, key, r) : d(target, key)) || r;
    return c > 3 && r && Object.defineProperty(target, key, r), r;
}

function __param(paramIndex, decorator) {
    return function (target, key) { decorator(target, key, paramIndex); }
}

function __metadata(metadataKey, metadataValue) {
    if (typeof Reflect === "object" && typeof Reflect.metadata === "function") return Reflect.metadata(metadataKey, metadataValue);
}

function __awaiter(thisArg, _arguments, P, generator) {
    function adopt(value) { return value instanceof P ? value : new P(function (resolve) { resolve(value); }); }
    return new (P || (P = Promise))(function (resolve, reject) {
        function fulfilled(value) { try { step(generator.next(value)); } catch (e) { reject(e); } }
        function rejected(value) { try { step(generator["throw"](value)); } catch (e) { reject(e); } }
        function step(result) { result.done ? resolve(result.value) : adopt(result.value).then(fulfilled, rejected); }
        step((generator = generator.apply(thisArg, _arguments || [])).next());
    });
}

function __generator(thisArg, body) {
    var _ = { label: 0, sent: function() { if (t[0] & 1) throw t[1]; return t[1]; }, trys: [], ops: [] }, f, y, t, g;
    return g = { next: verb(0), "throw": verb(1), "return": verb(2) }, typeof Symbol === "function" && (g[Symbol.iterator] = function() { return this; }), g;
    function verb(n) { return function (v) { return step([n, v]); }; }
    function step(op) {
        if (f) throw new TypeError("Generator is already executing.");
        while (_) try {
            if (f = 1, y && (t = op[0] & 2 ? y["return"] : op[0] ? y["throw"] || ((t = y["return"]) && t.call(y), 0) : y.next) && !(t = t.call(y, op[1])).done) return t;
            if (y = 0, t) op = [op[0] & 2, t.value];
            switch (op[0]) {
                case 0: case 1: t = op; break;
                case 4: _.label++; return { value: op[1], done: false };
                case 5: _.label++; y = op[1]; op = [0]; continue;
                case 7: op = _.ops.pop(); _.trys.pop(); continue;
                default:
                    if (!(t = _.trys, t = t.length > 0 && t[t.length - 1]) && (op[0] === 6 || op[0] === 2)) { _ = 0; continue; }
                    if (op[0] === 3 && (!t || (op[1] > t[0] && op[1] < t[3]))) { _.label = op[1]; break; }
                    if (op[0] === 6 && _.label < t[1]) { _.label = t[1]; t = op; break; }
                    if (t && _.label < t[2]) { _.label = t[2]; _.ops.push(op); break; }
                    if (t[2]) _.ops.pop();
                    _.trys.pop(); continue;
            }
            op = body.call(thisArg, _);
        } catch (e) { op = [6, e]; y = 0; } finally { f = t = 0; }
        if (op[0] & 5) throw op[1]; return { value: op[0] ? op[1] : void 0, done: true };
    }
}

var __createBinding = Object.create ? (function(o, m, k, k2) {
    if (k2 === undefined) k2 = k;
    Object.defineProperty(o, k2, { enumerable: true, get: function() { return m[k]; } });
}) : (function(o, m, k, k2) {
    if (k2 === undefined) k2 = k;
    o[k2] = m[k];
});

function __exportStar(m, o) {
    for (var p in m) if (p !== "default" && !Object.prototype.hasOwnProperty.call(o, p)) __createBinding(o, m, p);
}

function __values(o) {
    var s = typeof Symbol === "function" && Symbol.iterator, m = s && o[s], i = 0;
    if (m) return m.call(o);
    if (o && typeof o.length === "number") return {
        next: function () {
            if (o && i >= o.length) o = void 0;
            return { value: o && o[i++], done: !o };
        }
    };
    throw new TypeError(s ? "Object is not iterable." : "Symbol.iterator is not defined.");
}

function __read(o, n) {
    var m = typeof Symbol === "function" && o[Symbol.iterator];
    if (!m) return o;
    var i = m.call(o), r, ar = [], e;
    try {
        while ((n === void 0 || n-- > 0) && !(r = i.next()).done) ar.push(r.value);
    }
    catch (error) { e = { error: error }; }
    finally {
        try {
            if (r && !r.done && (m = i["return"])) m.call(i);
        }
        finally { if (e) throw e.error; }
    }
    return ar;
}

/** @deprecated */
function __spread() {
    for (var ar = [], i = 0; i < arguments.length; i++)
        ar = ar.concat(__read(arguments[i]));
    return ar;
}

/** @deprecated */
function __spreadArrays() {
    for (var s = 0, i = 0, il = arguments.length; i < il; i++) s += arguments[i].length;
    for (var r = Array(s), k = 0, i = 0; i < il; i++)
        for (var a = arguments[i], j = 0, jl = a.length; j < jl; j++, k++)
            r[k] = a[j];
    return r;
}

function __spreadArray(to, from, pack) {
    if (pack || arguments.length === 2) for (var i = 0, l = from.length, ar; i < l; i++) {
        if (ar || !(i in from)) {
            if (!ar) ar = Array.prototype.slice.call(from, 0, i);
            ar[i] = from[i];
        }
    }
    return to.concat(ar || Array.prototype.slice.call(from));
}

function __await(v) {
    return this instanceof __await ? (this.v = v, this) : new __await(v);
}

function __asyncGenerator(thisArg, _arguments, generator) {
    if (!Symbol.asyncIterator) throw new TypeError("Symbol.asyncIterator is not defined.");
    var g = generator.apply(thisArg, _arguments || []), i, q = [];
    return i = {}, verb("next"), verb("throw"), verb("return"), i[Symbol.asyncIterator] = function () { return this; }, i;
    function verb(n) { if (g[n]) i[n] = function (v) { return new Promise(function (a, b) { q.push([n, v, a, b]) > 1 || resume(n, v); }); }; }
    function resume(n, v) { try { step(g[n](v)); } catch (e) { settle(q[0][3], e); } }
    function step(r) { r.value instanceof __await ? Promise.resolve(r.value.v).then(fulfill, reject) : settle(q[0][2], r); }
    function fulfill(value) { resume("next", value); }
    function reject(value) { resume("throw", value); }
    function settle(f, v) { if (f(v), q.shift(), q.length) resume(q[0][0], q[0][1]); }
}

function __asyncDelegator(o) {
    var i, p;
    return i = {}, verb("next"), verb("throw", function (e) { throw e; }), verb("return"), i[Symbol.iterator] = function () { return this; }, i;
    function verb(n, f) { i[n] = o[n] ? function (v) { return (p = !p) ? { value: __await(o[n](v)), done: n === "return" } : f ? f(v) : v; } : f; }
}

function __asyncValues(o) {
    if (!Symbol.asyncIterator) throw new TypeError("Symbol.asyncIterator is not defined.");
    var m = o[Symbol.asyncIterator], i;
    return m ? m.call(o) : (o = typeof __values === "function" ? __values(o) : o[Symbol.iterator](), i = {}, verb("next"), verb("throw"), verb("return"), i[Symbol.asyncIterator] = function () { return this; }, i);
    function verb(n) { i[n] = o[n] && function (v) { return new Promise(function (resolve, reject) { v = o[n](v), settle(resolve, reject, v.done, v.value); }); }; }
    function settle(resolve, reject, d, v) { Promise.resolve(v).then(function(v) { resolve({ value: v, done: d }); }, reject); }
}

function __makeTemplateObject(cooked, raw) {
    if (Object.defineProperty) { Object.defineProperty(cooked, "raw", { value: raw }); } else { cooked.raw = raw; }
    return cooked;
};

var __setModuleDefault = Object.create ? (function(o, v) {
    Object.defineProperty(o, "default", { enumerable: true, value: v });
}) : function(o, v) {
    o["default"] = v;
};

function __importStar(mod) {
    if (mod && mod.__esModule) return mod;
    var result = {};
    if (mod != null) for (var k in mod) if (k !== "default" && Object.prototype.hasOwnProperty.call(mod, k)) __createBinding(result, mod, k);
    __setModuleDefault(result, mod);
    return result;
}

function __importDefault(mod) {
    return (mod && mod.__esModule) ? mod : { default: mod };
}

function __classPrivateFieldGet(receiver, state, kind, f) {
    if (kind === "a" && !f) throw new TypeError("Private accessor was defined without a getter");
    if (typeof state === "function" ? receiver !== state || !f : !state.has(receiver)) throw new TypeError("Cannot read private member from an object whose class did not declare it");
    return kind === "m" ? f : kind === "a" ? f.call(receiver) : f ? f.value : state.get(receiver);
}

function __classPrivateFieldSet(receiver, state, value, kind, f) {
    if (kind === "m") throw new TypeError("Private method is not writable");
    if (kind === "a" && !f) throw new TypeError("Private accessor was defined without a setter");
    if (typeof state === "function" ? receiver !== state || !f : !state.has(receiver)) throw new TypeError("Cannot write private member to an object whose class did not declare it");
    return (kind === "a" ? f.call(receiver, value) : f ? f.value = value : state.set(receiver, value)), value;
}


/***/ }),

/***/ "../../node_modules/webpack/buildin/global.js":
/*!***********************************!*\
  !*** (webpack)/buildin/global.js ***!
  \***********************************/
/*! no static exports found */
/***/ (function(module, exports) {

var g;

// This works in non-strict mode
g = (function() {
	return this;
})();

try {
	// This works if eval is allowed (see CSP)
	g = g || new Function("return this")();
} catch (e) {
	// This works if the window reference is available
	if (typeof window === "object") g = window;
}

// g can still be undefined, but nothing to do about it...
// We return undefined, instead of nothing here, so it's
// easier to handle this case. if(!global) { ...}

module.exports = g;


/***/ }),

/***/ "./glTF/2.0/Extensions/EXT_lights_image_based.ts":
/*!*******************************************************!*\
  !*** ./glTF/2.0/Extensions/EXT_lights_image_based.ts ***!
  \*******************************************************/
/*! exports provided: EXT_lights_image_based */
/***/ (function(module, __webpack_exports__, __webpack_require__) {

"use strict";
__webpack_require__.r(__webpack_exports__);
/* harmony export (binding) */ __webpack_require__.d(__webpack_exports__, "EXT_lights_image_based", function() { return EXT_lights_image_based; });
<<<<<<< HEAD
/* harmony import */ var babylonjs_Maths_math_scalar__WEBPACK_IMPORTED_MODULE_0__ = __webpack_require__(/*! babylonjs/Maths/math.scalar */ "babylonjs/Maths/math.color");
=======
/* harmony import */ var babylonjs_Maths_math_scalar__WEBPACK_IMPORTED_MODULE_0__ = __webpack_require__(/*! babylonjs/Maths/math.scalar */ "babylonjs/Misc/observable");
>>>>>>> cebc7bae
/* harmony import */ var babylonjs_Maths_math_scalar__WEBPACK_IMPORTED_MODULE_0___default = /*#__PURE__*/__webpack_require__.n(babylonjs_Maths_math_scalar__WEBPACK_IMPORTED_MODULE_0__);
/* harmony import */ var _glTFLoader__WEBPACK_IMPORTED_MODULE_1__ = __webpack_require__(/*! ../glTFLoader */ "./glTF/2.0/glTFLoader.ts");





var NAME = "EXT_lights_image_based";
/**
 * [Specification](https://github.com/KhronosGroup/glTF/blob/master/extensions/2.0/Vendor/EXT_lights_image_based/README.md)
 */
var EXT_lights_image_based = /** @class */ (function () {
    /** @hidden */
    function EXT_lights_image_based(loader) {
        /**
         * The name of this extension.
         */
        this.name = NAME;
        this._loader = loader;
        this.enabled = this._loader.isExtensionUsed(NAME);
    }
    /** @hidden */
    EXT_lights_image_based.prototype.dispose = function () {
        this._loader = null;
        delete this._lights;
    };
    /** @hidden */
    EXT_lights_image_based.prototype.onLoading = function () {
        var extensions = this._loader.gltf.extensions;
        if (extensions && extensions[this.name]) {
            var extension = extensions[this.name];
            this._lights = extension.lights;
        }
    };
    /** @hidden */
    EXT_lights_image_based.prototype.loadSceneAsync = function (context, scene) {
        var _this = this;
        return _glTFLoader__WEBPACK_IMPORTED_MODULE_1__["GLTFLoader"].LoadExtensionAsync(context, scene, this.name, function (extensionContext, extension) {
            var promises = new Array();
            promises.push(_this._loader.loadSceneAsync(context, scene));
            _this._loader.logOpen("".concat(extensionContext));
            var light = _glTFLoader__WEBPACK_IMPORTED_MODULE_1__["ArrayItem"].Get("".concat(extensionContext, "/light"), _this._lights, extension.light);
            promises.push(_this._loadLightAsync("/extensions/".concat(_this.name, "/lights/").concat(extension.light), light).then(function (texture) {
                _this._loader.babylonScene.environmentTexture = texture;
            }));
            _this._loader.logClose();
            return Promise.all(promises).then(function () { });
        });
    };
    EXT_lights_image_based.prototype._loadLightAsync = function (context, light) {
        var _this = this;
        if (!light._loaded) {
            var promises = new Array();
            this._loader.logOpen("".concat(context));
            var imageData_1 = new Array(light.specularImages.length);
            var _loop_1 = function (mipmap) {
                var faces = light.specularImages[mipmap];
                imageData_1[mipmap] = new Array(faces.length);
                var _loop_2 = function (face) {
                    var specularImageContext = "".concat(context, "/specularImages/").concat(mipmap, "/").concat(face);
                    this_1._loader.logOpen("".concat(specularImageContext));
                    var index = faces[face];
                    var image = _glTFLoader__WEBPACK_IMPORTED_MODULE_1__["ArrayItem"].Get(specularImageContext, this_1._loader.gltf.images, index);
                    promises.push(this_1._loader.loadImageAsync("/images/".concat(index), image).then(function (data) {
                        imageData_1[mipmap][face] = data;
                    }));
                    this_1._loader.logClose();
                };
                for (var face = 0; face < faces.length; face++) {
                    _loop_2(face);
                }
            };
            var this_1 = this;
            for (var mipmap = 0; mipmap < light.specularImages.length; mipmap++) {
                _loop_1(mipmap);
            }
            this._loader.logClose();
            light._loaded = Promise.all(promises).then(function () {
                var babylonTexture = new babylonjs_Maths_math_scalar__WEBPACK_IMPORTED_MODULE_0__["RawCubeTexture"](_this._loader.babylonScene, null, light.specularImageSize);
                babylonTexture.name = light.name || "environment";
                light._babylonTexture = babylonTexture;
                if (light.intensity != undefined) {
                    babylonTexture.level = light.intensity;
                }
                if (light.rotation) {
                    var rotation = babylonjs_Maths_math_scalar__WEBPACK_IMPORTED_MODULE_0__["Quaternion"].FromArray(light.rotation);
                    // Invert the rotation so that positive rotation is counter-clockwise.
                    if (!_this._loader.babylonScene.useRightHandedSystem) {
                        rotation = babylonjs_Maths_math_scalar__WEBPACK_IMPORTED_MODULE_0__["Quaternion"].Inverse(rotation);
                    }
                    babylonjs_Maths_math_scalar__WEBPACK_IMPORTED_MODULE_0__["Matrix"].FromQuaternionToRef(rotation, babylonTexture.getReflectionTextureMatrix());
                }
                if (!light.irradianceCoefficients) {
                    throw new Error("".concat(context, ": Irradiance coefficients are missing"));
                }
                var sphericalHarmonics = babylonjs_Maths_math_scalar__WEBPACK_IMPORTED_MODULE_0__["SphericalHarmonics"].FromArray(light.irradianceCoefficients);
                sphericalHarmonics.scaleInPlace(light.intensity);
                sphericalHarmonics.convertIrradianceToLambertianRadiance();
                var sphericalPolynomial = babylonjs_Maths_math_scalar__WEBPACK_IMPORTED_MODULE_0__["SphericalPolynomial"].FromHarmonics(sphericalHarmonics);
                // Compute the lod generation scale to fit exactly to the number of levels available.
                var lodGenerationScale = (imageData_1.length - 1) / babylonjs_Maths_math_scalar__WEBPACK_IMPORTED_MODULE_0__["Scalar"].Log2(light.specularImageSize);
                return babylonTexture.updateRGBDAsync(imageData_1, sphericalPolynomial, lodGenerationScale);
            });
        }
        return light._loaded.then(function () {
            return light._babylonTexture;
        });
    };
    return EXT_lights_image_based;
}());

_glTFLoader__WEBPACK_IMPORTED_MODULE_1__["GLTFLoader"].RegisterExtension(NAME, function (loader) { return new EXT_lights_image_based(loader); });


/***/ }),

/***/ "./glTF/2.0/Extensions/EXT_mesh_gpu_instancing.ts":
/*!********************************************************!*\
  !*** ./glTF/2.0/Extensions/EXT_mesh_gpu_instancing.ts ***!
  \********************************************************/
/*! exports provided: EXT_mesh_gpu_instancing */
/***/ (function(module, __webpack_exports__, __webpack_require__) {

"use strict";
__webpack_require__.r(__webpack_exports__);
/* harmony export (binding) */ __webpack_require__.d(__webpack_exports__, "EXT_mesh_gpu_instancing", function() { return EXT_mesh_gpu_instancing; });
<<<<<<< HEAD
/* harmony import */ var babylonjs_Maths_math_vector__WEBPACK_IMPORTED_MODULE_0__ = __webpack_require__(/*! babylonjs/Maths/math.vector */ "babylonjs/Maths/math.color");
=======
/* harmony import */ var babylonjs_Maths_math_vector__WEBPACK_IMPORTED_MODULE_0__ = __webpack_require__(/*! babylonjs/Maths/math.vector */ "babylonjs/Misc/observable");
>>>>>>> cebc7bae
/* harmony import */ var babylonjs_Maths_math_vector__WEBPACK_IMPORTED_MODULE_0___default = /*#__PURE__*/__webpack_require__.n(babylonjs_Maths_math_vector__WEBPACK_IMPORTED_MODULE_0__);
/* harmony import */ var _glTFLoader__WEBPACK_IMPORTED_MODULE_1__ = __webpack_require__(/*! ../glTFLoader */ "./glTF/2.0/glTFLoader.ts");



var NAME = "EXT_mesh_gpu_instancing";
/**
 * [Proposed Specification](https://github.com/KhronosGroup/glTF/pull/1691)
 * [Playground Sample](https://playground.babylonjs.com/#QFIGLW#9)
 * !!! Experimental Extension Subject to Changes !!!
 */
var EXT_mesh_gpu_instancing = /** @class */ (function () {
    /** @hidden */
    function EXT_mesh_gpu_instancing(loader) {
        /**
         * The name of this extension.
         */
        this.name = NAME;
        this._loader = loader;
        this.enabled = this._loader.isExtensionUsed(NAME);
    }
    /** @hidden */
    EXT_mesh_gpu_instancing.prototype.dispose = function () {
        this._loader = null;
    };
    /** @hidden */
    EXT_mesh_gpu_instancing.prototype.loadNodeAsync = function (context, node, assign) {
        var _this = this;
        return _glTFLoader__WEBPACK_IMPORTED_MODULE_1__["GLTFLoader"].LoadExtensionAsync(context, node, this.name, function (extensionContext, extension) {
            _this._loader._disableInstancedMesh++;
            var promise = _this._loader.loadNodeAsync("/nodes/".concat(node.index), node, assign);
            _this._loader._disableInstancedMesh--;
            if (!node._primitiveBabylonMeshes) {
                return promise;
            }
            var promises = new Array();
            var instanceCount = 0;
            var loadAttribute = function (attribute) {
                if (extension.attributes[attribute] == undefined) {
                    promises.push(Promise.resolve(null));
                    return;
                }
                var accessor = _glTFLoader__WEBPACK_IMPORTED_MODULE_1__["ArrayItem"].Get("".concat(extensionContext, "/attributes/").concat(attribute), _this._loader.gltf.accessors, extension.attributes[attribute]);
                promises.push(_this._loader._loadFloatAccessorAsync("/accessors/".concat(accessor.bufferView), accessor));
                if (instanceCount === 0) {
                    instanceCount = accessor.count;
                }
                else if (instanceCount !== accessor.count) {
                    throw new Error("".concat(extensionContext, "/attributes: Instance buffer accessors do not have the same count."));
                }
            };
            loadAttribute("TRANSLATION");
            loadAttribute("ROTATION");
            loadAttribute("SCALE");
            return promise.then(function (babylonTransformNode) {
                return Promise.all(promises).then(function (_a) {
                    var translationBuffer = _a[0], rotationBuffer = _a[1], scaleBuffer = _a[2];
                    var matrices = new Float32Array(instanceCount * 16);
                    babylonjs_Maths_math_vector__WEBPACK_IMPORTED_MODULE_0__["TmpVectors"].Vector3[0].copyFromFloats(0, 0, 0); // translation
                    babylonjs_Maths_math_vector__WEBPACK_IMPORTED_MODULE_0__["TmpVectors"].Quaternion[0].copyFromFloats(0, 0, 0, 1); // rotation
                    babylonjs_Maths_math_vector__WEBPACK_IMPORTED_MODULE_0__["TmpVectors"].Vector3[1].copyFromFloats(1, 1, 1); // scale
                    for (var i = 0; i < instanceCount; ++i) {
                        translationBuffer && babylonjs_Maths_math_vector__WEBPACK_IMPORTED_MODULE_0__["Vector3"].FromArrayToRef(translationBuffer, i * 3, babylonjs_Maths_math_vector__WEBPACK_IMPORTED_MODULE_0__["TmpVectors"].Vector3[0]);
                        rotationBuffer && babylonjs_Maths_math_vector__WEBPACK_IMPORTED_MODULE_0__["Quaternion"].FromArrayToRef(rotationBuffer, i * 4, babylonjs_Maths_math_vector__WEBPACK_IMPORTED_MODULE_0__["TmpVectors"].Quaternion[0]);
                        scaleBuffer && babylonjs_Maths_math_vector__WEBPACK_IMPORTED_MODULE_0__["Vector3"].FromArrayToRef(scaleBuffer, i * 3, babylonjs_Maths_math_vector__WEBPACK_IMPORTED_MODULE_0__["TmpVectors"].Vector3[1]);
                        babylonjs_Maths_math_vector__WEBPACK_IMPORTED_MODULE_0__["Matrix"].ComposeToRef(babylonjs_Maths_math_vector__WEBPACK_IMPORTED_MODULE_0__["TmpVectors"].Vector3[1], babylonjs_Maths_math_vector__WEBPACK_IMPORTED_MODULE_0__["TmpVectors"].Quaternion[0], babylonjs_Maths_math_vector__WEBPACK_IMPORTED_MODULE_0__["TmpVectors"].Vector3[0], babylonjs_Maths_math_vector__WEBPACK_IMPORTED_MODULE_0__["TmpVectors"].Matrix[0]);
                        babylonjs_Maths_math_vector__WEBPACK_IMPORTED_MODULE_0__["TmpVectors"].Matrix[0].copyToArray(matrices, i * 16);
                    }
                    for (var _i = 0, _b = node._primitiveBabylonMeshes; _i < _b.length; _i++) {
                        var babylonMesh = _b[_i];
                        babylonMesh.thinInstanceSetBuffer("matrix", matrices, 16, true);
                    }
                    return babylonTransformNode;
                });
            });
        });
    };
    return EXT_mesh_gpu_instancing;
}());

_glTFLoader__WEBPACK_IMPORTED_MODULE_1__["GLTFLoader"].RegisterExtension(NAME, function (loader) { return new EXT_mesh_gpu_instancing(loader); });


/***/ }),

/***/ "./glTF/2.0/Extensions/EXT_meshopt_compression.ts":
/*!********************************************************!*\
  !*** ./glTF/2.0/Extensions/EXT_meshopt_compression.ts ***!
  \********************************************************/
/*! exports provided: EXT_meshopt_compression */
/***/ (function(module, __webpack_exports__, __webpack_require__) {

"use strict";
__webpack_require__.r(__webpack_exports__);
/* harmony export (binding) */ __webpack_require__.d(__webpack_exports__, "EXT_meshopt_compression", function() { return EXT_meshopt_compression; });
/* harmony import */ var _glTFLoader__WEBPACK_IMPORTED_MODULE_0__ = __webpack_require__(/*! ../glTFLoader */ "./glTF/2.0/glTFLoader.ts");
<<<<<<< HEAD
/* harmony import */ var babylonjs_Meshes_Compression_meshoptCompression__WEBPACK_IMPORTED_MODULE_1__ = __webpack_require__(/*! babylonjs/Meshes/Compression/meshoptCompression */ "babylonjs/Maths/math.color");
=======
/* harmony import */ var babylonjs_Meshes_Compression_meshoptCompression__WEBPACK_IMPORTED_MODULE_1__ = __webpack_require__(/*! babylonjs/Meshes/Compression/meshoptCompression */ "babylonjs/Misc/observable");
>>>>>>> cebc7bae
/* harmony import */ var babylonjs_Meshes_Compression_meshoptCompression__WEBPACK_IMPORTED_MODULE_1___default = /*#__PURE__*/__webpack_require__.n(babylonjs_Meshes_Compression_meshoptCompression__WEBPACK_IMPORTED_MODULE_1__);


var NAME = "EXT_meshopt_compression";
/**
 * [Specification](https://github.com/KhronosGroup/glTF/tree/master/extensions/2.0/Vendor/EXT_meshopt_compression)
 *
 * This extension uses a WebAssembly decoder module from https://github.com/zeux/meshoptimizer/tree/master/js
 * @since 5.0.0
 */
var EXT_meshopt_compression = /** @class */ (function () {
    /** @hidden */
    function EXT_meshopt_compression(loader) {
        /**
         * The name of this extension.
         */
        this.name = NAME;
        this.enabled = loader.isExtensionUsed(NAME);
        this._loader = loader;
    }
    /** @hidden */
    EXT_meshopt_compression.prototype.dispose = function () {
        this._loader = null;
    };
    /** @hidden */
    EXT_meshopt_compression.prototype.loadBufferViewAsync = function (context, bufferView) {
        var _this = this;
        return _glTFLoader__WEBPACK_IMPORTED_MODULE_0__["GLTFLoader"].LoadExtensionAsync(context, bufferView, this.name, function (extensionContext, extension) {
            var bufferViewMeshopt = bufferView;
            if (bufferViewMeshopt._meshOptData) {
                return bufferViewMeshopt._meshOptData;
            }
            var buffer = _glTFLoader__WEBPACK_IMPORTED_MODULE_0__["ArrayItem"].Get("".concat(context, "/buffer"), _this._loader.gltf.buffers, extension.buffer);
            bufferViewMeshopt._meshOptData = _this._loader.loadBufferAsync("/buffers/".concat(buffer.index), buffer, (extension.byteOffset || 0), extension.byteLength).then(function (buffer) {
                return babylonjs_Meshes_Compression_meshoptCompression__WEBPACK_IMPORTED_MODULE_1__["MeshoptCompression"].Default.decodeGltfBufferAsync(buffer, extension.count, extension.byteStride, extension.mode, extension.filter);
            });
            return bufferViewMeshopt._meshOptData;
        });
    };
    return EXT_meshopt_compression;
}());

_glTFLoader__WEBPACK_IMPORTED_MODULE_0__["GLTFLoader"].RegisterExtension(NAME, function (loader) { return new EXT_meshopt_compression(loader); });


/***/ }),

/***/ "./glTF/2.0/Extensions/EXT_texture_webp.ts":
/*!*************************************************!*\
  !*** ./glTF/2.0/Extensions/EXT_texture_webp.ts ***!
  \*************************************************/
/*! exports provided: EXT_texture_webp */
/***/ (function(module, __webpack_exports__, __webpack_require__) {

"use strict";
__webpack_require__.r(__webpack_exports__);
/* harmony export (binding) */ __webpack_require__.d(__webpack_exports__, "EXT_texture_webp", function() { return EXT_texture_webp; });
/* harmony import */ var _glTFLoader__WEBPACK_IMPORTED_MODULE_0__ = __webpack_require__(/*! ../glTFLoader */ "./glTF/2.0/glTFLoader.ts");

var NAME = "EXT_texture_webp";
/**
 * [Specification](https://github.com/KhronosGroup/glTF/blob/master/extensions/2.0/Vendor/EXT_texture_webp/)
 */
var EXT_texture_webp = /** @class */ (function () {
    /** @hidden */
    function EXT_texture_webp(loader) {
        /** The name of this extension. */
        this.name = NAME;
        this._loader = loader;
        this.enabled = loader.isExtensionUsed(NAME);
    }
    /** @hidden */
    EXT_texture_webp.prototype.dispose = function () {
        this._loader = null;
    };
    /** @hidden */
    EXT_texture_webp.prototype._loadTextureAsync = function (context, texture, assign) {
        var _this = this;
        return _glTFLoader__WEBPACK_IMPORTED_MODULE_0__["GLTFLoader"].LoadExtensionAsync(context, texture, this.name, function (extensionContext, extension) {
            var sampler = (texture.sampler == undefined ? _glTFLoader__WEBPACK_IMPORTED_MODULE_0__["GLTFLoader"].DefaultSampler : _glTFLoader__WEBPACK_IMPORTED_MODULE_0__["ArrayItem"].Get("".concat(context, "/sampler"), _this._loader.gltf.samplers, texture.sampler));
            var image = _glTFLoader__WEBPACK_IMPORTED_MODULE_0__["ArrayItem"].Get("".concat(extensionContext, "/source"), _this._loader.gltf.images, extension.source);
            return _this._loader._createTextureAsync(context, sampler, image, function (babylonTexture) {
                assign(babylonTexture);
            }, undefined, !texture._textureInfo.nonColorData);
        });
    };
    return EXT_texture_webp;
}());

_glTFLoader__WEBPACK_IMPORTED_MODULE_0__["GLTFLoader"].RegisterExtension(NAME, function (loader) { return new EXT_texture_webp(loader); });


/***/ }),

/***/ "./glTF/2.0/Extensions/ExtrasAsMetadata.ts":
/*!*************************************************!*\
  !*** ./glTF/2.0/Extensions/ExtrasAsMetadata.ts ***!
  \*************************************************/
/*! exports provided: ExtrasAsMetadata */
/***/ (function(module, __webpack_exports__, __webpack_require__) {

"use strict";
__webpack_require__.r(__webpack_exports__);
/* harmony export (binding) */ __webpack_require__.d(__webpack_exports__, "ExtrasAsMetadata", function() { return ExtrasAsMetadata; });
/* harmony import */ var _glTFLoader__WEBPACK_IMPORTED_MODULE_0__ = __webpack_require__(/*! ../glTFLoader */ "./glTF/2.0/glTFLoader.ts");

var NAME = "ExtrasAsMetadata";
/**
 * Store glTF extras (if present) in BJS objects' metadata
 */
var ExtrasAsMetadata = /** @class */ (function () {
    /** @hidden */
    function ExtrasAsMetadata(loader) {
        /**
         * The name of this extension.
         */
        this.name = NAME;
        /**
         * Defines whether this extension is enabled.
         */
        this.enabled = true;
        this._loader = loader;
    }
    ExtrasAsMetadata.prototype._assignExtras = function (babylonObject, gltfProp) {
        if (gltfProp.extras && Object.keys(gltfProp.extras).length > 0) {
            var metadata = (babylonObject.metadata = babylonObject.metadata || {});
            var gltf = (metadata.gltf = metadata.gltf || {});
            gltf.extras = gltfProp.extras;
        }
    };
    /** @hidden */
    ExtrasAsMetadata.prototype.dispose = function () {
        this._loader = null;
    };
    /** @hidden */
    ExtrasAsMetadata.prototype.loadNodeAsync = function (context, node, assign) {
        var _this = this;
        return this._loader.loadNodeAsync(context, node, function (babylonTransformNode) {
            _this._assignExtras(babylonTransformNode, node);
            assign(babylonTransformNode);
        });
    };
    /** @hidden */
    ExtrasAsMetadata.prototype.loadCameraAsync = function (context, camera, assign) {
        var _this = this;
        return this._loader.loadCameraAsync(context, camera, function (babylonCamera) {
            _this._assignExtras(babylonCamera, camera);
            assign(babylonCamera);
        });
    };
    /** @hidden */
    ExtrasAsMetadata.prototype.createMaterial = function (context, material, babylonDrawMode) {
        var babylonMaterial = this._loader.createMaterial(context, material, babylonDrawMode);
        this._assignExtras(babylonMaterial, material);
        return babylonMaterial;
    };
    return ExtrasAsMetadata;
}());

_glTFLoader__WEBPACK_IMPORTED_MODULE_0__["GLTFLoader"].RegisterExtension(NAME, function (loader) { return new ExtrasAsMetadata(loader); });


/***/ }),

/***/ "./glTF/2.0/Extensions/KHR_draco_mesh_compression.ts":
/*!***********************************************************!*\
  !*** ./glTF/2.0/Extensions/KHR_draco_mesh_compression.ts ***!
  \***********************************************************/
/*! exports provided: KHR_draco_mesh_compression */
/***/ (function(module, __webpack_exports__, __webpack_require__) {

"use strict";
__webpack_require__.r(__webpack_exports__);
/* harmony export (binding) */ __webpack_require__.d(__webpack_exports__, "KHR_draco_mesh_compression", function() { return KHR_draco_mesh_compression; });
<<<<<<< HEAD
/* harmony import */ var babylonjs_Meshes_Compression_dracoCompression__WEBPACK_IMPORTED_MODULE_0__ = __webpack_require__(/*! babylonjs/Meshes/Compression/dracoCompression */ "babylonjs/Maths/math.color");
=======
/* harmony import */ var babylonjs_Meshes_Compression_dracoCompression__WEBPACK_IMPORTED_MODULE_0__ = __webpack_require__(/*! babylonjs/Meshes/Compression/dracoCompression */ "babylonjs/Misc/observable");
>>>>>>> cebc7bae
/* harmony import */ var babylonjs_Meshes_Compression_dracoCompression__WEBPACK_IMPORTED_MODULE_0___default = /*#__PURE__*/__webpack_require__.n(babylonjs_Meshes_Compression_dracoCompression__WEBPACK_IMPORTED_MODULE_0__);
/* harmony import */ var _glTFLoader__WEBPACK_IMPORTED_MODULE_1__ = __webpack_require__(/*! ../glTFLoader */ "./glTF/2.0/glTFLoader.ts");




var NAME = "KHR_draco_mesh_compression";
/**
 * [Specification](https://github.com/KhronosGroup/glTF/tree/master/extensions/2.0/Khronos/KHR_draco_mesh_compression)
 */
var KHR_draco_mesh_compression = /** @class */ (function () {
    /** @hidden */
    function KHR_draco_mesh_compression(loader) {
        /**
         * The name of this extension.
         */
        this.name = NAME;
        this._loader = loader;
        this.enabled = babylonjs_Meshes_Compression_dracoCompression__WEBPACK_IMPORTED_MODULE_0__["DracoCompression"].DecoderAvailable && this._loader.isExtensionUsed(NAME);
    }
    /** @hidden */
    KHR_draco_mesh_compression.prototype.dispose = function () {
        delete this.dracoCompression;
        this._loader = null;
    };
    /** @hidden */
    KHR_draco_mesh_compression.prototype._loadVertexDataAsync = function (context, primitive, babylonMesh) {
        var _this = this;
        return _glTFLoader__WEBPACK_IMPORTED_MODULE_1__["GLTFLoader"].LoadExtensionAsync(context, primitive, this.name, function (extensionContext, extension) {
            if (primitive.mode != undefined) {
                if (primitive.mode !== 5 /* TRIANGLE_STRIP */ &&
                    primitive.mode !== 4 /* TRIANGLES */) {
                    throw new Error("".concat(context, ": Unsupported mode ").concat(primitive.mode));
                }
                // TODO: handle triangle strips
                if (primitive.mode === 5 /* TRIANGLE_STRIP */) {
                    throw new Error("".concat(context, ": Mode ").concat(primitive.mode, " is not currently supported"));
                }
            }
            var attributes = {};
            var dividers = {};
            var loadAttribute = function (name, kind) {
                var uniqueId = extension.attributes[name];
                if (uniqueId === undefined || primitive.attributes[name] === undefined) {
                    return;
                }
                attributes[kind] = uniqueId;
                var accessor = _glTFLoader__WEBPACK_IMPORTED_MODULE_1__["ArrayItem"].Get("".concat(context, "/attributes/").concat(name), _this._loader.gltf.accessors, primitive.attributes[name]);
                if (accessor.normalized && accessor.componentType !== 5126 /* FLOAT */) {
                    var divider = 1;
                    switch (accessor.componentType) {
                        case 5120 /* BYTE */:
                            divider = 127.0;
                            break;
                        case 5121 /* UNSIGNED_BYTE */:
                            divider = 255.0;
                            break;
                        case 5122 /* SHORT */:
                            divider = 32767.0;
                            break;
                        case 5123 /* UNSIGNED_SHORT */:
                            divider = 65535.0;
                            break;
                    }
                    dividers[kind] = divider;
                }
                babylonMesh._delayInfo = babylonMesh._delayInfo || [];
                if (babylonMesh._delayInfo.indexOf(kind) === -1) {
                    babylonMesh._delayInfo.push(kind);
                }
            };
            loadAttribute("POSITION", babylonjs_Meshes_Compression_dracoCompression__WEBPACK_IMPORTED_MODULE_0__["VertexBuffer"].PositionKind);
            loadAttribute("NORMAL", babylonjs_Meshes_Compression_dracoCompression__WEBPACK_IMPORTED_MODULE_0__["VertexBuffer"].NormalKind);
            loadAttribute("TANGENT", babylonjs_Meshes_Compression_dracoCompression__WEBPACK_IMPORTED_MODULE_0__["VertexBuffer"].TangentKind);
            loadAttribute("TEXCOORD_0", babylonjs_Meshes_Compression_dracoCompression__WEBPACK_IMPORTED_MODULE_0__["VertexBuffer"].UVKind);
            loadAttribute("TEXCOORD_1", babylonjs_Meshes_Compression_dracoCompression__WEBPACK_IMPORTED_MODULE_0__["VertexBuffer"].UV2Kind);
            loadAttribute("TEXCOORD_2", babylonjs_Meshes_Compression_dracoCompression__WEBPACK_IMPORTED_MODULE_0__["VertexBuffer"].UV3Kind);
            loadAttribute("TEXCOORD_3", babylonjs_Meshes_Compression_dracoCompression__WEBPACK_IMPORTED_MODULE_0__["VertexBuffer"].UV4Kind);
            loadAttribute("TEXCOORD_4", babylonjs_Meshes_Compression_dracoCompression__WEBPACK_IMPORTED_MODULE_0__["VertexBuffer"].UV5Kind);
            loadAttribute("TEXCOORD_5", babylonjs_Meshes_Compression_dracoCompression__WEBPACK_IMPORTED_MODULE_0__["VertexBuffer"].UV6Kind);
            loadAttribute("JOINTS_0", babylonjs_Meshes_Compression_dracoCompression__WEBPACK_IMPORTED_MODULE_0__["VertexBuffer"].MatricesIndicesKind);
            loadAttribute("WEIGHTS_0", babylonjs_Meshes_Compression_dracoCompression__WEBPACK_IMPORTED_MODULE_0__["VertexBuffer"].MatricesWeightsKind);
            loadAttribute("COLOR_0", babylonjs_Meshes_Compression_dracoCompression__WEBPACK_IMPORTED_MODULE_0__["VertexBuffer"].ColorKind);
            var bufferView = _glTFLoader__WEBPACK_IMPORTED_MODULE_1__["ArrayItem"].Get(extensionContext, _this._loader.gltf.bufferViews, extension.bufferView);
            if (!bufferView._dracoBabylonGeometry) {
                bufferView._dracoBabylonGeometry = _this._loader.loadBufferViewAsync("/bufferViews/".concat(bufferView.index), bufferView).then(function (data) {
                    var dracoCompression = _this.dracoCompression || babylonjs_Meshes_Compression_dracoCompression__WEBPACK_IMPORTED_MODULE_0__["DracoCompression"].Default;
                    return dracoCompression.decodeMeshAsync(data, attributes, dividers).then(function (babylonVertexData) {
                        var babylonGeometry = new babylonjs_Meshes_Compression_dracoCompression__WEBPACK_IMPORTED_MODULE_0__["Geometry"](babylonMesh.name, _this._loader.babylonScene);
                        babylonVertexData.applyToGeometry(babylonGeometry);
                        return babylonGeometry;
                    }).catch(function (error) {
                        throw new Error("".concat(context, ": ").concat(error.message));
                    });
                });
            }
            return bufferView._dracoBabylonGeometry;
        });
    };
    return KHR_draco_mesh_compression;
}());

_glTFLoader__WEBPACK_IMPORTED_MODULE_1__["GLTFLoader"].RegisterExtension(NAME, function (loader) { return new KHR_draco_mesh_compression(loader); });


/***/ }),

/***/ "./glTF/2.0/Extensions/KHR_lights_punctual.ts":
/*!****************************************************!*\
  !*** ./glTF/2.0/Extensions/KHR_lights_punctual.ts ***!
  \****************************************************/
/*! exports provided: KHR_lights */
/***/ (function(module, __webpack_exports__, __webpack_require__) {

"use strict";
__webpack_require__.r(__webpack_exports__);
/* harmony export (binding) */ __webpack_require__.d(__webpack_exports__, "KHR_lights", function() { return KHR_lights; });
<<<<<<< HEAD
/* harmony import */ var babylonjs_Maths_math_vector__WEBPACK_IMPORTED_MODULE_0__ = __webpack_require__(/*! babylonjs/Maths/math.vector */ "babylonjs/Maths/math.color");
=======
/* harmony import */ var babylonjs_Maths_math_vector__WEBPACK_IMPORTED_MODULE_0__ = __webpack_require__(/*! babylonjs/Maths/math.vector */ "babylonjs/Misc/observable");
>>>>>>> cebc7bae
/* harmony import */ var babylonjs_Maths_math_vector__WEBPACK_IMPORTED_MODULE_0___default = /*#__PURE__*/__webpack_require__.n(babylonjs_Maths_math_vector__WEBPACK_IMPORTED_MODULE_0__);
/* harmony import */ var _glTFLoader__WEBPACK_IMPORTED_MODULE_1__ = __webpack_require__(/*! ../glTFLoader */ "./glTF/2.0/glTFLoader.ts");







var NAME = "KHR_lights_punctual";
/**
 * [Specification](https://github.com/KhronosGroup/glTF/blob/master/extensions/2.0/Khronos/KHR_lights_punctual)
 */
var KHR_lights = /** @class */ (function () {
    /** @hidden */
    function KHR_lights(loader) {
        /**
         * The name of this extension.
         */
        this.name = NAME;
        this._loader = loader;
        this.enabled = this._loader.isExtensionUsed(NAME);
    }
    /** @hidden */
    KHR_lights.prototype.dispose = function () {
        this._loader = null;
        delete this._lights;
    };
    /** @hidden */
    KHR_lights.prototype.onLoading = function () {
        var extensions = this._loader.gltf.extensions;
        if (extensions && extensions[this.name]) {
            var extension = extensions[this.name];
            this._lights = extension.lights;
        }
    };
    /** @hidden */
    KHR_lights.prototype.loadNodeAsync = function (context, node, assign) {
        var _this = this;
        return _glTFLoader__WEBPACK_IMPORTED_MODULE_1__["GLTFLoader"].LoadExtensionAsync(context, node, this.name, function (extensionContext, extension) {
            return _this._loader.loadNodeAsync(context, node, function (babylonMesh) {
                var babylonLight;
                var light = _glTFLoader__WEBPACK_IMPORTED_MODULE_1__["ArrayItem"].Get(extensionContext, _this._lights, extension.light);
                var name = light.name || babylonMesh.name;
                _this._loader.babylonScene._blockEntityCollection = !!_this._loader._assetContainer;
                switch (light.type) {
                    case "directional" /* DIRECTIONAL */: {
                        babylonLight = new babylonjs_Maths_math_vector__WEBPACK_IMPORTED_MODULE_0__["DirectionalLight"](name, babylonjs_Maths_math_vector__WEBPACK_IMPORTED_MODULE_0__["Vector3"].Backward(), _this._loader.babylonScene);
                        break;
                    }
                    case "point" /* POINT */: {
                        babylonLight = new babylonjs_Maths_math_vector__WEBPACK_IMPORTED_MODULE_0__["PointLight"](name, babylonjs_Maths_math_vector__WEBPACK_IMPORTED_MODULE_0__["Vector3"].Zero(), _this._loader.babylonScene);
                        break;
                    }
                    case "spot" /* SPOT */: {
                        var babylonSpotLight = new babylonjs_Maths_math_vector__WEBPACK_IMPORTED_MODULE_0__["SpotLight"](name, babylonjs_Maths_math_vector__WEBPACK_IMPORTED_MODULE_0__["Vector3"].Zero(), babylonjs_Maths_math_vector__WEBPACK_IMPORTED_MODULE_0__["Vector3"].Backward(), 0, 1, _this._loader.babylonScene);
                        babylonSpotLight.angle = ((light.spot && light.spot.outerConeAngle) || Math.PI / 4) * 2;
                        babylonSpotLight.innerAngle = ((light.spot && light.spot.innerConeAngle) || 0) * 2;
                        babylonLight = babylonSpotLight;
                        break;
                    }
                    default: {
                        _this._loader.babylonScene._blockEntityCollection = false;
                        throw new Error("".concat(extensionContext, ": Invalid light type (").concat(light.type, ")"));
                    }
                }
                babylonLight._parentContainer = _this._loader._assetContainer;
                _this._loader.babylonScene._blockEntityCollection = false;
                babylonLight.falloffType = babylonjs_Maths_math_vector__WEBPACK_IMPORTED_MODULE_0__["Light"].FALLOFF_GLTF;
                babylonLight.diffuse = light.color ? babylonjs_Maths_math_vector__WEBPACK_IMPORTED_MODULE_0__["Color3"].FromArray(light.color) : babylonjs_Maths_math_vector__WEBPACK_IMPORTED_MODULE_0__["Color3"].White();
                babylonLight.intensity = light.intensity == undefined ? 1 : light.intensity;
                babylonLight.range = light.range == undefined ? Number.MAX_VALUE : light.range;
                babylonLight.parent = babylonMesh;
                _this._loader._babylonLights.push(babylonLight);
                _glTFLoader__WEBPACK_IMPORTED_MODULE_1__["GLTFLoader"].AddPointerMetadata(babylonLight, extensionContext);
                assign(babylonMesh);
            });
        });
    };
    return KHR_lights;
}());

_glTFLoader__WEBPACK_IMPORTED_MODULE_1__["GLTFLoader"].RegisterExtension(NAME, function (loader) { return new KHR_lights(loader); });


/***/ }),

/***/ "./glTF/2.0/Extensions/KHR_materials_clearcoat.ts":
/*!********************************************************!*\
  !*** ./glTF/2.0/Extensions/KHR_materials_clearcoat.ts ***!
  \********************************************************/
/*! exports provided: KHR_materials_clearcoat */
/***/ (function(module, __webpack_exports__, __webpack_require__) {

"use strict";
__webpack_require__.r(__webpack_exports__);
/* harmony export (binding) */ __webpack_require__.d(__webpack_exports__, "KHR_materials_clearcoat", function() { return KHR_materials_clearcoat; });
<<<<<<< HEAD
/* harmony import */ var babylonjs_Materials_PBR_pbrMaterial__WEBPACK_IMPORTED_MODULE_0__ = __webpack_require__(/*! babylonjs/Materials/PBR/pbrMaterial */ "babylonjs/Maths/math.color");
=======
/* harmony import */ var babylonjs_Materials_PBR_pbrMaterial__WEBPACK_IMPORTED_MODULE_0__ = __webpack_require__(/*! babylonjs/Materials/PBR/pbrMaterial */ "babylonjs/Misc/observable");
>>>>>>> cebc7bae
/* harmony import */ var babylonjs_Materials_PBR_pbrMaterial__WEBPACK_IMPORTED_MODULE_0___default = /*#__PURE__*/__webpack_require__.n(babylonjs_Materials_PBR_pbrMaterial__WEBPACK_IMPORTED_MODULE_0__);
/* harmony import */ var _glTFLoader__WEBPACK_IMPORTED_MODULE_1__ = __webpack_require__(/*! ../glTFLoader */ "./glTF/2.0/glTFLoader.ts");


var NAME = "KHR_materials_clearcoat";
/**
 * [Specification](https://github.com/KhronosGroup/glTF/blob/master/extensions/2.0/Khronos/KHR_materials_clearcoat/README.md)
 * [Playground Sample](https://www.babylonjs-playground.com/frame.html#7F7PN6#8)
 */
var KHR_materials_clearcoat = /** @class */ (function () {
    /** @hidden */
    function KHR_materials_clearcoat(loader) {
        /**
         * The name of this extension.
         */
        this.name = NAME;
        /**
         * Defines a number that determines the order the extensions are applied.
         */
        this.order = 190;
        this._loader = loader;
        this.enabled = this._loader.isExtensionUsed(NAME);
    }
    /** @hidden */
    KHR_materials_clearcoat.prototype.dispose = function () {
        this._loader = null;
    };
    /** @hidden */
    KHR_materials_clearcoat.prototype.loadMaterialPropertiesAsync = function (context, material, babylonMaterial) {
        var _this = this;
        return _glTFLoader__WEBPACK_IMPORTED_MODULE_1__["GLTFLoader"].LoadExtensionAsync(context, material, this.name, function (extensionContext, extension) {
            var promises = new Array();
            promises.push(_this._loader.loadMaterialPropertiesAsync(context, material, babylonMaterial));
            promises.push(_this._loadClearCoatPropertiesAsync(extensionContext, extension, babylonMaterial));
            return Promise.all(promises).then(function () { });
        });
    };
    KHR_materials_clearcoat.prototype._loadClearCoatPropertiesAsync = function (context, properties, babylonMaterial) {
        if (!(babylonMaterial instanceof babylonjs_Materials_PBR_pbrMaterial__WEBPACK_IMPORTED_MODULE_0__["PBRMaterial"])) {
            throw new Error("".concat(context, ": Material type not supported"));
        }
        var promises = new Array();
        babylonMaterial.clearCoat.isEnabled = true;
        babylonMaterial.clearCoat.useRoughnessFromMainTexture = false;
        babylonMaterial.clearCoat.remapF0OnInterfaceChange = false;
        if (properties.clearcoatFactor != undefined) {
            babylonMaterial.clearCoat.intensity = properties.clearcoatFactor;
        }
        else {
            babylonMaterial.clearCoat.intensity = 0;
        }
        if (properties.clearcoatTexture) {
            promises.push(this._loader.loadTextureInfoAsync("".concat(context, "/clearcoatTexture"), properties.clearcoatTexture, function (texture) {
                texture.name = "".concat(babylonMaterial.name, " (ClearCoat Intensity)");
                babylonMaterial.clearCoat.texture = texture;
            }));
        }
        if (properties.clearcoatRoughnessFactor != undefined) {
            babylonMaterial.clearCoat.roughness = properties.clearcoatRoughnessFactor;
        }
        else {
            babylonMaterial.clearCoat.roughness = 0;
        }
        if (properties.clearcoatRoughnessTexture) {
            properties.clearcoatRoughnessTexture.nonColorData = true;
            promises.push(this._loader.loadTextureInfoAsync("".concat(context, "/clearcoatRoughnessTexture"), properties.clearcoatRoughnessTexture, function (texture) {
                texture.name = "".concat(babylonMaterial.name, " (ClearCoat Roughness)");
                babylonMaterial.clearCoat.textureRoughness = texture;
            }));
        }
        if (properties.clearcoatNormalTexture) {
            properties.clearcoatNormalTexture.nonColorData = true;
            promises.push(this._loader.loadTextureInfoAsync("".concat(context, "/clearcoatNormalTexture"), properties.clearcoatNormalTexture, function (texture) {
                texture.name = "".concat(babylonMaterial.name, " (ClearCoat Normal)");
                babylonMaterial.clearCoat.bumpTexture = texture;
            }));
            babylonMaterial.invertNormalMapX = !babylonMaterial.getScene().useRightHandedSystem;
            babylonMaterial.invertNormalMapY = babylonMaterial.getScene().useRightHandedSystem;
            if (properties.clearcoatNormalTexture.scale != undefined) {
                babylonMaterial.clearCoat.bumpTexture.level = properties.clearcoatNormalTexture.scale;
            }
        }
        return Promise.all(promises).then(function () { });
    };
    return KHR_materials_clearcoat;
}());

_glTFLoader__WEBPACK_IMPORTED_MODULE_1__["GLTFLoader"].RegisterExtension(NAME, function (loader) { return new KHR_materials_clearcoat(loader); });


/***/ }),

/***/ "./glTF/2.0/Extensions/KHR_materials_emissive_strength.ts":
/*!****************************************************************!*\
  !*** ./glTF/2.0/Extensions/KHR_materials_emissive_strength.ts ***!
  \****************************************************************/
/*! exports provided: KHR_materials_emissive_strength */
/***/ (function(module, __webpack_exports__, __webpack_require__) {

"use strict";
__webpack_require__.r(__webpack_exports__);
/* harmony export (binding) */ __webpack_require__.d(__webpack_exports__, "KHR_materials_emissive_strength", function() { return KHR_materials_emissive_strength; });
<<<<<<< HEAD
/* harmony import */ var babylonjs_Materials_PBR_pbrMaterial__WEBPACK_IMPORTED_MODULE_0__ = __webpack_require__(/*! babylonjs/Materials/PBR/pbrMaterial */ "babylonjs/Maths/math.color");
=======
/* harmony import */ var babylonjs_Materials_PBR_pbrMaterial__WEBPACK_IMPORTED_MODULE_0__ = __webpack_require__(/*! babylonjs/Materials/PBR/pbrMaterial */ "babylonjs/Misc/observable");
>>>>>>> cebc7bae
/* harmony import */ var babylonjs_Materials_PBR_pbrMaterial__WEBPACK_IMPORTED_MODULE_0___default = /*#__PURE__*/__webpack_require__.n(babylonjs_Materials_PBR_pbrMaterial__WEBPACK_IMPORTED_MODULE_0__);
/* harmony import */ var _glTFLoader__WEBPACK_IMPORTED_MODULE_1__ = __webpack_require__(/*! ../glTFLoader */ "./glTF/2.0/glTFLoader.ts");


var NAME = "KHR_materials_emissive_strength";
/**
 * [Experimental Spec](https://github.com/KhronosGroup/glTF/pull/1994)
 */
var KHR_materials_emissive_strength = /** @class */ (function () {
    /** @hidden */
    function KHR_materials_emissive_strength(loader) {
        /**
         * The name of this extension.
         */
        this.name = NAME;
        /**
         * Defines a number that determines the order the extensions are applied.
         */
        this.order = 170;
        this._loader = loader;
        this.enabled = this._loader.isExtensionUsed(NAME);
    }
    /** @hidden */
    KHR_materials_emissive_strength.prototype.dispose = function () {
        this._loader = null;
    };
    /** @hidden */
    KHR_materials_emissive_strength.prototype.loadMaterialPropertiesAsync = function (context, material, babylonMaterial) {
        var _this = this;
        return _glTFLoader__WEBPACK_IMPORTED_MODULE_1__["GLTFLoader"].LoadExtensionAsync(context, material, this.name, function (extensionContext, extension) {
            return _this._loader.loadMaterialPropertiesAsync(context, material, babylonMaterial).then(function () {
                _this._loadEmissiveProperties(extensionContext, extension, babylonMaterial);
            });
        });
    };
    KHR_materials_emissive_strength.prototype._loadEmissiveProperties = function (context, properties, babylonMaterial) {
        if (!(babylonMaterial instanceof babylonjs_Materials_PBR_pbrMaterial__WEBPACK_IMPORTED_MODULE_0__["PBRMaterial"])) {
            throw new Error("".concat(context, ": Material type not supported"));
        }
        if (properties.emissiveStrength !== undefined) {
            babylonMaterial.emissiveColor.scaleToRef(properties.emissiveStrength, babylonMaterial.emissiveColor);
        }
    };
    return KHR_materials_emissive_strength;
}());

_glTFLoader__WEBPACK_IMPORTED_MODULE_1__["GLTFLoader"].RegisterExtension(NAME, function (loader) { return new KHR_materials_emissive_strength(loader); });


/***/ }),

/***/ "./glTF/2.0/Extensions/KHR_materials_ior.ts":
/*!**************************************************!*\
  !*** ./glTF/2.0/Extensions/KHR_materials_ior.ts ***!
  \**************************************************/
/*! exports provided: KHR_materials_ior */
/***/ (function(module, __webpack_exports__, __webpack_require__) {

"use strict";
__webpack_require__.r(__webpack_exports__);
/* harmony export (binding) */ __webpack_require__.d(__webpack_exports__, "KHR_materials_ior", function() { return KHR_materials_ior; });
<<<<<<< HEAD
/* harmony import */ var babylonjs_Materials_PBR_pbrMaterial__WEBPACK_IMPORTED_MODULE_0__ = __webpack_require__(/*! babylonjs/Materials/PBR/pbrMaterial */ "babylonjs/Maths/math.color");
=======
/* harmony import */ var babylonjs_Materials_PBR_pbrMaterial__WEBPACK_IMPORTED_MODULE_0__ = __webpack_require__(/*! babylonjs/Materials/PBR/pbrMaterial */ "babylonjs/Misc/observable");
>>>>>>> cebc7bae
/* harmony import */ var babylonjs_Materials_PBR_pbrMaterial__WEBPACK_IMPORTED_MODULE_0___default = /*#__PURE__*/__webpack_require__.n(babylonjs_Materials_PBR_pbrMaterial__WEBPACK_IMPORTED_MODULE_0__);
/* harmony import */ var _glTFLoader__WEBPACK_IMPORTED_MODULE_1__ = __webpack_require__(/*! ../glTFLoader */ "./glTF/2.0/glTFLoader.ts");


var NAME = "KHR_materials_ior";
/**
 * [Specification](https://github.com/KhronosGroup/glTF/tree/master/extensions/2.0/Khronos/KHR_materials_ior)
 */
var KHR_materials_ior = /** @class */ (function () {
    /** @hidden */
    function KHR_materials_ior(loader) {
        /**
         * The name of this extension.
         */
        this.name = NAME;
        /**
         * Defines a number that determines the order the extensions are applied.
         */
        this.order = 180;
        this._loader = loader;
        this.enabled = this._loader.isExtensionUsed(NAME);
    }
    /** @hidden */
    KHR_materials_ior.prototype.dispose = function () {
        this._loader = null;
    };
    /** @hidden */
    KHR_materials_ior.prototype.loadMaterialPropertiesAsync = function (context, material, babylonMaterial) {
        var _this = this;
        return _glTFLoader__WEBPACK_IMPORTED_MODULE_1__["GLTFLoader"].LoadExtensionAsync(context, material, this.name, function (extensionContext, extension) {
            var promises = new Array();
            promises.push(_this._loader.loadMaterialPropertiesAsync(context, material, babylonMaterial));
            promises.push(_this._loadIorPropertiesAsync(extensionContext, extension, babylonMaterial));
            return Promise.all(promises).then(function () { });
        });
    };
    KHR_materials_ior.prototype._loadIorPropertiesAsync = function (context, properties, babylonMaterial) {
        if (!(babylonMaterial instanceof babylonjs_Materials_PBR_pbrMaterial__WEBPACK_IMPORTED_MODULE_0__["PBRMaterial"])) {
            throw new Error("".concat(context, ": Material type not supported"));
        }
        if (properties.ior !== undefined) {
            babylonMaterial.indexOfRefraction = properties.ior;
        }
        else {
            babylonMaterial.indexOfRefraction = KHR_materials_ior._DEFAULT_IOR;
        }
        return Promise.resolve();
    };
    /**
     * Default ior Value from the spec.
     */
    KHR_materials_ior._DEFAULT_IOR = 1.5;
    return KHR_materials_ior;
}());

_glTFLoader__WEBPACK_IMPORTED_MODULE_1__["GLTFLoader"].RegisterExtension(NAME, function (loader) { return new KHR_materials_ior(loader); });


/***/ }),

/***/ "./glTF/2.0/Extensions/KHR_materials_pbrSpecularGlossiness.ts":
/*!********************************************************************!*\
  !*** ./glTF/2.0/Extensions/KHR_materials_pbrSpecularGlossiness.ts ***!
  \********************************************************************/
/*! exports provided: KHR_materials_pbrSpecularGlossiness */
/***/ (function(module, __webpack_exports__, __webpack_require__) {

"use strict";
__webpack_require__.r(__webpack_exports__);
/* harmony export (binding) */ __webpack_require__.d(__webpack_exports__, "KHR_materials_pbrSpecularGlossiness", function() { return KHR_materials_pbrSpecularGlossiness; });
<<<<<<< HEAD
/* harmony import */ var babylonjs_Maths_math_color__WEBPACK_IMPORTED_MODULE_0__ = __webpack_require__(/*! babylonjs/Maths/math.color */ "babylonjs/Maths/math.color");
=======
/* harmony import */ var babylonjs_Maths_math_color__WEBPACK_IMPORTED_MODULE_0__ = __webpack_require__(/*! babylonjs/Maths/math.color */ "babylonjs/Misc/observable");
>>>>>>> cebc7bae
/* harmony import */ var babylonjs_Maths_math_color__WEBPACK_IMPORTED_MODULE_0___default = /*#__PURE__*/__webpack_require__.n(babylonjs_Maths_math_color__WEBPACK_IMPORTED_MODULE_0__);
/* harmony import */ var _glTFLoader__WEBPACK_IMPORTED_MODULE_1__ = __webpack_require__(/*! ../glTFLoader */ "./glTF/2.0/glTFLoader.ts");



var NAME = "KHR_materials_pbrSpecularGlossiness";
/**
 * [Specification](https://github.com/KhronosGroup/glTF/tree/master/extensions/2.0/Khronos/KHR_materials_pbrSpecularGlossiness)
 */
var KHR_materials_pbrSpecularGlossiness = /** @class */ (function () {
    /** @hidden */
    function KHR_materials_pbrSpecularGlossiness(loader) {
        /**
         * The name of this extension.
         */
        this.name = NAME;
        /**
         * Defines a number that determines the order the extensions are applied.
         */
        this.order = 200;
        this._loader = loader;
        this.enabled = this._loader.isExtensionUsed(NAME);
    }
    /** @hidden */
    KHR_materials_pbrSpecularGlossiness.prototype.dispose = function () {
        this._loader = null;
    };
    /** @hidden */
    KHR_materials_pbrSpecularGlossiness.prototype.loadMaterialPropertiesAsync = function (context, material, babylonMaterial) {
        var _this = this;
        return _glTFLoader__WEBPACK_IMPORTED_MODULE_1__["GLTFLoader"].LoadExtensionAsync(context, material, this.name, function (extensionContext, extension) {
            var promises = new Array();
            promises.push(_this._loader.loadMaterialBasePropertiesAsync(context, material, babylonMaterial));
            promises.push(_this._loadSpecularGlossinessPropertiesAsync(extensionContext, material, extension, babylonMaterial));
            _this._loader.loadMaterialAlphaProperties(context, material, babylonMaterial);
            return Promise.all(promises).then(function () { });
        });
    };
    KHR_materials_pbrSpecularGlossiness.prototype._loadSpecularGlossinessPropertiesAsync = function (context, material, properties, babylonMaterial) {
        if (!(babylonMaterial instanceof babylonjs_Maths_math_color__WEBPACK_IMPORTED_MODULE_0__["PBRMaterial"])) {
            throw new Error("".concat(context, ": Material type not supported"));
        }
        var promises = new Array();
        babylonMaterial.metallic = null;
        babylonMaterial.roughness = null;
        if (properties.diffuseFactor) {
            babylonMaterial.albedoColor = babylonjs_Maths_math_color__WEBPACK_IMPORTED_MODULE_0__["Color3"].FromArray(properties.diffuseFactor);
            babylonMaterial.alpha = properties.diffuseFactor[3];
        }
        else {
            babylonMaterial.albedoColor = babylonjs_Maths_math_color__WEBPACK_IMPORTED_MODULE_0__["Color3"].White();
        }
        babylonMaterial.reflectivityColor = properties.specularFactor ? babylonjs_Maths_math_color__WEBPACK_IMPORTED_MODULE_0__["Color3"].FromArray(properties.specularFactor) : babylonjs_Maths_math_color__WEBPACK_IMPORTED_MODULE_0__["Color3"].White();
        babylonMaterial.microSurface = properties.glossinessFactor == undefined ? 1 : properties.glossinessFactor;
        if (properties.diffuseTexture) {
            promises.push(this._loader.loadTextureInfoAsync("".concat(context, "/diffuseTexture"), properties.diffuseTexture, function (texture) {
                texture.name = "".concat(babylonMaterial.name, " (Diffuse)");
                babylonMaterial.albedoTexture = texture;
            }));
        }
        if (properties.specularGlossinessTexture) {
            promises.push(this._loader.loadTextureInfoAsync("".concat(context, "/specularGlossinessTexture"), properties.specularGlossinessTexture, function (texture) {
                texture.name = "".concat(babylonMaterial.name, " (Specular Glossiness)");
                babylonMaterial.reflectivityTexture = texture;
            }));
            babylonMaterial.reflectivityTexture.hasAlpha = true;
            babylonMaterial.useMicroSurfaceFromReflectivityMapAlpha = true;
        }
        return Promise.all(promises).then(function () { });
    };
    return KHR_materials_pbrSpecularGlossiness;
}());

_glTFLoader__WEBPACK_IMPORTED_MODULE_1__["GLTFLoader"].RegisterExtension(NAME, function (loader) { return new KHR_materials_pbrSpecularGlossiness(loader); });


/***/ }),

/***/ "./glTF/2.0/Extensions/KHR_materials_sheen.ts":
/*!****************************************************!*\
  !*** ./glTF/2.0/Extensions/KHR_materials_sheen.ts ***!
  \****************************************************/
/*! exports provided: KHR_materials_sheen */
/***/ (function(module, __webpack_exports__, __webpack_require__) {

"use strict";
__webpack_require__.r(__webpack_exports__);
/* harmony export (binding) */ __webpack_require__.d(__webpack_exports__, "KHR_materials_sheen", function() { return KHR_materials_sheen; });
<<<<<<< HEAD
/* harmony import */ var babylonjs_Materials_PBR_pbrMaterial__WEBPACK_IMPORTED_MODULE_0__ = __webpack_require__(/*! babylonjs/Materials/PBR/pbrMaterial */ "babylonjs/Maths/math.color");
=======
/* harmony import */ var babylonjs_Materials_PBR_pbrMaterial__WEBPACK_IMPORTED_MODULE_0__ = __webpack_require__(/*! babylonjs/Materials/PBR/pbrMaterial */ "babylonjs/Misc/observable");
>>>>>>> cebc7bae
/* harmony import */ var babylonjs_Materials_PBR_pbrMaterial__WEBPACK_IMPORTED_MODULE_0___default = /*#__PURE__*/__webpack_require__.n(babylonjs_Materials_PBR_pbrMaterial__WEBPACK_IMPORTED_MODULE_0__);
/* harmony import */ var _glTFLoader__WEBPACK_IMPORTED_MODULE_1__ = __webpack_require__(/*! ../glTFLoader */ "./glTF/2.0/glTFLoader.ts");



var NAME = "KHR_materials_sheen";
/**
 * [Specification](https://github.com/KhronosGroup/glTF/blob/master/extensions/2.0/Khronos/KHR_materials_sheen/README.md)
 * [Playground Sample](https://www.babylonjs-playground.com/frame.html#BNIZX6#4)
 */
var KHR_materials_sheen = /** @class */ (function () {
    /** @hidden */
    function KHR_materials_sheen(loader) {
        /**
         * The name of this extension.
         */
        this.name = NAME;
        /**
         * Defines a number that determines the order the extensions are applied.
         */
        this.order = 190;
        this._loader = loader;
        this.enabled = this._loader.isExtensionUsed(NAME);
    }
    /** @hidden */
    KHR_materials_sheen.prototype.dispose = function () {
        this._loader = null;
    };
    /** @hidden */
    KHR_materials_sheen.prototype.loadMaterialPropertiesAsync = function (context, material, babylonMaterial) {
        var _this = this;
        return _glTFLoader__WEBPACK_IMPORTED_MODULE_1__["GLTFLoader"].LoadExtensionAsync(context, material, this.name, function (extensionContext, extension) {
            var promises = new Array();
            promises.push(_this._loader.loadMaterialPropertiesAsync(context, material, babylonMaterial));
            promises.push(_this._loadSheenPropertiesAsync(extensionContext, extension, babylonMaterial));
            return Promise.all(promises).then(function () { });
        });
    };
    KHR_materials_sheen.prototype._loadSheenPropertiesAsync = function (context, properties, babylonMaterial) {
        if (!(babylonMaterial instanceof babylonjs_Materials_PBR_pbrMaterial__WEBPACK_IMPORTED_MODULE_0__["PBRMaterial"])) {
            throw new Error("".concat(context, ": Material type not supported"));
        }
        var promises = new Array();
        babylonMaterial.sheen.isEnabled = true;
        babylonMaterial.sheen.intensity = 1;
        if (properties.sheenColorFactor != undefined) {
            babylonMaterial.sheen.color = babylonjs_Materials_PBR_pbrMaterial__WEBPACK_IMPORTED_MODULE_0__["Color3"].FromArray(properties.sheenColorFactor);
        }
        else {
            babylonMaterial.sheen.color = babylonjs_Materials_PBR_pbrMaterial__WEBPACK_IMPORTED_MODULE_0__["Color3"].Black();
        }
        if (properties.sheenColorTexture) {
            promises.push(this._loader.loadTextureInfoAsync("".concat(context, "/sheenColorTexture"), properties.sheenColorTexture, function (texture) {
                texture.name = "".concat(babylonMaterial.name, " (Sheen Color)");
                babylonMaterial.sheen.texture = texture;
            }));
        }
        if (properties.sheenRoughnessFactor !== undefined) {
            babylonMaterial.sheen.roughness = properties.sheenRoughnessFactor;
        }
        else {
            babylonMaterial.sheen.roughness = 0;
        }
        if (properties.sheenRoughnessTexture) {
            properties.sheenRoughnessTexture.nonColorData = true;
            promises.push(this._loader.loadTextureInfoAsync("".concat(context, "/sheenRoughnessTexture"), properties.sheenRoughnessTexture, function (texture) {
                texture.name = "".concat(babylonMaterial.name, " (Sheen Roughness)");
                babylonMaterial.sheen.textureRoughness = texture;
            }));
        }
        babylonMaterial.sheen.albedoScaling = true;
        babylonMaterial.sheen.useRoughnessFromMainTexture = false;
        return Promise.all(promises).then(function () { });
    };
    return KHR_materials_sheen;
}());

_glTFLoader__WEBPACK_IMPORTED_MODULE_1__["GLTFLoader"].RegisterExtension(NAME, function (loader) { return new KHR_materials_sheen(loader); });


/***/ }),

/***/ "./glTF/2.0/Extensions/KHR_materials_specular.ts":
/*!*******************************************************!*\
  !*** ./glTF/2.0/Extensions/KHR_materials_specular.ts ***!
  \*******************************************************/
/*! exports provided: KHR_materials_specular */
/***/ (function(module, __webpack_exports__, __webpack_require__) {

"use strict";
__webpack_require__.r(__webpack_exports__);
/* harmony export (binding) */ __webpack_require__.d(__webpack_exports__, "KHR_materials_specular", function() { return KHR_materials_specular; });
<<<<<<< HEAD
/* harmony import */ var babylonjs_Materials_PBR_pbrMaterial__WEBPACK_IMPORTED_MODULE_0__ = __webpack_require__(/*! babylonjs/Materials/PBR/pbrMaterial */ "babylonjs/Maths/math.color");
=======
/* harmony import */ var babylonjs_Materials_PBR_pbrMaterial__WEBPACK_IMPORTED_MODULE_0__ = __webpack_require__(/*! babylonjs/Materials/PBR/pbrMaterial */ "babylonjs/Misc/observable");
>>>>>>> cebc7bae
/* harmony import */ var babylonjs_Materials_PBR_pbrMaterial__WEBPACK_IMPORTED_MODULE_0___default = /*#__PURE__*/__webpack_require__.n(babylonjs_Materials_PBR_pbrMaterial__WEBPACK_IMPORTED_MODULE_0__);
/* harmony import */ var _glTFLoader__WEBPACK_IMPORTED_MODULE_1__ = __webpack_require__(/*! ../glTFLoader */ "./glTF/2.0/glTFLoader.ts");



var NAME = "KHR_materials_specular";
/**
 * [Specification](https://github.com/KhronosGroup/glTF/tree/master/extensions/2.0/Khronos/KHR_materials_specular)
 */
var KHR_materials_specular = /** @class */ (function () {
    /** @hidden */
    function KHR_materials_specular(loader) {
        /**
         * The name of this extension.
         */
        this.name = NAME;
        /**
         * Defines a number that determines the order the extensions are applied.
         */
        this.order = 190;
        this._loader = loader;
        this.enabled = this._loader.isExtensionUsed(NAME);
    }
    /** @hidden */
    KHR_materials_specular.prototype.dispose = function () {
        this._loader = null;
    };
    /** @hidden */
    KHR_materials_specular.prototype.loadMaterialPropertiesAsync = function (context, material, babylonMaterial) {
        var _this = this;
        return _glTFLoader__WEBPACK_IMPORTED_MODULE_1__["GLTFLoader"].LoadExtensionAsync(context, material, this.name, function (extensionContext, extension) {
            var promises = new Array();
            promises.push(_this._loader.loadMaterialPropertiesAsync(context, material, babylonMaterial));
            promises.push(_this._loadSpecularPropertiesAsync(extensionContext, extension, babylonMaterial));
            return Promise.all(promises).then(function () { });
        });
    };
    KHR_materials_specular.prototype._loadSpecularPropertiesAsync = function (context, properties, babylonMaterial) {
        if (!(babylonMaterial instanceof babylonjs_Materials_PBR_pbrMaterial__WEBPACK_IMPORTED_MODULE_0__["PBRMaterial"])) {
            throw new Error("".concat(context, ": Material type not supported"));
        }
        var promises = new Array();
        if (properties.specularFactor !== undefined) {
            babylonMaterial.metallicF0Factor = properties.specularFactor;
        }
        if (properties.specularColorFactor !== undefined) {
            babylonMaterial.metallicReflectanceColor = babylonjs_Materials_PBR_pbrMaterial__WEBPACK_IMPORTED_MODULE_0__["Color3"].FromArray(properties.specularColorFactor);
        }
        if (properties.specularTexture) {
            properties.specularTexture.nonColorData = true;
            promises.push(this._loader.loadTextureInfoAsync("".concat(context, "/specularTexture"), properties.specularTexture, function (texture) {
                texture.name = "".concat(babylonMaterial.name, " (Specular F0 Strength)");
                babylonMaterial.metallicReflectanceTexture = texture;
                babylonMaterial.useOnlyMetallicFromMetallicReflectanceTexture = true;
            }));
        }
        if (properties.specularColorTexture) {
            promises.push(this._loader.loadTextureInfoAsync("".concat(context, "/specularColorTexture"), properties.specularColorTexture, function (texture) {
                texture.name = "".concat(babylonMaterial.name, " (Specular F0 Color)");
                babylonMaterial.reflectanceTexture = texture;
            }));
        }
        return Promise.all(promises).then(function () { });
    };
    return KHR_materials_specular;
}());

_glTFLoader__WEBPACK_IMPORTED_MODULE_1__["GLTFLoader"].RegisterExtension(NAME, function (loader) { return new KHR_materials_specular(loader); });


/***/ }),

/***/ "./glTF/2.0/Extensions/KHR_materials_translucency.ts":
/*!***********************************************************!*\
  !*** ./glTF/2.0/Extensions/KHR_materials_translucency.ts ***!
  \***********************************************************/
/*! exports provided: KHR_materials_translucency */
/***/ (function(module, __webpack_exports__, __webpack_require__) {

"use strict";
__webpack_require__.r(__webpack_exports__);
/* harmony export (binding) */ __webpack_require__.d(__webpack_exports__, "KHR_materials_translucency", function() { return KHR_materials_translucency; });
<<<<<<< HEAD
/* harmony import */ var babylonjs_Materials_PBR_pbrMaterial__WEBPACK_IMPORTED_MODULE_0__ = __webpack_require__(/*! babylonjs/Materials/PBR/pbrMaterial */ "babylonjs/Maths/math.color");
=======
/* harmony import */ var babylonjs_Materials_PBR_pbrMaterial__WEBPACK_IMPORTED_MODULE_0__ = __webpack_require__(/*! babylonjs/Materials/PBR/pbrMaterial */ "babylonjs/Misc/observable");
>>>>>>> cebc7bae
/* harmony import */ var babylonjs_Materials_PBR_pbrMaterial__WEBPACK_IMPORTED_MODULE_0___default = /*#__PURE__*/__webpack_require__.n(babylonjs_Materials_PBR_pbrMaterial__WEBPACK_IMPORTED_MODULE_0__);
/* harmony import */ var _glTFLoader__WEBPACK_IMPORTED_MODULE_1__ = __webpack_require__(/*! ../glTFLoader */ "./glTF/2.0/glTFLoader.ts");


var NAME = "KHR_materials_translucency";
/**
 * [Proposed Specification](https://github.com/KhronosGroup/glTF/pull/1825)
 * !!! Experimental Extension Subject to Changes !!!
 */
var KHR_materials_translucency = /** @class */ (function () {
    /** @hidden */
    function KHR_materials_translucency(loader) {
        /**
         * The name of this extension.
         */
        this.name = NAME;
        /**
         * Defines a number that determines the order the extensions are applied.
         */
        this.order = 174;
        this._loader = loader;
        this.enabled = this._loader.isExtensionUsed(NAME);
        if (this.enabled) {
            loader.parent.transparencyAsCoverage = true;
        }
    }
    /** @hidden */
    KHR_materials_translucency.prototype.dispose = function () {
        this._loader = null;
    };
    /** @hidden */
    KHR_materials_translucency.prototype.loadMaterialPropertiesAsync = function (context, material, babylonMaterial) {
        var _this = this;
        return _glTFLoader__WEBPACK_IMPORTED_MODULE_1__["GLTFLoader"].LoadExtensionAsync(context, material, this.name, function (extensionContext, extension) {
            var promises = new Array();
            promises.push(_this._loader.loadMaterialBasePropertiesAsync(context, material, babylonMaterial));
            promises.push(_this._loader.loadMaterialPropertiesAsync(context, material, babylonMaterial));
            promises.push(_this._loadTranslucentPropertiesAsync(extensionContext, material, babylonMaterial, extension));
            return Promise.all(promises).then(function () { });
        });
    };
    KHR_materials_translucency.prototype._loadTranslucentPropertiesAsync = function (context, material, babylonMaterial, extension) {
        if (!(babylonMaterial instanceof babylonjs_Materials_PBR_pbrMaterial__WEBPACK_IMPORTED_MODULE_0__["PBRMaterial"])) {
            throw new Error("".concat(context, ": Material type not supported"));
        }
        var pbrMaterial = babylonMaterial;
        // Enables "translucency" texture which represents diffusely-transmitted light.
        pbrMaterial.subSurface.isTranslucencyEnabled = true;
        // Since this extension models thin-surface transmission only, we must make the
        // internal IOR == 1.0 and set the thickness to 0.
        pbrMaterial.subSurface.volumeIndexOfRefraction = 1.0;
        pbrMaterial.subSurface.minimumThickness = 0.0;
        pbrMaterial.subSurface.maximumThickness = 0.0;
        // Albedo colour will tint transmission.
        pbrMaterial.subSurface.useAlbedoToTintTranslucency = true;
        if (extension.translucencyFactor !== undefined) {
            pbrMaterial.subSurface.translucencyIntensity = extension.translucencyFactor;
        }
        else {
            pbrMaterial.subSurface.translucencyIntensity = 0.0;
            pbrMaterial.subSurface.isTranslucencyEnabled = false;
            return Promise.resolve();
        }
        if (extension.translucencyTexture) {
            extension.translucencyTexture.nonColorData = true;
            return this._loader.loadTextureInfoAsync("".concat(context, "/translucencyTexture"), extension.translucencyTexture)
                .then(function (texture) {
                pbrMaterial.subSurface.translucencyIntensityTexture = texture;
            });
        }
        else {
            return Promise.resolve();
        }
    };
    return KHR_materials_translucency;
}());

_glTFLoader__WEBPACK_IMPORTED_MODULE_1__["GLTFLoader"].RegisterExtension(NAME, function (loader) { return new KHR_materials_translucency(loader); });


/***/ }),

/***/ "./glTF/2.0/Extensions/KHR_materials_transmission.ts":
/*!***********************************************************!*\
  !*** ./glTF/2.0/Extensions/KHR_materials_transmission.ts ***!
  \***********************************************************/
/*! exports provided: KHR_materials_transmission */
/***/ (function(module, __webpack_exports__, __webpack_require__) {

"use strict";
__webpack_require__.r(__webpack_exports__);
/* harmony export (binding) */ __webpack_require__.d(__webpack_exports__, "KHR_materials_transmission", function() { return KHR_materials_transmission; });
/* harmony import */ var tslib__WEBPACK_IMPORTED_MODULE_0__ = __webpack_require__(/*! tslib */ "../../node_modules/tslib/tslib.es6.js");
<<<<<<< HEAD
/* harmony import */ var babylonjs_Materials_PBR_pbrMaterial__WEBPACK_IMPORTED_MODULE_1__ = __webpack_require__(/*! babylonjs/Materials/PBR/pbrMaterial */ "babylonjs/Maths/math.color");
=======
/* harmony import */ var babylonjs_Materials_PBR_pbrMaterial__WEBPACK_IMPORTED_MODULE_1__ = __webpack_require__(/*! babylonjs/Materials/PBR/pbrMaterial */ "babylonjs/Misc/observable");
>>>>>>> cebc7bae
/* harmony import */ var babylonjs_Materials_PBR_pbrMaterial__WEBPACK_IMPORTED_MODULE_1___default = /*#__PURE__*/__webpack_require__.n(babylonjs_Materials_PBR_pbrMaterial__WEBPACK_IMPORTED_MODULE_1__);
/* harmony import */ var _glTFLoader__WEBPACK_IMPORTED_MODULE_2__ = __webpack_require__(/*! ../glTFLoader */ "./glTF/2.0/glTFLoader.ts");







/**
 * A class to handle setting up the rendering of opaque objects to be shown through transmissive objects.
 */
var TransmissionHelper = /** @class */ (function () {
    /**
     * constructor
     * @param options Defines the options we want to customize the helper
     * @param scene The scene to add the material to
     */
    function TransmissionHelper(options, scene) {
        var _this = this;
        this._opaqueRenderTarget = null;
        this._opaqueMeshesCache = [];
        this._transparentMeshesCache = [];
        this._materialObservers = {};
        this._options = Object(tslib__WEBPACK_IMPORTED_MODULE_0__["__assign"])(Object(tslib__WEBPACK_IMPORTED_MODULE_0__["__assign"])({}, TransmissionHelper._getDefaultOptions()), options);
        this._scene = scene;
        this._scene._transmissionHelper = this;
        this.onErrorObservable = new babylonjs_Materials_PBR_pbrMaterial__WEBPACK_IMPORTED_MODULE_1__["Observable"]();
        this._scene.onDisposeObservable.addOnce(function (scene) {
            _this.dispose();
        });
        this._parseScene();
        this._setupRenderTargets();
    }
    /**
     * Creates the default options for the helper.
     */
    TransmissionHelper._getDefaultOptions = function () {
        return {
            renderSize: 1024,
            samples: 4,
            lodGenerationScale: 1,
            lodGenerationOffset: -4,
            renderTargetTextureType: babylonjs_Materials_PBR_pbrMaterial__WEBPACK_IMPORTED_MODULE_1__["Constants"].TEXTURETYPE_HALF_FLOAT,
            generateMipmaps: true,
        };
    };
    /**
     * Updates the background according to the new options
     * @param options
     */
    TransmissionHelper.prototype.updateOptions = function (options) {
        var _this = this;
        // First check if any options are actually being changed. If not, exit.
        var newValues = Object.keys(options).filter(function (key) { return _this._options[key] !== options[key]; });
        if (!newValues.length) {
            return;
        }
        var newOptions = Object(tslib__WEBPACK_IMPORTED_MODULE_0__["__assign"])(Object(tslib__WEBPACK_IMPORTED_MODULE_0__["__assign"])({}, this._options), options);
        var oldOptions = this._options;
        this._options = newOptions;
        // If size changes, recreate everything
        if (newOptions.renderSize !== oldOptions.renderSize || newOptions.renderTargetTextureType !== oldOptions.renderTargetTextureType || newOptions.generateMipmaps !== oldOptions.generateMipmaps || !this._opaqueRenderTarget) {
            this._setupRenderTargets();
        }
        else {
            this._opaqueRenderTarget.samples = newOptions.samples;
            this._opaqueRenderTarget.lodGenerationScale = newOptions.lodGenerationScale;
            this._opaqueRenderTarget.lodGenerationOffset = newOptions.lodGenerationOffset;
        }
    };
    TransmissionHelper.prototype.getOpaqueTarget = function () {
        return this._opaqueRenderTarget;
    };
    TransmissionHelper.prototype.shouldRenderAsTransmission = function (material) {
        if (!material) {
            return false;
        }
        if (material instanceof babylonjs_Materials_PBR_pbrMaterial__WEBPACK_IMPORTED_MODULE_1__["PBRMaterial"] && (material.subSurface.isRefractionEnabled)) {
            return true;
        }
        return false;
    };
    TransmissionHelper.prototype._addMesh = function (mesh) {
        var _this = this;
        this._materialObservers[mesh.uniqueId] = mesh.onMaterialChangedObservable.add(this._onMeshMaterialChanged.bind(this));
        // we need to defer the processing because _addMesh may be called as part as an instance mesh creation, in which case some
        // internal properties are not setup yet, like _sourceMesh (needed when doing mesh.material below)
        babylonjs_Materials_PBR_pbrMaterial__WEBPACK_IMPORTED_MODULE_1__["Tools"].SetImmediate(function () {
            if (_this.shouldRenderAsTransmission(mesh.material)) {
                mesh.material.refractionTexture = _this._opaqueRenderTarget;
                _this._transparentMeshesCache.push(mesh);
            }
            else {
                _this._opaqueMeshesCache.push(mesh);
            }
        });
    };
    TransmissionHelper.prototype._removeMesh = function (mesh) {
        mesh.onMaterialChangedObservable.remove(this._materialObservers[mesh.uniqueId]);
        delete this._materialObservers[mesh.uniqueId];
        var idx = this._transparentMeshesCache.indexOf(mesh);
        if (idx !== -1) {
            this._transparentMeshesCache.splice(idx, 1);
        }
        idx = this._opaqueMeshesCache.indexOf(mesh);
        if (idx !== -1) {
            this._opaqueMeshesCache.splice(idx, 1);
        }
    };
    TransmissionHelper.prototype._parseScene = function () {
        this._scene.meshes.forEach(this._addMesh.bind(this));
        // Listen for when a mesh is added to the scene and add it to our cache lists.
        this._scene.onNewMeshAddedObservable.add(this._addMesh.bind(this));
        // Listen for when a mesh is removed from to the scene and remove it from our cache lists.
        this._scene.onMeshRemovedObservable.add(this._removeMesh.bind(this));
    };
    // When one of the meshes in the scene has its material changed, make sure that it's in the correct cache list.
    TransmissionHelper.prototype._onMeshMaterialChanged = function (mesh) {
        var transparentIdx = this._transparentMeshesCache.indexOf(mesh);
        var opaqueIdx = this._opaqueMeshesCache.indexOf(mesh);
        // If the material is transparent, make sure that it's added to the transparent list and removed from the opaque list
        var useTransmission = this.shouldRenderAsTransmission(mesh.material);
        if (useTransmission) {
            if (mesh.material instanceof babylonjs_Materials_PBR_pbrMaterial__WEBPACK_IMPORTED_MODULE_1__["PBRMaterial"]) {
                mesh.material.subSurface.refractionTexture = this._opaqueRenderTarget;
            }
            if (opaqueIdx !== -1) {
                this._opaqueMeshesCache.splice(opaqueIdx, 1);
                this._transparentMeshesCache.push(mesh);
            }
            else if (transparentIdx === -1) {
                this._transparentMeshesCache.push(mesh);
            }
            // If the material is opaque, make sure that it's added to the opaque list and removed from the transparent list
        }
        else {
            if (transparentIdx !== -1) {
                this._transparentMeshesCache.splice(transparentIdx, 1);
                this._opaqueMeshesCache.push(mesh);
            }
            else if (opaqueIdx === -1) {
                this._opaqueMeshesCache.push(mesh);
            }
        }
    };
    /**
     * Setup the render targets according to the specified options.
     */
    TransmissionHelper.prototype._setupRenderTargets = function () {
        var _this = this;
        var _a, _b;
        if (this._opaqueRenderTarget) {
            this._opaqueRenderTarget.dispose();
        }
        this._opaqueRenderTarget = new babylonjs_Materials_PBR_pbrMaterial__WEBPACK_IMPORTED_MODULE_1__["RenderTargetTexture"]("opaqueSceneTexture", this._options.renderSize, this._scene, this._options.generateMipmaps, undefined, this._options.renderTargetTextureType);
        this._opaqueRenderTarget.ignoreCameraViewport = true;
        this._opaqueRenderTarget.renderList = this._opaqueMeshesCache;
        this._opaqueRenderTarget.clearColor = (_b = (_a = this._options.clearColor) === null || _a === void 0 ? void 0 : _a.clone()) !== null && _b !== void 0 ? _b : this._scene.clearColor.clone();
        this._opaqueRenderTarget.gammaSpace = false;
        this._opaqueRenderTarget.lodGenerationScale = this._options.lodGenerationScale;
        this._opaqueRenderTarget.lodGenerationOffset = this._options.lodGenerationOffset;
        this._opaqueRenderTarget.samples = this._options.samples;
        var sceneImageProcessingapplyByPostProcess;
        var saveSceneEnvIntensity;
        this._opaqueRenderTarget.onBeforeBindObservable.add(function (opaqueRenderTarget) {
            saveSceneEnvIntensity = _this._scene.environmentIntensity;
            _this._scene.environmentIntensity = 1.0;
            sceneImageProcessingapplyByPostProcess = _this._scene.imageProcessingConfiguration.applyByPostProcess;
            if (!_this._options.clearColor) {
                _this._scene.clearColor.toLinearSpaceToRef(opaqueRenderTarget.clearColor);
            }
            else {
                opaqueRenderTarget.clearColor.copyFrom(_this._options.clearColor);
            }
            // we do not use the applyByPostProcess setter to avoid flagging all the materials as "image processing dirty"!
            _this._scene.imageProcessingConfiguration._applyByPostProcess = true;
        });
        this._opaqueRenderTarget.onAfterUnbindObservable.add(function () {
            _this._scene.environmentIntensity = saveSceneEnvIntensity;
            _this._scene.imageProcessingConfiguration._applyByPostProcess = sceneImageProcessingapplyByPostProcess;
        });
        this._transparentMeshesCache.forEach(function (mesh) {
            if (_this.shouldRenderAsTransmission(mesh.material)) {
                mesh.material.refractionTexture = _this._opaqueRenderTarget;
            }
        });
    };
    /**
     * Dispose all the elements created by the Helper.
     */
    TransmissionHelper.prototype.dispose = function () {
        this._scene._transmissionHelper = undefined;
        if (this._opaqueRenderTarget) {
            this._opaqueRenderTarget.dispose();
            this._opaqueRenderTarget = null;
        }
        this._transparentMeshesCache = [];
        this._opaqueMeshesCache = [];
    };
    return TransmissionHelper;
}());
var NAME = "KHR_materials_transmission";
/**
 * [Specification](https://github.com/KhronosGroup/glTF/blob/master/extensions/2.0/Khronos/KHR_materials_transmission/README.md)
 */
var KHR_materials_transmission = /** @class */ (function () {
    /** @hidden */
    function KHR_materials_transmission(loader) {
        /**
         * The name of this extension.
         */
        this.name = NAME;
        /**
         * Defines a number that determines the order the extensions are applied.
         */
        this.order = 175;
        this._loader = loader;
        this.enabled = this._loader.isExtensionUsed(NAME);
        if (this.enabled) {
            loader.parent.transparencyAsCoverage = true;
        }
    }
    /** @hidden */
    KHR_materials_transmission.prototype.dispose = function () {
        this._loader = null;
    };
    /** @hidden */
    KHR_materials_transmission.prototype.loadMaterialPropertiesAsync = function (context, material, babylonMaterial) {
        var _this = this;
        return _glTFLoader__WEBPACK_IMPORTED_MODULE_2__["GLTFLoader"].LoadExtensionAsync(context, material, this.name, function (extensionContext, extension) {
            var promises = new Array();
            promises.push(_this._loader.loadMaterialBasePropertiesAsync(context, material, babylonMaterial));
            promises.push(_this._loader.loadMaterialPropertiesAsync(context, material, babylonMaterial));
            promises.push(_this._loadTransparentPropertiesAsync(extensionContext, material, babylonMaterial, extension));
            return Promise.all(promises).then(function () { });
        });
    };
    KHR_materials_transmission.prototype._loadTransparentPropertiesAsync = function (context, material, babylonMaterial, extension) {
        if (!(babylonMaterial instanceof babylonjs_Materials_PBR_pbrMaterial__WEBPACK_IMPORTED_MODULE_1__["PBRMaterial"])) {
            throw new Error("".concat(context, ": Material type not supported"));
        }
        var pbrMaterial = babylonMaterial;
        // Enables "refraction" texture which represents transmitted light.
        pbrMaterial.subSurface.isRefractionEnabled = true;
        // Since this extension models thin-surface transmission only, we must make IOR = 1.0
        pbrMaterial.subSurface.volumeIndexOfRefraction = 1.0;
        // Albedo colour will tint transmission.
        pbrMaterial.subSurface.useAlbedoToTintRefraction = true;
        if (extension.transmissionFactor !== undefined) {
            pbrMaterial.subSurface.refractionIntensity = extension.transmissionFactor;
            var scene = pbrMaterial.getScene();
            if (pbrMaterial.subSurface.refractionIntensity && !scene._transmissionHelper) {
                new TransmissionHelper({}, pbrMaterial.getScene());
            }
        }
        else {
            pbrMaterial.subSurface.refractionIntensity = 0.0;
            pbrMaterial.subSurface.isRefractionEnabled = false;
            return Promise.resolve();
        }
        pbrMaterial.subSurface.minimumThickness = 0.0;
        pbrMaterial.subSurface.maximumThickness = 0.0;
        if (extension.transmissionTexture) {
            extension.transmissionTexture.nonColorData = true;
            return this._loader.loadTextureInfoAsync("".concat(context, "/transmissionTexture"), extension.transmissionTexture, undefined)
                .then(function (texture) {
                pbrMaterial.subSurface.refractionIntensityTexture = texture;
                pbrMaterial.subSurface.useGltfStyleTextures = true;
            });
        }
        else {
            return Promise.resolve();
        }
    };
    return KHR_materials_transmission;
}());

_glTFLoader__WEBPACK_IMPORTED_MODULE_2__["GLTFLoader"].RegisterExtension(NAME, function (loader) { return new KHR_materials_transmission(loader); });


/***/ }),

/***/ "./glTF/2.0/Extensions/KHR_materials_unlit.ts":
/*!****************************************************!*\
  !*** ./glTF/2.0/Extensions/KHR_materials_unlit.ts ***!
  \****************************************************/
/*! exports provided: KHR_materials_unlit */
/***/ (function(module, __webpack_exports__, __webpack_require__) {

"use strict";
__webpack_require__.r(__webpack_exports__);
/* harmony export (binding) */ __webpack_require__.d(__webpack_exports__, "KHR_materials_unlit", function() { return KHR_materials_unlit; });
<<<<<<< HEAD
/* harmony import */ var babylonjs_Maths_math_color__WEBPACK_IMPORTED_MODULE_0__ = __webpack_require__(/*! babylonjs/Maths/math.color */ "babylonjs/Maths/math.color");
=======
/* harmony import */ var babylonjs_Maths_math_color__WEBPACK_IMPORTED_MODULE_0__ = __webpack_require__(/*! babylonjs/Maths/math.color */ "babylonjs/Misc/observable");
>>>>>>> cebc7bae
/* harmony import */ var babylonjs_Maths_math_color__WEBPACK_IMPORTED_MODULE_0___default = /*#__PURE__*/__webpack_require__.n(babylonjs_Maths_math_color__WEBPACK_IMPORTED_MODULE_0__);
/* harmony import */ var _glTFLoader__WEBPACK_IMPORTED_MODULE_1__ = __webpack_require__(/*! ../glTFLoader */ "./glTF/2.0/glTFLoader.ts");



var NAME = "KHR_materials_unlit";
/**
 * [Specification](https://github.com/KhronosGroup/glTF/tree/master/extensions/2.0/Khronos/KHR_materials_unlit)
 */
var KHR_materials_unlit = /** @class */ (function () {
    /** @hidden */
    function KHR_materials_unlit(loader) {
        /**
         * The name of this extension.
         */
        this.name = NAME;
        /**
         * Defines a number that determines the order the extensions are applied.
         */
        this.order = 210;
        this._loader = loader;
        this.enabled = this._loader.isExtensionUsed(NAME);
    }
    /** @hidden */
    KHR_materials_unlit.prototype.dispose = function () {
        this._loader = null;
    };
    /** @hidden */
    KHR_materials_unlit.prototype.loadMaterialPropertiesAsync = function (context, material, babylonMaterial) {
        var _this = this;
        return _glTFLoader__WEBPACK_IMPORTED_MODULE_1__["GLTFLoader"].LoadExtensionAsync(context, material, this.name, function () {
            return _this._loadUnlitPropertiesAsync(context, material, babylonMaterial);
        });
    };
    KHR_materials_unlit.prototype._loadUnlitPropertiesAsync = function (context, material, babylonMaterial) {
        if (!(babylonMaterial instanceof babylonjs_Maths_math_color__WEBPACK_IMPORTED_MODULE_0__["PBRMaterial"])) {
            throw new Error("".concat(context, ": Material type not supported"));
        }
        var promises = new Array();
        babylonMaterial.unlit = true;
        var properties = material.pbrMetallicRoughness;
        if (properties) {
            if (properties.baseColorFactor) {
                babylonMaterial.albedoColor = babylonjs_Maths_math_color__WEBPACK_IMPORTED_MODULE_0__["Color3"].FromArray(properties.baseColorFactor);
                babylonMaterial.alpha = properties.baseColorFactor[3];
            }
            else {
                babylonMaterial.albedoColor = babylonjs_Maths_math_color__WEBPACK_IMPORTED_MODULE_0__["Color3"].White();
            }
            if (properties.baseColorTexture) {
                promises.push(this._loader.loadTextureInfoAsync("".concat(context, "/baseColorTexture"), properties.baseColorTexture, function (texture) {
                    texture.name = "".concat(babylonMaterial.name, " (Base Color)");
                    babylonMaterial.albedoTexture = texture;
                }));
            }
        }
        if (material.doubleSided) {
            babylonMaterial.backFaceCulling = false;
            babylonMaterial.twoSidedLighting = true;
        }
        this._loader.loadMaterialAlphaProperties(context, material, babylonMaterial);
        return Promise.all(promises).then(function () { });
    };
    return KHR_materials_unlit;
}());

_glTFLoader__WEBPACK_IMPORTED_MODULE_1__["GLTFLoader"].RegisterExtension(NAME, function (loader) { return new KHR_materials_unlit(loader); });


/***/ }),

/***/ "./glTF/2.0/Extensions/KHR_materials_variants.ts":
/*!*******************************************************!*\
  !*** ./glTF/2.0/Extensions/KHR_materials_variants.ts ***!
  \*******************************************************/
/*! exports provided: KHR_materials_variants */
/***/ (function(module, __webpack_exports__, __webpack_require__) {

"use strict";
__webpack_require__.r(__webpack_exports__);
/* harmony export (binding) */ __webpack_require__.d(__webpack_exports__, "KHR_materials_variants", function() { return KHR_materials_variants; });
/* harmony import */ var _glTFLoader__WEBPACK_IMPORTED_MODULE_0__ = __webpack_require__(/*! ../glTFLoader */ "./glTF/2.0/glTFLoader.ts");
<<<<<<< HEAD
/* harmony import */ var babylonjs_Meshes_mesh__WEBPACK_IMPORTED_MODULE_1__ = __webpack_require__(/*! babylonjs/Meshes/mesh */ "babylonjs/Maths/math.color");
=======
/* harmony import */ var babylonjs_Meshes_mesh__WEBPACK_IMPORTED_MODULE_1__ = __webpack_require__(/*! babylonjs/Meshes/mesh */ "babylonjs/Misc/observable");
>>>>>>> cebc7bae
/* harmony import */ var babylonjs_Meshes_mesh__WEBPACK_IMPORTED_MODULE_1___default = /*#__PURE__*/__webpack_require__.n(babylonjs_Meshes_mesh__WEBPACK_IMPORTED_MODULE_1__);


var NAME = "KHR_materials_variants";
/**
 * [Specification](https://github.com/KhronosGroup/glTF/blob/master/extensions/2.0/Khronos/KHR_materials_variants/README.md)
 */
var KHR_materials_variants = /** @class */ (function () {
    /** @hidden */
    function KHR_materials_variants(loader) {
        /**
         * The name of this extension.
         */
        this.name = NAME;
        this._loader = loader;
        this.enabled = this._loader.isExtensionUsed(NAME);
    }
    /** @hidden */
    KHR_materials_variants.prototype.dispose = function () {
        this._loader = null;
    };
    /**
     * Gets the list of available variant names for this asset.
     * @param rootMesh The glTF root mesh
     * @returns the list of all the variant names for this model
     */
    KHR_materials_variants.GetAvailableVariants = function (rootMesh) {
        var extensionMetadata = this._GetExtensionMetadata(rootMesh);
        if (!extensionMetadata) {
            return [];
        }
        return Object.keys(extensionMetadata.variants);
    };
    /**
     * Gets the list of available variant names for this asset.
     * @param rootMesh The glTF root mesh
     * @returns the list of all the variant names for this model
     */
    KHR_materials_variants.prototype.getAvailableVariants = function (rootMesh) {
        return KHR_materials_variants.GetAvailableVariants(rootMesh);
    };
    /**
     * Select a variant given a variant name or a list of variant names.
     * @param rootMesh The glTF root mesh
     * @param variantName The variant name(s) to select.
     */
    KHR_materials_variants.SelectVariant = function (rootMesh, variantName) {
        var extensionMetadata = this._GetExtensionMetadata(rootMesh);
        if (!extensionMetadata) {
            throw new Error("Cannot select variant on a glTF mesh that does not have the ".concat(NAME, " extension"));
        }
        var select = function (variantName) {
            var entries = extensionMetadata.variants[variantName];
            if (entries) {
                for (var _i = 0, entries_1 = entries; _i < entries_1.length; _i++) {
                    var entry = entries_1[_i];
                    entry.mesh.material = entry.material;
                }
            }
        };
        if (variantName instanceof Array) {
            for (var _i = 0, variantName_1 = variantName; _i < variantName_1.length; _i++) {
                var name_1 = variantName_1[_i];
                select(name_1);
            }
        }
        else {
            select(variantName);
        }
        extensionMetadata.lastSelected = variantName;
    };
    /**
     * Select a variant given a variant name or a list of variant names.
     * @param rootMesh The glTF root mesh
     * @param variantName The variant name(s) to select.
     */
    KHR_materials_variants.prototype.selectVariant = function (rootMesh, variantName) {
        return KHR_materials_variants.SelectVariant(rootMesh, variantName);
    };
    /**
     * Reset back to the original before selecting a variant.
     * @param rootMesh The glTF root mesh
     */
    KHR_materials_variants.Reset = function (rootMesh) {
        var extensionMetadata = this._GetExtensionMetadata(rootMesh);
        if (!extensionMetadata) {
            throw new Error("Cannot reset on a glTF mesh that does not have the ".concat(NAME, " extension"));
        }
        for (var _i = 0, _a = extensionMetadata.original; _i < _a.length; _i++) {
            var entry = _a[_i];
            entry.mesh.material = entry.material;
        }
        extensionMetadata.lastSelected = null;
    };
    /**
     * Reset back to the original before selecting a variant.
     * @param rootMesh The glTF root mesh
     */
    KHR_materials_variants.prototype.reset = function (rootMesh) {
        return KHR_materials_variants.Reset(rootMesh);
    };
    /**
     * Gets the last selected variant name(s) or null if original.
     * @param rootMesh The glTF root mesh
     * @returns The selected variant name(s).
     */
    KHR_materials_variants.GetLastSelectedVariant = function (rootMesh) {
        var extensionMetadata = this._GetExtensionMetadata(rootMesh);
        if (!extensionMetadata) {
            throw new Error("Cannot get the last selected variant on a glTF mesh that does not have the ".concat(NAME, " extension"));
        }
        return extensionMetadata.lastSelected;
    };
    /**
     * Gets the last selected variant name(s) or null if original.
     * @param rootMesh The glTF root mesh
     * @returns The selected variant name(s).
     */
    KHR_materials_variants.prototype.getLastSelectedVariant = function (rootMesh) {
        return KHR_materials_variants.GetLastSelectedVariant(rootMesh);
    };
    KHR_materials_variants._GetExtensionMetadata = function (rootMesh) {
        var _a, _b;
        return ((_b = (_a = rootMesh === null || rootMesh === void 0 ? void 0 : rootMesh.metadata) === null || _a === void 0 ? void 0 : _a.gltf) === null || _b === void 0 ? void 0 : _b[NAME]) || null;
    };
    /** @hidden */
    KHR_materials_variants.prototype.onLoading = function () {
        var extensions = this._loader.gltf.extensions;
        if (extensions && extensions[this.name]) {
            var extension = extensions[this.name];
            this._variants = extension.variants;
        }
    };
    /** @hidden */
    KHR_materials_variants.prototype._loadMeshPrimitiveAsync = function (context, name, node, mesh, primitive, assign) {
        var _this = this;
        return _glTFLoader__WEBPACK_IMPORTED_MODULE_0__["GLTFLoader"].LoadExtensionAsync(context, primitive, this.name, function (extensionContext, extension) {
            var promises = new Array();
            promises.push(_this._loader._loadMeshPrimitiveAsync(context, name, node, mesh, primitive, function (babylonMesh) {
                assign(babylonMesh);
                if (babylonMesh instanceof babylonjs_Meshes_mesh__WEBPACK_IMPORTED_MODULE_1__["Mesh"]) {
                    var babylonDrawMode = _glTFLoader__WEBPACK_IMPORTED_MODULE_0__["GLTFLoader"]._GetDrawMode(context, primitive.mode);
                    var root_1 = _this._loader.rootBabylonMesh;
                    var metadata = (root_1 ? root_1.metadata = root_1.metadata || {} : {});
                    var gltf = (metadata.gltf = metadata.gltf || {});
                    var extensionMetadata_1 = (gltf[NAME] = gltf[NAME] || { lastSelected: null, original: [], variants: {} });
                    // Store the original material.
                    extensionMetadata_1.original.push({ mesh: babylonMesh, material: babylonMesh.material });
                    var _loop_1 = function (mappingIndex) {
                        var mapping = extension.mappings[mappingIndex];
                        var material = _glTFLoader__WEBPACK_IMPORTED_MODULE_0__["ArrayItem"].Get("".concat(extensionContext, "/mappings/").concat(mappingIndex, "/material"), _this._loader.gltf.materials, mapping.material);
                        promises.push(_this._loader._loadMaterialAsync("#/materials/".concat(mapping.material), material, babylonMesh, babylonDrawMode, function (babylonMaterial) {
                            var _loop_2 = function (mappingVariantIndex) {
                                var variantIndex = mapping.variants[mappingVariantIndex];
                                var variant = _glTFLoader__WEBPACK_IMPORTED_MODULE_0__["ArrayItem"].Get("/extensions/".concat(NAME, "/variants/").concat(variantIndex), _this._variants, variantIndex);
                                extensionMetadata_1.variants[variant.name] = extensionMetadata_1.variants[variant.name] || [];
                                extensionMetadata_1.variants[variant.name].push({
                                    mesh: babylonMesh,
                                    material: babylonMaterial
                                });
                                // Replace the target when original mesh is cloned
                                babylonMesh.onClonedObservable.add(function (newOne) {
                                    var newMesh = newOne;
                                    var metadata = null;
                                    var newRoot = newMesh;
                                    // Find root to get medata
                                    do {
                                        newRoot = newRoot.parent;
                                        if (!newRoot) {
                                            return;
                                        }
                                        metadata = KHR_materials_variants._GetExtensionMetadata(newRoot);
                                    } while (metadata === null);
                                    // Need to clone the metadata on the root (first time only)
                                    if (root_1 && metadata === KHR_materials_variants._GetExtensionMetadata(root_1)) {
                                        // Copy main metadata
                                        newRoot.metadata = {};
                                        for (var key in root_1.metadata) {
                                            newRoot.metadata[key] = root_1.metadata[key];
                                        }
                                        // Copy the gltf metadata
                                        newRoot.metadata.gltf = [];
                                        for (var key in root_1.metadata.gltf) {
                                            newRoot.metadata.gltf[key] = root_1.metadata.gltf[key];
                                        }
                                        // Duplicate the extension specific metadata
                                        newRoot.metadata.gltf[NAME] = { lastSelected: null, original: [], variants: {} };
                                        for (var _i = 0, _a = metadata.original; _i < _a.length; _i++) {
                                            var original = _a[_i];
                                            newRoot.metadata.gltf[NAME].original.push({
                                                mesh: original.mesh,
                                                material: original.material
                                            });
                                        }
                                        for (var key in metadata.variants) {
                                            if (metadata.variants.hasOwnProperty(key)) {
                                                newRoot.metadata.gltf[NAME].variants[key] = [];
                                                for (var _b = 0, _c = metadata.variants[key]; _b < _c.length; _b++) {
                                                    var variantEntry = _c[_b];
                                                    newRoot.metadata.gltf[NAME].variants[key].push({
                                                        mesh: variantEntry.mesh,
                                                        material: variantEntry.material
                                                    });
                                                }
                                            }
                                        }
                                        metadata = newRoot.metadata.gltf[NAME];
                                    }
                                    // Relocate
                                    for (var _d = 0, _e = metadata.original; _d < _e.length; _d++) {
                                        var target = _e[_d];
                                        if (target.mesh === babylonMesh) {
                                            target.mesh = newMesh;
                                        }
                                    }
                                    for (var _f = 0, _g = metadata.variants[variant.name]; _f < _g.length; _f++) {
                                        var target = _g[_f];
                                        if (target.mesh === babylonMesh) {
                                            target.mesh = newMesh;
                                        }
                                    }
                                });
                            };
                            for (var mappingVariantIndex = 0; mappingVariantIndex < mapping.variants.length; ++mappingVariantIndex) {
                                _loop_2(mappingVariantIndex);
                            }
                        }));
                    };
                    // For each mapping, look at the variants and make a new entry for them.
                    for (var mappingIndex = 0; mappingIndex < extension.mappings.length; ++mappingIndex) {
                        _loop_1(mappingIndex);
                    }
                }
            }));
            return Promise.all(promises).then(function (_a) {
                var babylonMesh = _a[0];
                return babylonMesh;
            });
        });
    };
    return KHR_materials_variants;
}());

_glTFLoader__WEBPACK_IMPORTED_MODULE_0__["GLTFLoader"].RegisterExtension(NAME, function (loader) { return new KHR_materials_variants(loader); });


/***/ }),

/***/ "./glTF/2.0/Extensions/KHR_materials_volume.ts":
/*!*****************************************************!*\
  !*** ./glTF/2.0/Extensions/KHR_materials_volume.ts ***!
  \*****************************************************/
/*! exports provided: KHR_materials_volume */
/***/ (function(module, __webpack_exports__, __webpack_require__) {

"use strict";
__webpack_require__.r(__webpack_exports__);
/* harmony export (binding) */ __webpack_require__.d(__webpack_exports__, "KHR_materials_volume", function() { return KHR_materials_volume; });
<<<<<<< HEAD
/* harmony import */ var babylonjs_Materials_PBR_pbrMaterial__WEBPACK_IMPORTED_MODULE_0__ = __webpack_require__(/*! babylonjs/Materials/PBR/pbrMaterial */ "babylonjs/Maths/math.color");
=======
/* harmony import */ var babylonjs_Materials_PBR_pbrMaterial__WEBPACK_IMPORTED_MODULE_0__ = __webpack_require__(/*! babylonjs/Materials/PBR/pbrMaterial */ "babylonjs/Misc/observable");
>>>>>>> cebc7bae
/* harmony import */ var babylonjs_Materials_PBR_pbrMaterial__WEBPACK_IMPORTED_MODULE_0___default = /*#__PURE__*/__webpack_require__.n(babylonjs_Materials_PBR_pbrMaterial__WEBPACK_IMPORTED_MODULE_0__);
/* harmony import */ var _glTFLoader__WEBPACK_IMPORTED_MODULE_1__ = __webpack_require__(/*! ../glTFLoader */ "./glTF/2.0/glTFLoader.ts");


var NAME = "KHR_materials_volume";
/**
 * [Specification](https://github.com/KhronosGroup/glTF/tree/master/extensions/2.0/Khronos/KHR_materials_volume)
 * @since 5.0.0
 */
var KHR_materials_volume = /** @class */ (function () {
    /** @hidden */
    function KHR_materials_volume(loader) {
        /**
         * The name of this extension.
         */
        this.name = NAME;
        /**
         * Defines a number that determines the order the extensions are applied.
         */
        this.order = 173;
        this._loader = loader;
        this.enabled = this._loader.isExtensionUsed(NAME);
        if (this.enabled) {
            // We need to disable instance usage because the attenuation factor depends on the node scale of each individual mesh
            this._loader._disableInstancedMesh++;
        }
    }
    /** @hidden */
    KHR_materials_volume.prototype.dispose = function () {
        if (this.enabled) {
            this._loader._disableInstancedMesh--;
        }
        this._loader = null;
    };
    /** @hidden */
    KHR_materials_volume.prototype.loadMaterialPropertiesAsync = function (context, material, babylonMaterial) {
        var _this = this;
        return _glTFLoader__WEBPACK_IMPORTED_MODULE_1__["GLTFLoader"].LoadExtensionAsync(context, material, this.name, function (extensionContext, extension) {
            var promises = new Array();
            promises.push(_this._loader.loadMaterialBasePropertiesAsync(context, material, babylonMaterial));
            promises.push(_this._loader.loadMaterialPropertiesAsync(context, material, babylonMaterial));
            promises.push(_this._loadVolumePropertiesAsync(extensionContext, material, babylonMaterial, extension));
            return Promise.all(promises).then(function () { });
        });
    };
    KHR_materials_volume.prototype._loadVolumePropertiesAsync = function (context, material, babylonMaterial, extension) {
        if (!(babylonMaterial instanceof babylonjs_Materials_PBR_pbrMaterial__WEBPACK_IMPORTED_MODULE_0__["PBRMaterial"])) {
            throw new Error("".concat(context, ": Material type not supported"));
        }
        // If transparency isn't enabled already, this extension shouldn't do anything.
        // i.e. it requires either the KHR_materials_transmission or KHR_materials_translucency extensions.
        if (!babylonMaterial.subSurface.isRefractionEnabled && !babylonMaterial.subSurface.isTranslucencyEnabled || !extension.thicknessFactor) {
            return Promise.resolve();
        }
        // IOR in this extension only affects interior.
        babylonMaterial.subSurface.volumeIndexOfRefraction = babylonMaterial.indexOfRefraction;
        var attenuationDistance = extension.attenuationDistance !== undefined ? extension.attenuationDistance : Number.MAX_VALUE;
        babylonMaterial.subSurface.tintColorAtDistance = attenuationDistance;
        if (extension.attenuationColor !== undefined && extension.attenuationColor.length == 3) {
            babylonMaterial.subSurface.tintColor.copyFromFloats(extension.attenuationColor[0], extension.attenuationColor[1], extension.attenuationColor[2]);
        }
        babylonMaterial.subSurface.minimumThickness = 0.0;
        babylonMaterial.subSurface.maximumThickness = extension.thicknessFactor;
        babylonMaterial.subSurface.useThicknessAsDepth = true;
        if (extension.thicknessTexture) {
            extension.thicknessTexture.nonColorData = true;
            return this._loader.loadTextureInfoAsync("".concat(context, "/thicknessTexture"), extension.thicknessTexture)
                .then(function (texture) {
                babylonMaterial.subSurface.thicknessTexture = texture;
                babylonMaterial.subSurface.useGltfStyleTextures = true;
            });
        }
        else {
            return Promise.resolve();
        }
    };
    return KHR_materials_volume;
}());

_glTFLoader__WEBPACK_IMPORTED_MODULE_1__["GLTFLoader"].RegisterExtension(NAME, function (loader) { return new KHR_materials_volume(loader); });


/***/ }),

/***/ "./glTF/2.0/Extensions/KHR_mesh_quantization.ts":
/*!******************************************************!*\
  !*** ./glTF/2.0/Extensions/KHR_mesh_quantization.ts ***!
  \******************************************************/
/*! exports provided: KHR_mesh_quantization */
/***/ (function(module, __webpack_exports__, __webpack_require__) {

"use strict";
__webpack_require__.r(__webpack_exports__);
/* harmony export (binding) */ __webpack_require__.d(__webpack_exports__, "KHR_mesh_quantization", function() { return KHR_mesh_quantization; });
/* harmony import */ var _glTFLoader__WEBPACK_IMPORTED_MODULE_0__ = __webpack_require__(/*! ../glTFLoader */ "./glTF/2.0/glTFLoader.ts");

var NAME = "KHR_mesh_quantization";
/**
 * [Specification](https://github.com/KhronosGroup/glTF/tree/master/extensions/2.0/Khronos/KHR_mesh_quantization)
 */
var KHR_mesh_quantization = /** @class */ (function () {
    /** @hidden */
    function KHR_mesh_quantization(loader) {
        /**
         * The name of this extension.
         */
        this.name = NAME;
        this.enabled = loader.isExtensionUsed(NAME);
    }
    /** @hidden */
    KHR_mesh_quantization.prototype.dispose = function () {
    };
    return KHR_mesh_quantization;
}());

_glTFLoader__WEBPACK_IMPORTED_MODULE_0__["GLTFLoader"].RegisterExtension(NAME, function (loader) { return new KHR_mesh_quantization(loader); });


/***/ }),

/***/ "./glTF/2.0/Extensions/KHR_texture_basisu.ts":
/*!***************************************************!*\
  !*** ./glTF/2.0/Extensions/KHR_texture_basisu.ts ***!
  \***************************************************/
/*! exports provided: KHR_texture_basisu */
/***/ (function(module, __webpack_exports__, __webpack_require__) {

"use strict";
__webpack_require__.r(__webpack_exports__);
/* harmony export (binding) */ __webpack_require__.d(__webpack_exports__, "KHR_texture_basisu", function() { return KHR_texture_basisu; });
/* harmony import */ var _glTFLoader__WEBPACK_IMPORTED_MODULE_0__ = __webpack_require__(/*! ../glTFLoader */ "./glTF/2.0/glTFLoader.ts");

var NAME = "KHR_texture_basisu";
/**
 * [Specification](https://github.com/KhronosGroup/glTF/tree/master/extensions/2.0/Khronos/KHR_texture_basisu)
 */
var KHR_texture_basisu = /** @class */ (function () {
    /** @hidden */
    function KHR_texture_basisu(loader) {
        /** The name of this extension. */
        this.name = NAME;
        this._loader = loader;
        this.enabled = loader.isExtensionUsed(NAME);
    }
    /** @hidden */
    KHR_texture_basisu.prototype.dispose = function () {
        this._loader = null;
    };
    /** @hidden */
    KHR_texture_basisu.prototype._loadTextureAsync = function (context, texture, assign) {
        var _this = this;
        return _glTFLoader__WEBPACK_IMPORTED_MODULE_0__["GLTFLoader"].LoadExtensionAsync(context, texture, this.name, function (extensionContext, extension) {
            var sampler = (texture.sampler == undefined ? _glTFLoader__WEBPACK_IMPORTED_MODULE_0__["GLTFLoader"].DefaultSampler : _glTFLoader__WEBPACK_IMPORTED_MODULE_0__["ArrayItem"].Get("".concat(context, "/sampler"), _this._loader.gltf.samplers, texture.sampler));
            var image = _glTFLoader__WEBPACK_IMPORTED_MODULE_0__["ArrayItem"].Get("".concat(extensionContext, "/source"), _this._loader.gltf.images, extension.source);
            return _this._loader._createTextureAsync(context, sampler, image, function (babylonTexture) {
                assign(babylonTexture);
            }, texture._textureInfo.nonColorData ? { useRGBAIfASTCBC7NotAvailableWhenUASTC: true } : undefined, !texture._textureInfo.nonColorData);
        });
    };
    return KHR_texture_basisu;
}());

_glTFLoader__WEBPACK_IMPORTED_MODULE_0__["GLTFLoader"].RegisterExtension(NAME, function (loader) { return new KHR_texture_basisu(loader); });


/***/ }),

/***/ "./glTF/2.0/Extensions/KHR_texture_transform.ts":
/*!******************************************************!*\
  !*** ./glTF/2.0/Extensions/KHR_texture_transform.ts ***!
  \******************************************************/
/*! exports provided: KHR_texture_transform */
/***/ (function(module, __webpack_exports__, __webpack_require__) {

"use strict";
__webpack_require__.r(__webpack_exports__);
/* harmony export (binding) */ __webpack_require__.d(__webpack_exports__, "KHR_texture_transform", function() { return KHR_texture_transform; });
<<<<<<< HEAD
/* harmony import */ var babylonjs_Materials_Textures_texture__WEBPACK_IMPORTED_MODULE_0__ = __webpack_require__(/*! babylonjs/Materials/Textures/texture */ "babylonjs/Maths/math.color");
=======
/* harmony import */ var babylonjs_Materials_Textures_texture__WEBPACK_IMPORTED_MODULE_0__ = __webpack_require__(/*! babylonjs/Materials/Textures/texture */ "babylonjs/Misc/observable");
>>>>>>> cebc7bae
/* harmony import */ var babylonjs_Materials_Textures_texture__WEBPACK_IMPORTED_MODULE_0___default = /*#__PURE__*/__webpack_require__.n(babylonjs_Materials_Textures_texture__WEBPACK_IMPORTED_MODULE_0__);
/* harmony import */ var _glTFLoader__WEBPACK_IMPORTED_MODULE_1__ = __webpack_require__(/*! ../glTFLoader */ "./glTF/2.0/glTFLoader.ts");


var NAME = "KHR_texture_transform";
/**
 * [Specification](https://github.com/KhronosGroup/glTF/blob/master/extensions/2.0/Khronos/KHR_texture_transform)
 */
var KHR_texture_transform = /** @class */ (function () {
    /** @hidden */
    function KHR_texture_transform(loader) {
        /**
         * The name of this extension.
         */
        this.name = NAME;
        this._loader = loader;
        this.enabled = this._loader.isExtensionUsed(NAME);
    }
    /** @hidden */
    KHR_texture_transform.prototype.dispose = function () {
        this._loader = null;
    };
    /** @hidden */
    KHR_texture_transform.prototype.loadTextureInfoAsync = function (context, textureInfo, assign) {
        var _this = this;
        return _glTFLoader__WEBPACK_IMPORTED_MODULE_1__["GLTFLoader"].LoadExtensionAsync(context, textureInfo, this.name, function (extensionContext, extension) {
            return _this._loader.loadTextureInfoAsync(context, textureInfo, function (babylonTexture) {
                if (!(babylonTexture instanceof babylonjs_Materials_Textures_texture__WEBPACK_IMPORTED_MODULE_0__["Texture"])) {
                    throw new Error("".concat(extensionContext, ": Texture type not supported"));
                }
                if (extension.offset) {
                    babylonTexture.uOffset = extension.offset[0];
                    babylonTexture.vOffset = extension.offset[1];
                }
                // Always rotate around the origin.
                babylonTexture.uRotationCenter = 0;
                babylonTexture.vRotationCenter = 0;
                if (extension.rotation) {
                    babylonTexture.wAng = -extension.rotation;
                }
                if (extension.scale) {
                    babylonTexture.uScale = extension.scale[0];
                    babylonTexture.vScale = extension.scale[1];
                }
                if (extension.texCoord != undefined) {
                    babylonTexture.coordinatesIndex = extension.texCoord;
                }
                assign(babylonTexture);
            });
        });
    };
    return KHR_texture_transform;
}());

_glTFLoader__WEBPACK_IMPORTED_MODULE_1__["GLTFLoader"].RegisterExtension(NAME, function (loader) { return new KHR_texture_transform(loader); });


/***/ }),

/***/ "./glTF/2.0/Extensions/KHR_xmp_json_ld.ts":
/*!************************************************!*\
  !*** ./glTF/2.0/Extensions/KHR_xmp_json_ld.ts ***!
  \************************************************/
/*! exports provided: KHR_xmp_json_ld */
/***/ (function(module, __webpack_exports__, __webpack_require__) {

"use strict";
__webpack_require__.r(__webpack_exports__);
/* harmony export (binding) */ __webpack_require__.d(__webpack_exports__, "KHR_xmp_json_ld", function() { return KHR_xmp_json_ld; });
/* harmony import */ var _glTFLoader__WEBPACK_IMPORTED_MODULE_0__ = __webpack_require__(/*! ../glTFLoader */ "./glTF/2.0/glTFLoader.ts");

var NAME = "KHR_xmp_json_ld";
/**
 * [Specification](https://github.com/KhronosGroup/glTF/tree/master/extensions/2.0/Khronos/KHR_xmp_json_ld)
 * @since 5.0.0
 */
var KHR_xmp_json_ld = /** @class */ (function () {
    /** @hidden */
    function KHR_xmp_json_ld(loader) {
        /**
         * The name of this extension.
         */
        this.name = NAME;
        /**
         * Defines a number that determines the order the extensions are applied.
         */
        this.order = 100;
        this._loader = loader;
        this.enabled = this._loader.isExtensionUsed(NAME);
    }
    /** @hidden */
    KHR_xmp_json_ld.prototype.dispose = function () {
        this._loader = null;
    };
    /**
     * Called after the loader state changes to LOADING.
     */
    KHR_xmp_json_ld.prototype.onLoading = function () {
        var _a, _b, _c;
        if (this._loader.rootBabylonMesh === null) {
            return;
        }
        var xmp_gltf = (_a = this._loader.gltf.extensions) === null || _a === void 0 ? void 0 : _a.KHR_xmp_json_ld;
        var xmp_node = (_c = (_b = this._loader.gltf.asset) === null || _b === void 0 ? void 0 : _b.extensions) === null || _c === void 0 ? void 0 : _c.KHR_xmp_json_ld;
        if (xmp_gltf && xmp_node) {
            var packet = +xmp_node.packet;
            if (xmp_gltf.packets && packet < xmp_gltf.packets.length) {
                this._loader.rootBabylonMesh.metadata = this._loader.rootBabylonMesh.metadata || {};
                this._loader.rootBabylonMesh.metadata.xmp = xmp_gltf.packets[packet];
            }
        }
    };
    return KHR_xmp_json_ld;
}());

_glTFLoader__WEBPACK_IMPORTED_MODULE_0__["GLTFLoader"].RegisterExtension(NAME, function (loader) { return new KHR_xmp_json_ld(loader); });


/***/ }),

/***/ "./glTF/2.0/Extensions/MSFT_audio_emitter.ts":
/*!***************************************************!*\
  !*** ./glTF/2.0/Extensions/MSFT_audio_emitter.ts ***!
  \***************************************************/
/*! exports provided: MSFT_audio_emitter */
/***/ (function(module, __webpack_exports__, __webpack_require__) {

"use strict";
__webpack_require__.r(__webpack_exports__);
/* harmony export (binding) */ __webpack_require__.d(__webpack_exports__, "MSFT_audio_emitter", function() { return MSFT_audio_emitter; });
<<<<<<< HEAD
/* harmony import */ var babylonjs_Maths_math_vector__WEBPACK_IMPORTED_MODULE_0__ = __webpack_require__(/*! babylonjs/Maths/math.vector */ "babylonjs/Maths/math.color");
=======
/* harmony import */ var babylonjs_Maths_math_vector__WEBPACK_IMPORTED_MODULE_0__ = __webpack_require__(/*! babylonjs/Maths/math.vector */ "babylonjs/Misc/observable");
>>>>>>> cebc7bae
/* harmony import */ var babylonjs_Maths_math_vector__WEBPACK_IMPORTED_MODULE_0___default = /*#__PURE__*/__webpack_require__.n(babylonjs_Maths_math_vector__WEBPACK_IMPORTED_MODULE_0__);
/* harmony import */ var _glTFLoader__WEBPACK_IMPORTED_MODULE_1__ = __webpack_require__(/*! ../glTFLoader */ "./glTF/2.0/glTFLoader.ts");






var NAME = "MSFT_audio_emitter";
/**
 * [Specification](https://github.com/najadojo/glTF/tree/MSFT_audio_emitter/extensions/2.0/Vendor/MSFT_audio_emitter)
 */
var MSFT_audio_emitter = /** @class */ (function () {
    /** @hidden */
    function MSFT_audio_emitter(loader) {
        /**
         * The name of this extension.
         */
        this.name = NAME;
        this._loader = loader;
        this.enabled = this._loader.isExtensionUsed(NAME);
    }
    /** @hidden */
    MSFT_audio_emitter.prototype.dispose = function () {
        this._loader = null;
        this._clips = null;
        this._emitters = null;
    };
    /** @hidden */
    MSFT_audio_emitter.prototype.onLoading = function () {
        var extensions = this._loader.gltf.extensions;
        if (extensions && extensions[this.name]) {
            var extension = extensions[this.name];
            this._clips = extension.clips;
            this._emitters = extension.emitters;
            _glTFLoader__WEBPACK_IMPORTED_MODULE_1__["ArrayItem"].Assign(this._clips);
            _glTFLoader__WEBPACK_IMPORTED_MODULE_1__["ArrayItem"].Assign(this._emitters);
        }
    };
    /** @hidden */
    MSFT_audio_emitter.prototype.loadSceneAsync = function (context, scene) {
        var _this = this;
        return _glTFLoader__WEBPACK_IMPORTED_MODULE_1__["GLTFLoader"].LoadExtensionAsync(context, scene, this.name, function (extensionContext, extension) {
            var promises = new Array();
            promises.push(_this._loader.loadSceneAsync(context, scene));
            for (var _i = 0, _a = extension.emitters; _i < _a.length; _i++) {
                var emitterIndex = _a[_i];
                var emitter = _glTFLoader__WEBPACK_IMPORTED_MODULE_1__["ArrayItem"].Get("".concat(extensionContext, "/emitters"), _this._emitters, emitterIndex);
                if (emitter.refDistance != undefined || emitter.maxDistance != undefined || emitter.rolloffFactor != undefined ||
                    emitter.distanceModel != undefined || emitter.innerAngle != undefined || emitter.outerAngle != undefined) {
                    throw new Error("".concat(extensionContext, ": Direction or Distance properties are not allowed on emitters attached to a scene"));
                }
                promises.push(_this._loadEmitterAsync("".concat(extensionContext, "/emitters/").concat(emitter.index), emitter));
            }
            return Promise.all(promises).then(function () { });
        });
    };
    /** @hidden */
    MSFT_audio_emitter.prototype.loadNodeAsync = function (context, node, assign) {
        var _this = this;
        return _glTFLoader__WEBPACK_IMPORTED_MODULE_1__["GLTFLoader"].LoadExtensionAsync(context, node, this.name, function (extensionContext, extension) {
            var promises = new Array();
            return _this._loader.loadNodeAsync(extensionContext, node, function (babylonMesh) {
                var _loop_1 = function (emitterIndex) {
                    var emitter = _glTFLoader__WEBPACK_IMPORTED_MODULE_1__["ArrayItem"].Get("".concat(extensionContext, "/emitters"), _this._emitters, emitterIndex);
                    promises.push(_this._loadEmitterAsync("".concat(extensionContext, "/emitters/").concat(emitter.index), emitter).then(function () {
                        for (var _i = 0, _a = emitter._babylonSounds; _i < _a.length; _i++) {
                            var sound = _a[_i];
                            sound.attachToMesh(babylonMesh);
                            if (emitter.innerAngle != undefined || emitter.outerAngle != undefined) {
                                sound.setLocalDirectionToMesh(babylonjs_Maths_math_vector__WEBPACK_IMPORTED_MODULE_0__["Vector3"].Forward());
                                sound.setDirectionalCone(2 * babylonjs_Maths_math_vector__WEBPACK_IMPORTED_MODULE_0__["Tools"].ToDegrees(emitter.innerAngle == undefined ? Math.PI : emitter.innerAngle), 2 * babylonjs_Maths_math_vector__WEBPACK_IMPORTED_MODULE_0__["Tools"].ToDegrees(emitter.outerAngle == undefined ? Math.PI : emitter.outerAngle), 0);
                            }
                        }
                    }));
                };
                for (var _i = 0, _a = extension.emitters; _i < _a.length; _i++) {
                    var emitterIndex = _a[_i];
                    _loop_1(emitterIndex);
                }
                assign(babylonMesh);
            }).then(function (babylonMesh) {
                return Promise.all(promises).then(function () {
                    return babylonMesh;
                });
            });
        });
    };
    /** @hidden */
    MSFT_audio_emitter.prototype.loadAnimationAsync = function (context, animation) {
        var _this = this;
        return _glTFLoader__WEBPACK_IMPORTED_MODULE_1__["GLTFLoader"].LoadExtensionAsync(context, animation, this.name, function (extensionContext, extension) {
            return _this._loader.loadAnimationAsync(context, animation).then(function (babylonAnimationGroup) {
                var promises = new Array();
                _glTFLoader__WEBPACK_IMPORTED_MODULE_1__["ArrayItem"].Assign(extension.events);
                for (var _i = 0, _a = extension.events; _i < _a.length; _i++) {
                    var event_1 = _a[_i];
                    promises.push(_this._loadAnimationEventAsync("".concat(extensionContext, "/events/").concat(event_1.index), context, animation, event_1, babylonAnimationGroup));
                }
                return Promise.all(promises).then(function () {
                    return babylonAnimationGroup;
                });
            });
        });
    };
    MSFT_audio_emitter.prototype._loadClipAsync = function (context, clip) {
        if (clip._objectURL) {
            return clip._objectURL;
        }
        var promise;
        if (clip.uri) {
            promise = this._loader.loadUriAsync(context, clip, clip.uri);
        }
        else {
            var bufferView = _glTFLoader__WEBPACK_IMPORTED_MODULE_1__["ArrayItem"].Get("".concat(context, "/bufferView"), this._loader.gltf.bufferViews, clip.bufferView);
            promise = this._loader.loadBufferViewAsync("/bufferViews/".concat(bufferView.index), bufferView);
        }
        clip._objectURL = promise.then(function (data) {
            return URL.createObjectURL(new Blob([data], { type: clip.mimeType }));
        });
        return clip._objectURL;
    };
    MSFT_audio_emitter.prototype._loadEmitterAsync = function (context, emitter) {
        var _this = this;
        emitter._babylonSounds = emitter._babylonSounds || [];
        if (!emitter._babylonData) {
            var clipPromises = new Array();
            var name_1 = emitter.name || "emitter".concat(emitter.index);
            var options_1 = {
                loop: false,
                autoplay: false,
                volume: emitter.volume == undefined ? 1 : emitter.volume,
            };
            var _loop_2 = function (i) {
                var clipContext = "/extensions/".concat(this_1.name, "/clips");
                var clip = _glTFLoader__WEBPACK_IMPORTED_MODULE_1__["ArrayItem"].Get(clipContext, this_1._clips, emitter.clips[i].clip);
                clipPromises.push(this_1._loadClipAsync("".concat(clipContext, "/").concat(emitter.clips[i].clip), clip).then(function (objectURL) {
                    var sound = emitter._babylonSounds[i] = new babylonjs_Maths_math_vector__WEBPACK_IMPORTED_MODULE_0__["Sound"](name_1, objectURL, _this._loader.babylonScene, null, options_1);
                    sound.refDistance = emitter.refDistance || 1;
                    sound.maxDistance = emitter.maxDistance || 256;
                    sound.rolloffFactor = emitter.rolloffFactor || 1;
                    sound.distanceModel = emitter.distanceModel || 'exponential';
                }));
            };
            var this_1 = this;
            for (var i = 0; i < emitter.clips.length; i++) {
                _loop_2(i);
            }
            var promise = Promise.all(clipPromises).then(function () {
                var weights = emitter.clips.map(function (clip) { return clip.weight || 1; });
                var weightedSound = new babylonjs_Maths_math_vector__WEBPACK_IMPORTED_MODULE_0__["WeightedSound"](emitter.loop || false, emitter._babylonSounds, weights);
                if (emitter.innerAngle) {
                    weightedSound.directionalConeInnerAngle = 2 * babylonjs_Maths_math_vector__WEBPACK_IMPORTED_MODULE_0__["Tools"].ToDegrees(emitter.innerAngle);
                }
                if (emitter.outerAngle) {
                    weightedSound.directionalConeOuterAngle = 2 * babylonjs_Maths_math_vector__WEBPACK_IMPORTED_MODULE_0__["Tools"].ToDegrees(emitter.outerAngle);
                }
                if (emitter.volume) {
                    weightedSound.volume = emitter.volume;
                }
                emitter._babylonData.sound = weightedSound;
            });
            emitter._babylonData = {
                loaded: promise
            };
        }
        return emitter._babylonData.loaded;
    };
    MSFT_audio_emitter.prototype._getEventAction = function (context, sound, action, time, startOffset) {
        switch (action) {
            case "play" /* play */: {
                return function (currentFrame) {
                    var frameOffset = (startOffset || 0) + (currentFrame - time);
                    sound.play(frameOffset);
                };
            }
            case "stop" /* stop */: {
                return function (currentFrame) {
                    sound.stop();
                };
            }
            case "pause" /* pause */: {
                return function (currentFrame) {
                    sound.pause();
                };
            }
            default: {
                throw new Error("".concat(context, ": Unsupported action ").concat(action));
            }
        }
    };
    MSFT_audio_emitter.prototype._loadAnimationEventAsync = function (context, animationContext, animation, event, babylonAnimationGroup) {
        var _this = this;
        if (babylonAnimationGroup.targetedAnimations.length == 0) {
            return Promise.resolve();
        }
        var babylonAnimation = babylonAnimationGroup.targetedAnimations[0];
        var emitterIndex = event.emitter;
        var emitter = _glTFLoader__WEBPACK_IMPORTED_MODULE_1__["ArrayItem"].Get("/extensions/".concat(this.name, "/emitters"), this._emitters, emitterIndex);
        return this._loadEmitterAsync(context, emitter).then(function () {
            var sound = emitter._babylonData.sound;
            if (sound) {
                var babylonAnimationEvent = new babylonjs_Maths_math_vector__WEBPACK_IMPORTED_MODULE_0__["AnimationEvent"](event.time, _this._getEventAction(context, sound, event.action, event.time, event.startOffset));
                babylonAnimation.animation.addEvent(babylonAnimationEvent);
                // Make sure all started audio stops when this animation is terminated.
                babylonAnimationGroup.onAnimationGroupEndObservable.add(function () {
                    sound.stop();
                });
                babylonAnimationGroup.onAnimationGroupPauseObservable.add(function () {
                    sound.pause();
                });
            }
        });
    };
    return MSFT_audio_emitter;
}());

_glTFLoader__WEBPACK_IMPORTED_MODULE_1__["GLTFLoader"].RegisterExtension(NAME, function (loader) { return new MSFT_audio_emitter(loader); });


/***/ }),

/***/ "./glTF/2.0/Extensions/MSFT_lod.ts":
/*!*****************************************!*\
  !*** ./glTF/2.0/Extensions/MSFT_lod.ts ***!
  \*****************************************/
/*! exports provided: MSFT_lod */
/***/ (function(module, __webpack_exports__, __webpack_require__) {

"use strict";
__webpack_require__.r(__webpack_exports__);
/* harmony export (binding) */ __webpack_require__.d(__webpack_exports__, "MSFT_lod", function() { return MSFT_lod; });
<<<<<<< HEAD
/* harmony import */ var babylonjs_Misc_observable__WEBPACK_IMPORTED_MODULE_0__ = __webpack_require__(/*! babylonjs/Misc/observable */ "babylonjs/Maths/math.color");
=======
/* harmony import */ var babylonjs_Misc_observable__WEBPACK_IMPORTED_MODULE_0__ = __webpack_require__(/*! babylonjs/Misc/observable */ "babylonjs/Misc/observable");
>>>>>>> cebc7bae
/* harmony import */ var babylonjs_Misc_observable__WEBPACK_IMPORTED_MODULE_0___default = /*#__PURE__*/__webpack_require__.n(babylonjs_Misc_observable__WEBPACK_IMPORTED_MODULE_0__);
/* harmony import */ var _glTFLoader__WEBPACK_IMPORTED_MODULE_1__ = __webpack_require__(/*! ../glTFLoader */ "./glTF/2.0/glTFLoader.ts");



var NAME = "MSFT_lod";
/**
 * [Specification](https://github.com/KhronosGroup/glTF/tree/master/extensions/2.0/Vendor/MSFT_lod)
 */
var MSFT_lod = /** @class */ (function () {
    /** @hidden */
    function MSFT_lod(loader) {
        /**
         * The name of this extension.
         */
        this.name = NAME;
        /**
         * Defines a number that determines the order the extensions are applied.
         */
        this.order = 100;
        /**
         * Maximum number of LODs to load, starting from the lowest LOD.
         */
        this.maxLODsToLoad = 10;
        /**
         * Observable raised when all node LODs of one level are loaded.
         * The event data is the index of the loaded LOD starting from zero.
         * Dispose the loader to cancel the loading of the next level of LODs.
         */
        this.onNodeLODsLoadedObservable = new babylonjs_Misc_observable__WEBPACK_IMPORTED_MODULE_0__["Observable"]();
        /**
         * Observable raised when all material LODs of one level are loaded.
         * The event data is the index of the loaded LOD starting from zero.
         * Dispose the loader to cancel the loading of the next level of LODs.
         */
        this.onMaterialLODsLoadedObservable = new babylonjs_Misc_observable__WEBPACK_IMPORTED_MODULE_0__["Observable"]();
        this._bufferLODs = new Array();
        this._nodeIndexLOD = null;
        this._nodeSignalLODs = new Array();
        this._nodePromiseLODs = new Array();
        this._nodeBufferLODs = new Array();
        this._materialIndexLOD = null;
        this._materialSignalLODs = new Array();
        this._materialPromiseLODs = new Array();
        this._materialBufferLODs = new Array();
        this._loader = loader;
        this.enabled = this._loader.isExtensionUsed(NAME);
    }
    /** @hidden */
    MSFT_lod.prototype.dispose = function () {
        this._loader = null;
        this._nodeIndexLOD = null;
        this._nodeSignalLODs.length = 0;
        this._nodePromiseLODs.length = 0;
        this._nodeBufferLODs.length = 0;
        this._materialIndexLOD = null;
        this._materialSignalLODs.length = 0;
        this._materialPromiseLODs.length = 0;
        this._materialBufferLODs.length = 0;
        this.onMaterialLODsLoadedObservable.clear();
        this.onNodeLODsLoadedObservable.clear();
    };
    /** @hidden */
    MSFT_lod.prototype.onReady = function () {
        var _this = this;
        var _loop_1 = function (indexLOD) {
            var promise = Promise.all(this_1._nodePromiseLODs[indexLOD]).then(function () {
                if (indexLOD !== 0) {
                    _this._loader.endPerformanceCounter("Node LOD ".concat(indexLOD));
                    _this._loader.log("Loaded node LOD ".concat(indexLOD));
                }
                _this.onNodeLODsLoadedObservable.notifyObservers(indexLOD);
                if (indexLOD !== _this._nodePromiseLODs.length - 1) {
                    _this._loader.startPerformanceCounter("Node LOD ".concat(indexLOD + 1));
                    _this._loadBufferLOD(_this._nodeBufferLODs, indexLOD + 1);
                    if (_this._nodeSignalLODs[indexLOD]) {
                        _this._nodeSignalLODs[indexLOD].resolve();
                    }
                }
            });
            this_1._loader._completePromises.push(promise);
        };
        var this_1 = this;
        for (var indexLOD = 0; indexLOD < this._nodePromiseLODs.length; indexLOD++) {
            _loop_1(indexLOD);
        }
        var _loop_2 = function (indexLOD) {
            var promise = Promise.all(this_2._materialPromiseLODs[indexLOD]).then(function () {
                if (indexLOD !== 0) {
                    _this._loader.endPerformanceCounter("Material LOD ".concat(indexLOD));
                    _this._loader.log("Loaded material LOD ".concat(indexLOD));
                }
                _this.onMaterialLODsLoadedObservable.notifyObservers(indexLOD);
                if (indexLOD !== _this._materialPromiseLODs.length - 1) {
                    _this._loader.startPerformanceCounter("Material LOD ".concat(indexLOD + 1));
                    _this._loadBufferLOD(_this._materialBufferLODs, indexLOD + 1);
                    if (_this._materialSignalLODs[indexLOD]) {
                        _this._materialSignalLODs[indexLOD].resolve();
                    }
                }
            });
            this_2._loader._completePromises.push(promise);
        };
        var this_2 = this;
        for (var indexLOD = 0; indexLOD < this._materialPromiseLODs.length; indexLOD++) {
            _loop_2(indexLOD);
        }
    };
    /** @hidden */
    MSFT_lod.prototype.loadSceneAsync = function (context, scene) {
        var promise = this._loader.loadSceneAsync(context, scene);
        this._loadBufferLOD(this._bufferLODs, 0);
        return promise;
    };
    /** @hidden */
    MSFT_lod.prototype.loadNodeAsync = function (context, node, assign) {
        var _this = this;
        return _glTFLoader__WEBPACK_IMPORTED_MODULE_1__["GLTFLoader"].LoadExtensionAsync(context, node, this.name, function (extensionContext, extension) {
            var firstPromise;
            var nodeLODs = _this._getLODs(extensionContext, node, _this._loader.gltf.nodes, extension.ids);
            _this._loader.logOpen("".concat(extensionContext));
            var _loop_3 = function (indexLOD) {
                var nodeLOD = nodeLODs[indexLOD];
                if (indexLOD !== 0) {
                    _this._nodeIndexLOD = indexLOD;
                    _this._nodeSignalLODs[indexLOD] = _this._nodeSignalLODs[indexLOD] || new babylonjs_Misc_observable__WEBPACK_IMPORTED_MODULE_0__["Deferred"]();
                }
                var assignWrap = function (babylonTransformNode) {
                    assign(babylonTransformNode);
                    babylonTransformNode.setEnabled(false);
                };
                var promise = _this._loader.loadNodeAsync("/nodes/".concat(nodeLOD.index), nodeLOD, assignWrap).then(function (babylonMesh) {
                    if (indexLOD !== 0) {
                        // TODO: should not rely on _babylonTransformNode
                        var previousNodeLOD = nodeLODs[indexLOD - 1];
                        if (previousNodeLOD._babylonTransformNode) {
                            _this._disposeTransformNode(previousNodeLOD._babylonTransformNode);
                            delete previousNodeLOD._babylonTransformNode;
                        }
                    }
                    babylonMesh.setEnabled(true);
                    return babylonMesh;
                });
                _this._nodePromiseLODs[indexLOD] = _this._nodePromiseLODs[indexLOD] || [];
                if (indexLOD === 0) {
                    firstPromise = promise;
                }
                else {
                    _this._nodeIndexLOD = null;
                    _this._nodePromiseLODs[indexLOD].push(promise);
                }
            };
            for (var indexLOD = 0; indexLOD < nodeLODs.length; indexLOD++) {
                _loop_3(indexLOD);
            }
            _this._loader.logClose();
            return firstPromise;
        });
    };
    /** @hidden */
    MSFT_lod.prototype._loadMaterialAsync = function (context, material, babylonMesh, babylonDrawMode, assign) {
        var _this = this;
        // Don't load material LODs if already loading a node LOD.
        if (this._nodeIndexLOD) {
            return null;
        }
        return _glTFLoader__WEBPACK_IMPORTED_MODULE_1__["GLTFLoader"].LoadExtensionAsync(context, material, this.name, function (extensionContext, extension) {
            var firstPromise;
            var materialLODs = _this._getLODs(extensionContext, material, _this._loader.gltf.materials, extension.ids);
            _this._loader.logOpen("".concat(extensionContext));
            var _loop_4 = function (indexLOD) {
                var materialLOD = materialLODs[indexLOD];
                if (indexLOD !== 0) {
                    _this._materialIndexLOD = indexLOD;
                }
                var promise = _this._loader._loadMaterialAsync("/materials/".concat(materialLOD.index), materialLOD, babylonMesh, babylonDrawMode, function (babylonMaterial) {
                    if (indexLOD === 0) {
                        assign(babylonMaterial);
                    }
                }).then(function (babylonMaterial) {
                    if (indexLOD !== 0) {
                        assign(babylonMaterial);
                        // TODO: should not rely on _data
                        var previousDataLOD = materialLODs[indexLOD - 1]._data;
                        if (previousDataLOD[babylonDrawMode]) {
                            _this._disposeMaterials([previousDataLOD[babylonDrawMode].babylonMaterial]);
                            delete previousDataLOD[babylonDrawMode];
                        }
                    }
                    return babylonMaterial;
                });
                _this._materialPromiseLODs[indexLOD] = _this._materialPromiseLODs[indexLOD] || [];
                if (indexLOD === 0) {
                    firstPromise = promise;
                }
                else {
                    _this._materialIndexLOD = null;
                    _this._materialPromiseLODs[indexLOD].push(promise);
                }
            };
            for (var indexLOD = 0; indexLOD < materialLODs.length; indexLOD++) {
                _loop_4(indexLOD);
            }
            _this._loader.logClose();
            return firstPromise;
        });
    };
    /** @hidden */
    MSFT_lod.prototype._loadUriAsync = function (context, property, uri) {
        var _this = this;
        // Defer the loading of uris if loading a node or material LOD.
        if (this._nodeIndexLOD !== null) {
            this._loader.log("deferred");
            var previousIndexLOD = this._nodeIndexLOD - 1;
            this._nodeSignalLODs[previousIndexLOD] = this._nodeSignalLODs[previousIndexLOD] || new babylonjs_Misc_observable__WEBPACK_IMPORTED_MODULE_0__["Deferred"]();
            return this._nodeSignalLODs[this._nodeIndexLOD - 1].promise.then(function () {
                return _this._loader.loadUriAsync(context, property, uri);
            });
        }
        else if (this._materialIndexLOD !== null) {
            this._loader.log("deferred");
            var previousIndexLOD = this._materialIndexLOD - 1;
            this._materialSignalLODs[previousIndexLOD] = this._materialSignalLODs[previousIndexLOD] || new babylonjs_Misc_observable__WEBPACK_IMPORTED_MODULE_0__["Deferred"]();
            return this._materialSignalLODs[previousIndexLOD].promise.then(function () {
                return _this._loader.loadUriAsync(context, property, uri);
            });
        }
        return null;
    };
    /** @hidden */
    MSFT_lod.prototype.loadBufferAsync = function (context, buffer, byteOffset, byteLength) {
        if (this._loader.parent.useRangeRequests && !buffer.uri) {
            if (!this._loader.bin) {
                throw new Error("".concat(context, ": Uri is missing or the binary glTF is missing its binary chunk"));
            }
            var loadAsync = function (bufferLODs, indexLOD) {
                var start = byteOffset;
                var end = start + byteLength - 1;
                var bufferLOD = bufferLODs[indexLOD];
                if (bufferLOD) {
                    bufferLOD.start = Math.min(bufferLOD.start, start);
                    bufferLOD.end = Math.max(bufferLOD.end, end);
                }
                else {
                    bufferLOD = { start: start, end: end, loaded: new babylonjs_Misc_observable__WEBPACK_IMPORTED_MODULE_0__["Deferred"]() };
                    bufferLODs[indexLOD] = bufferLOD;
                }
                return bufferLOD.loaded.promise.then(function (data) {
                    return new Uint8Array(data.buffer, data.byteOffset + byteOffset - bufferLOD.start, byteLength);
                });
            };
            this._loader.log("deferred");
            if (this._nodeIndexLOD !== null) {
                return loadAsync(this._nodeBufferLODs, this._nodeIndexLOD);
            }
            else if (this._materialIndexLOD !== null) {
                return loadAsync(this._materialBufferLODs, this._materialIndexLOD);
            }
            else {
                return loadAsync(this._bufferLODs, 0);
            }
        }
        return null;
    };
    MSFT_lod.prototype._loadBufferLOD = function (bufferLODs, indexLOD) {
        var bufferLOD = bufferLODs[indexLOD];
        if (bufferLOD) {
            this._loader.log("Loading buffer range [".concat(bufferLOD.start, "-").concat(bufferLOD.end, "]"));
            this._loader.bin.readAsync(bufferLOD.start, bufferLOD.end - bufferLOD.start + 1).then(function (data) {
                bufferLOD.loaded.resolve(data);
            }, function (error) {
                bufferLOD.loaded.reject(error);
            });
        }
    };
    /**
     * Gets an array of LOD properties from lowest to highest.
     */
    MSFT_lod.prototype._getLODs = function (context, property, array, ids) {
        if (this.maxLODsToLoad <= 0) {
            throw new Error("maxLODsToLoad must be greater than zero");
        }
        var properties = new Array();
        for (var i = ids.length - 1; i >= 0; i--) {
            properties.push(_glTFLoader__WEBPACK_IMPORTED_MODULE_1__["ArrayItem"].Get("".concat(context, "/ids/").concat(ids[i]), array, ids[i]));
            if (properties.length === this.maxLODsToLoad) {
                return properties;
            }
        }
        properties.push(property);
        return properties;
    };
    MSFT_lod.prototype._disposeTransformNode = function (babylonTransformNode) {
        var _this = this;
        var babylonMaterials = new Array();
        var babylonMaterial = babylonTransformNode.material;
        if (babylonMaterial) {
            babylonMaterials.push(babylonMaterial);
        }
        for (var _i = 0, _a = babylonTransformNode.getChildMeshes(); _i < _a.length; _i++) {
            var babylonMesh = _a[_i];
            if (babylonMesh.material) {
                babylonMaterials.push(babylonMesh.material);
            }
        }
        babylonTransformNode.dispose();
        var babylonMaterialsToDispose = babylonMaterials.filter(function (babylonMaterial) { return _this._loader.babylonScene.meshes.every(function (mesh) { return mesh.material != babylonMaterial; }); });
        this._disposeMaterials(babylonMaterialsToDispose);
    };
    MSFT_lod.prototype._disposeMaterials = function (babylonMaterials) {
        var babylonTextures = {};
        for (var _i = 0, babylonMaterials_1 = babylonMaterials; _i < babylonMaterials_1.length; _i++) {
            var babylonMaterial = babylonMaterials_1[_i];
            for (var _a = 0, _b = babylonMaterial.getActiveTextures(); _a < _b.length; _a++) {
                var babylonTexture = _b[_a];
                babylonTextures[babylonTexture.uniqueId] = babylonTexture;
            }
            babylonMaterial.dispose();
        }
        for (var uniqueId in babylonTextures) {
            for (var _c = 0, _d = this._loader.babylonScene.materials; _c < _d.length; _c++) {
                var babylonMaterial = _d[_c];
                if (babylonMaterial.hasTexture(babylonTextures[uniqueId])) {
                    delete babylonTextures[uniqueId];
                }
            }
        }
        for (var uniqueId in babylonTextures) {
            babylonTextures[uniqueId].dispose();
        }
    };
    return MSFT_lod;
}());

_glTFLoader__WEBPACK_IMPORTED_MODULE_1__["GLTFLoader"].RegisterExtension(NAME, function (loader) { return new MSFT_lod(loader); });


/***/ }),

/***/ "./glTF/2.0/Extensions/MSFT_minecraftMesh.ts":
/*!***************************************************!*\
  !*** ./glTF/2.0/Extensions/MSFT_minecraftMesh.ts ***!
  \***************************************************/
/*! exports provided: MSFT_minecraftMesh */
/***/ (function(module, __webpack_exports__, __webpack_require__) {

"use strict";
__webpack_require__.r(__webpack_exports__);
/* harmony export (binding) */ __webpack_require__.d(__webpack_exports__, "MSFT_minecraftMesh", function() { return MSFT_minecraftMesh; });
<<<<<<< HEAD
/* harmony import */ var babylonjs_Materials_PBR_pbrMaterial__WEBPACK_IMPORTED_MODULE_0__ = __webpack_require__(/*! babylonjs/Materials/PBR/pbrMaterial */ "babylonjs/Maths/math.color");
=======
/* harmony import */ var babylonjs_Materials_PBR_pbrMaterial__WEBPACK_IMPORTED_MODULE_0__ = __webpack_require__(/*! babylonjs/Materials/PBR/pbrMaterial */ "babylonjs/Misc/observable");
>>>>>>> cebc7bae
/* harmony import */ var babylonjs_Materials_PBR_pbrMaterial__WEBPACK_IMPORTED_MODULE_0___default = /*#__PURE__*/__webpack_require__.n(babylonjs_Materials_PBR_pbrMaterial__WEBPACK_IMPORTED_MODULE_0__);
/* harmony import */ var _glTFLoader__WEBPACK_IMPORTED_MODULE_1__ = __webpack_require__(/*! ../glTFLoader */ "./glTF/2.0/glTFLoader.ts");


var NAME = "MSFT_minecraftMesh";
/** @hidden */
var MSFT_minecraftMesh = /** @class */ (function () {
    function MSFT_minecraftMesh(loader) {
        this.name = NAME;
        this._loader = loader;
        this.enabled = this._loader.isExtensionUsed(NAME);
    }
    MSFT_minecraftMesh.prototype.dispose = function () {
        this._loader = null;
    };
    MSFT_minecraftMesh.prototype.loadMaterialPropertiesAsync = function (context, material, babylonMaterial) {
        var _this = this;
        return _glTFLoader__WEBPACK_IMPORTED_MODULE_1__["GLTFLoader"].LoadExtraAsync(context, material, this.name, function (extraContext, extra) {
            if (extra) {
                if (!(babylonMaterial instanceof babylonjs_Materials_PBR_pbrMaterial__WEBPACK_IMPORTED_MODULE_0__["PBRMaterial"])) {
                    throw new Error("".concat(extraContext, ": Material type not supported"));
                }
                var promise = _this._loader.loadMaterialPropertiesAsync(context, material, babylonMaterial);
                if (babylonMaterial.needAlphaBlending()) {
                    babylonMaterial.forceDepthWrite = true;
                    babylonMaterial.separateCullingPass = true;
                }
                babylonMaterial.backFaceCulling = babylonMaterial.forceDepthWrite;
                babylonMaterial.twoSidedLighting = true;
                return promise;
            }
            return null;
        });
    };
    return MSFT_minecraftMesh;
}());

_glTFLoader__WEBPACK_IMPORTED_MODULE_1__["GLTFLoader"].RegisterExtension(NAME, function (loader) { return new MSFT_minecraftMesh(loader); });


/***/ }),

/***/ "./glTF/2.0/Extensions/MSFT_sRGBFactors.ts":
/*!*************************************************!*\
  !*** ./glTF/2.0/Extensions/MSFT_sRGBFactors.ts ***!
  \*************************************************/
/*! exports provided: MSFT_sRGBFactors */
/***/ (function(module, __webpack_exports__, __webpack_require__) {

"use strict";
__webpack_require__.r(__webpack_exports__);
/* harmony export (binding) */ __webpack_require__.d(__webpack_exports__, "MSFT_sRGBFactors", function() { return MSFT_sRGBFactors; });
<<<<<<< HEAD
/* harmony import */ var babylonjs_Materials_PBR_pbrMaterial__WEBPACK_IMPORTED_MODULE_0__ = __webpack_require__(/*! babylonjs/Materials/PBR/pbrMaterial */ "babylonjs/Maths/math.color");
=======
/* harmony import */ var babylonjs_Materials_PBR_pbrMaterial__WEBPACK_IMPORTED_MODULE_0__ = __webpack_require__(/*! babylonjs/Materials/PBR/pbrMaterial */ "babylonjs/Misc/observable");
>>>>>>> cebc7bae
/* harmony import */ var babylonjs_Materials_PBR_pbrMaterial__WEBPACK_IMPORTED_MODULE_0___default = /*#__PURE__*/__webpack_require__.n(babylonjs_Materials_PBR_pbrMaterial__WEBPACK_IMPORTED_MODULE_0__);
/* harmony import */ var _glTFLoader__WEBPACK_IMPORTED_MODULE_1__ = __webpack_require__(/*! ../glTFLoader */ "./glTF/2.0/glTFLoader.ts");


var NAME = "MSFT_sRGBFactors";
/** @hidden */
var MSFT_sRGBFactors = /** @class */ (function () {
    function MSFT_sRGBFactors(loader) {
        this.name = NAME;
        this._loader = loader;
        this.enabled = this._loader.isExtensionUsed(NAME);
    }
    MSFT_sRGBFactors.prototype.dispose = function () {
        this._loader = null;
    };
    MSFT_sRGBFactors.prototype.loadMaterialPropertiesAsync = function (context, material, babylonMaterial) {
        var _this = this;
        return _glTFLoader__WEBPACK_IMPORTED_MODULE_1__["GLTFLoader"].LoadExtraAsync(context, material, this.name, function (extraContext, extra) {
            if (extra) {
                if (!(babylonMaterial instanceof babylonjs_Materials_PBR_pbrMaterial__WEBPACK_IMPORTED_MODULE_0__["PBRMaterial"])) {
                    throw new Error("".concat(extraContext, ": Material type not supported"));
                }
                var promise = _this._loader.loadMaterialPropertiesAsync(context, material, babylonMaterial);
                if (!babylonMaterial.albedoTexture) {
                    babylonMaterial.albedoColor.toLinearSpaceToRef(babylonMaterial.albedoColor);
                }
                if (!babylonMaterial.reflectivityTexture) {
                    babylonMaterial.reflectivityColor.toLinearSpaceToRef(babylonMaterial.reflectivityColor);
                }
                return promise;
            }
            return null;
        });
    };
    return MSFT_sRGBFactors;
}());

_glTFLoader__WEBPACK_IMPORTED_MODULE_1__["GLTFLoader"].RegisterExtension(NAME, function (loader) { return new MSFT_sRGBFactors(loader); });


/***/ }),

/***/ "./glTF/2.0/Extensions/index.ts":
/*!**************************************!*\
  !*** ./glTF/2.0/Extensions/index.ts ***!
  \**************************************/
/*! exports provided: EXT_lights_image_based, EXT_mesh_gpu_instancing, EXT_meshopt_compression, EXT_texture_webp, KHR_draco_mesh_compression, KHR_lights, KHR_materials_pbrSpecularGlossiness, KHR_materials_unlit, KHR_materials_clearcoat, KHR_materials_emissive_strength, KHR_materials_sheen, KHR_materials_specular, KHR_materials_ior, KHR_materials_variants, KHR_materials_transmission, KHR_materials_translucency, KHR_materials_volume, KHR_mesh_quantization, KHR_texture_basisu, KHR_texture_transform, KHR_xmp_json_ld, MSFT_audio_emitter, MSFT_lod, MSFT_minecraftMesh, MSFT_sRGBFactors, ExtrasAsMetadata */
/***/ (function(module, __webpack_exports__, __webpack_require__) {

"use strict";
__webpack_require__.r(__webpack_exports__);
/* harmony import */ var _EXT_lights_image_based__WEBPACK_IMPORTED_MODULE_0__ = __webpack_require__(/*! ./EXT_lights_image_based */ "./glTF/2.0/Extensions/EXT_lights_image_based.ts");
/* harmony reexport (safe) */ __webpack_require__.d(__webpack_exports__, "EXT_lights_image_based", function() { return _EXT_lights_image_based__WEBPACK_IMPORTED_MODULE_0__["EXT_lights_image_based"]; });

/* harmony import */ var _EXT_mesh_gpu_instancing__WEBPACK_IMPORTED_MODULE_1__ = __webpack_require__(/*! ./EXT_mesh_gpu_instancing */ "./glTF/2.0/Extensions/EXT_mesh_gpu_instancing.ts");
/* harmony reexport (safe) */ __webpack_require__.d(__webpack_exports__, "EXT_mesh_gpu_instancing", function() { return _EXT_mesh_gpu_instancing__WEBPACK_IMPORTED_MODULE_1__["EXT_mesh_gpu_instancing"]; });

/* harmony import */ var _EXT_meshopt_compression__WEBPACK_IMPORTED_MODULE_2__ = __webpack_require__(/*! ./EXT_meshopt_compression */ "./glTF/2.0/Extensions/EXT_meshopt_compression.ts");
/* harmony reexport (safe) */ __webpack_require__.d(__webpack_exports__, "EXT_meshopt_compression", function() { return _EXT_meshopt_compression__WEBPACK_IMPORTED_MODULE_2__["EXT_meshopt_compression"]; });

/* harmony import */ var _EXT_texture_webp__WEBPACK_IMPORTED_MODULE_3__ = __webpack_require__(/*! ./EXT_texture_webp */ "./glTF/2.0/Extensions/EXT_texture_webp.ts");
/* harmony reexport (safe) */ __webpack_require__.d(__webpack_exports__, "EXT_texture_webp", function() { return _EXT_texture_webp__WEBPACK_IMPORTED_MODULE_3__["EXT_texture_webp"]; });

/* harmony import */ var _KHR_draco_mesh_compression__WEBPACK_IMPORTED_MODULE_4__ = __webpack_require__(/*! ./KHR_draco_mesh_compression */ "./glTF/2.0/Extensions/KHR_draco_mesh_compression.ts");
/* harmony reexport (safe) */ __webpack_require__.d(__webpack_exports__, "KHR_draco_mesh_compression", function() { return _KHR_draco_mesh_compression__WEBPACK_IMPORTED_MODULE_4__["KHR_draco_mesh_compression"]; });

/* harmony import */ var _KHR_lights_punctual__WEBPACK_IMPORTED_MODULE_5__ = __webpack_require__(/*! ./KHR_lights_punctual */ "./glTF/2.0/Extensions/KHR_lights_punctual.ts");
/* harmony reexport (safe) */ __webpack_require__.d(__webpack_exports__, "KHR_lights", function() { return _KHR_lights_punctual__WEBPACK_IMPORTED_MODULE_5__["KHR_lights"]; });

/* harmony import */ var _KHR_materials_pbrSpecularGlossiness__WEBPACK_IMPORTED_MODULE_6__ = __webpack_require__(/*! ./KHR_materials_pbrSpecularGlossiness */ "./glTF/2.0/Extensions/KHR_materials_pbrSpecularGlossiness.ts");
/* harmony reexport (safe) */ __webpack_require__.d(__webpack_exports__, "KHR_materials_pbrSpecularGlossiness", function() { return _KHR_materials_pbrSpecularGlossiness__WEBPACK_IMPORTED_MODULE_6__["KHR_materials_pbrSpecularGlossiness"]; });

/* harmony import */ var _KHR_materials_unlit__WEBPACK_IMPORTED_MODULE_7__ = __webpack_require__(/*! ./KHR_materials_unlit */ "./glTF/2.0/Extensions/KHR_materials_unlit.ts");
/* harmony reexport (safe) */ __webpack_require__.d(__webpack_exports__, "KHR_materials_unlit", function() { return _KHR_materials_unlit__WEBPACK_IMPORTED_MODULE_7__["KHR_materials_unlit"]; });

/* harmony import */ var _KHR_materials_clearcoat__WEBPACK_IMPORTED_MODULE_8__ = __webpack_require__(/*! ./KHR_materials_clearcoat */ "./glTF/2.0/Extensions/KHR_materials_clearcoat.ts");
/* harmony reexport (safe) */ __webpack_require__.d(__webpack_exports__, "KHR_materials_clearcoat", function() { return _KHR_materials_clearcoat__WEBPACK_IMPORTED_MODULE_8__["KHR_materials_clearcoat"]; });

/* harmony import */ var _KHR_materials_emissive_strength__WEBPACK_IMPORTED_MODULE_9__ = __webpack_require__(/*! ./KHR_materials_emissive_strength */ "./glTF/2.0/Extensions/KHR_materials_emissive_strength.ts");
/* harmony reexport (safe) */ __webpack_require__.d(__webpack_exports__, "KHR_materials_emissive_strength", function() { return _KHR_materials_emissive_strength__WEBPACK_IMPORTED_MODULE_9__["KHR_materials_emissive_strength"]; });

/* harmony import */ var _KHR_materials_sheen__WEBPACK_IMPORTED_MODULE_10__ = __webpack_require__(/*! ./KHR_materials_sheen */ "./glTF/2.0/Extensions/KHR_materials_sheen.ts");
/* harmony reexport (safe) */ __webpack_require__.d(__webpack_exports__, "KHR_materials_sheen", function() { return _KHR_materials_sheen__WEBPACK_IMPORTED_MODULE_10__["KHR_materials_sheen"]; });

/* harmony import */ var _KHR_materials_specular__WEBPACK_IMPORTED_MODULE_11__ = __webpack_require__(/*! ./KHR_materials_specular */ "./glTF/2.0/Extensions/KHR_materials_specular.ts");
/* harmony reexport (safe) */ __webpack_require__.d(__webpack_exports__, "KHR_materials_specular", function() { return _KHR_materials_specular__WEBPACK_IMPORTED_MODULE_11__["KHR_materials_specular"]; });

/* harmony import */ var _KHR_materials_ior__WEBPACK_IMPORTED_MODULE_12__ = __webpack_require__(/*! ./KHR_materials_ior */ "./glTF/2.0/Extensions/KHR_materials_ior.ts");
/* harmony reexport (safe) */ __webpack_require__.d(__webpack_exports__, "KHR_materials_ior", function() { return _KHR_materials_ior__WEBPACK_IMPORTED_MODULE_12__["KHR_materials_ior"]; });

/* harmony import */ var _KHR_materials_variants__WEBPACK_IMPORTED_MODULE_13__ = __webpack_require__(/*! ./KHR_materials_variants */ "./glTF/2.0/Extensions/KHR_materials_variants.ts");
/* harmony reexport (safe) */ __webpack_require__.d(__webpack_exports__, "KHR_materials_variants", function() { return _KHR_materials_variants__WEBPACK_IMPORTED_MODULE_13__["KHR_materials_variants"]; });

/* harmony import */ var _KHR_materials_transmission__WEBPACK_IMPORTED_MODULE_14__ = __webpack_require__(/*! ./KHR_materials_transmission */ "./glTF/2.0/Extensions/KHR_materials_transmission.ts");
/* harmony reexport (safe) */ __webpack_require__.d(__webpack_exports__, "KHR_materials_transmission", function() { return _KHR_materials_transmission__WEBPACK_IMPORTED_MODULE_14__["KHR_materials_transmission"]; });

/* harmony import */ var _KHR_materials_translucency__WEBPACK_IMPORTED_MODULE_15__ = __webpack_require__(/*! ./KHR_materials_translucency */ "./glTF/2.0/Extensions/KHR_materials_translucency.ts");
/* harmony reexport (safe) */ __webpack_require__.d(__webpack_exports__, "KHR_materials_translucency", function() { return _KHR_materials_translucency__WEBPACK_IMPORTED_MODULE_15__["KHR_materials_translucency"]; });

/* harmony import */ var _KHR_materials_volume__WEBPACK_IMPORTED_MODULE_16__ = __webpack_require__(/*! ./KHR_materials_volume */ "./glTF/2.0/Extensions/KHR_materials_volume.ts");
/* harmony reexport (safe) */ __webpack_require__.d(__webpack_exports__, "KHR_materials_volume", function() { return _KHR_materials_volume__WEBPACK_IMPORTED_MODULE_16__["KHR_materials_volume"]; });

/* harmony import */ var _KHR_mesh_quantization__WEBPACK_IMPORTED_MODULE_17__ = __webpack_require__(/*! ./KHR_mesh_quantization */ "./glTF/2.0/Extensions/KHR_mesh_quantization.ts");
/* harmony reexport (safe) */ __webpack_require__.d(__webpack_exports__, "KHR_mesh_quantization", function() { return _KHR_mesh_quantization__WEBPACK_IMPORTED_MODULE_17__["KHR_mesh_quantization"]; });

/* harmony import */ var _KHR_texture_basisu__WEBPACK_IMPORTED_MODULE_18__ = __webpack_require__(/*! ./KHR_texture_basisu */ "./glTF/2.0/Extensions/KHR_texture_basisu.ts");
/* harmony reexport (safe) */ __webpack_require__.d(__webpack_exports__, "KHR_texture_basisu", function() { return _KHR_texture_basisu__WEBPACK_IMPORTED_MODULE_18__["KHR_texture_basisu"]; });

/* harmony import */ var _KHR_texture_transform__WEBPACK_IMPORTED_MODULE_19__ = __webpack_require__(/*! ./KHR_texture_transform */ "./glTF/2.0/Extensions/KHR_texture_transform.ts");
/* harmony reexport (safe) */ __webpack_require__.d(__webpack_exports__, "KHR_texture_transform", function() { return _KHR_texture_transform__WEBPACK_IMPORTED_MODULE_19__["KHR_texture_transform"]; });

/* harmony import */ var _KHR_xmp_json_ld__WEBPACK_IMPORTED_MODULE_20__ = __webpack_require__(/*! ./KHR_xmp_json_ld */ "./glTF/2.0/Extensions/KHR_xmp_json_ld.ts");
/* harmony reexport (safe) */ __webpack_require__.d(__webpack_exports__, "KHR_xmp_json_ld", function() { return _KHR_xmp_json_ld__WEBPACK_IMPORTED_MODULE_20__["KHR_xmp_json_ld"]; });

/* harmony import */ var _MSFT_audio_emitter__WEBPACK_IMPORTED_MODULE_21__ = __webpack_require__(/*! ./MSFT_audio_emitter */ "./glTF/2.0/Extensions/MSFT_audio_emitter.ts");
/* harmony reexport (safe) */ __webpack_require__.d(__webpack_exports__, "MSFT_audio_emitter", function() { return _MSFT_audio_emitter__WEBPACK_IMPORTED_MODULE_21__["MSFT_audio_emitter"]; });

/* harmony import */ var _MSFT_lod__WEBPACK_IMPORTED_MODULE_22__ = __webpack_require__(/*! ./MSFT_lod */ "./glTF/2.0/Extensions/MSFT_lod.ts");
/* harmony reexport (safe) */ __webpack_require__.d(__webpack_exports__, "MSFT_lod", function() { return _MSFT_lod__WEBPACK_IMPORTED_MODULE_22__["MSFT_lod"]; });

/* harmony import */ var _MSFT_minecraftMesh__WEBPACK_IMPORTED_MODULE_23__ = __webpack_require__(/*! ./MSFT_minecraftMesh */ "./glTF/2.0/Extensions/MSFT_minecraftMesh.ts");
/* harmony reexport (safe) */ __webpack_require__.d(__webpack_exports__, "MSFT_minecraftMesh", function() { return _MSFT_minecraftMesh__WEBPACK_IMPORTED_MODULE_23__["MSFT_minecraftMesh"]; });

/* harmony import */ var _MSFT_sRGBFactors__WEBPACK_IMPORTED_MODULE_24__ = __webpack_require__(/*! ./MSFT_sRGBFactors */ "./glTF/2.0/Extensions/MSFT_sRGBFactors.ts");
/* harmony reexport (safe) */ __webpack_require__.d(__webpack_exports__, "MSFT_sRGBFactors", function() { return _MSFT_sRGBFactors__WEBPACK_IMPORTED_MODULE_24__["MSFT_sRGBFactors"]; });

/* harmony import */ var _ExtrasAsMetadata__WEBPACK_IMPORTED_MODULE_25__ = __webpack_require__(/*! ./ExtrasAsMetadata */ "./glTF/2.0/Extensions/ExtrasAsMetadata.ts");
/* harmony reexport (safe) */ __webpack_require__.d(__webpack_exports__, "ExtrasAsMetadata", function() { return _ExtrasAsMetadata__WEBPACK_IMPORTED_MODULE_25__["ExtrasAsMetadata"]; });





























/***/ }),

/***/ "./glTF/2.0/glTFLoader.ts":
/*!********************************!*\
  !*** ./glTF/2.0/glTFLoader.ts ***!
  \********************************/
/*! exports provided: ArrayItem, GLTFLoader */
/***/ (function(module, __webpack_exports__, __webpack_require__) {

"use strict";
__webpack_require__.r(__webpack_exports__);
/* harmony export (binding) */ __webpack_require__.d(__webpack_exports__, "ArrayItem", function() { return ArrayItem; });
/* harmony export (binding) */ __webpack_require__.d(__webpack_exports__, "GLTFLoader", function() { return GLTFLoader; });
<<<<<<< HEAD
/* harmony import */ var babylonjs_Misc_deferred__WEBPACK_IMPORTED_MODULE_0__ = __webpack_require__(/*! babylonjs/Misc/deferred */ "babylonjs/Maths/math.color");
=======
/* harmony import */ var babylonjs_Misc_deferred__WEBPACK_IMPORTED_MODULE_0__ = __webpack_require__(/*! babylonjs/Misc/deferred */ "babylonjs/Misc/observable");
>>>>>>> cebc7bae
/* harmony import */ var babylonjs_Misc_deferred__WEBPACK_IMPORTED_MODULE_0___default = /*#__PURE__*/__webpack_require__.n(babylonjs_Misc_deferred__WEBPACK_IMPORTED_MODULE_0__);
/* harmony import */ var _glTFFileLoader__WEBPACK_IMPORTED_MODULE_1__ = __webpack_require__(/*! ../glTFFileLoader */ "./glTF/glTFFileLoader.ts");


























/**
 * Helper class for working with arrays when loading the glTF asset
 */
var ArrayItem = /** @class */ (function () {
    function ArrayItem() {
    }
    /**
     * Gets an item from the given array.
     * @param context The context when loading the asset
     * @param array The array to get the item from
     * @param index The index to the array
     * @returns The array item
     */
    ArrayItem.Get = function (context, array, index) {
        if (!array || index == undefined || !array[index]) {
            throw new Error("".concat(context, ": Failed to find index (").concat(index, ")"));
        }
        return array[index];
    };
    /**
     * Assign an `index` field to each item of the given array.
     * @param array The array of items
     */
    ArrayItem.Assign = function (array) {
        if (array) {
            for (var index = 0; index < array.length; index++) {
                array[index].index = index;
            }
        }
    };
    return ArrayItem;
}());

/**
 * The glTF 2.0 loader
 */
var GLTFLoader = /** @class */ (function () {
    /** @hidden */
    function GLTFLoader(parent) {
        /** @hidden */
        this._completePromises = new Array();
        /** @hidden */
        this._assetContainer = null;
        /** Storage */
        this._babylonLights = [];
        /** @hidden */
        this._disableInstancedMesh = 0;
        this._disposed = false;
        this._extensions = new Array();
        this._rootBabylonMesh = null;
        this._defaultBabylonMaterialData = {};
        this._parent = parent;
    }
    /**
     * Registers a loader extension.
     * @param name The name of the loader extension.
     * @param factory The factory function that creates the loader extension.
     */
    GLTFLoader.RegisterExtension = function (name, factory) {
        if (GLTFLoader.UnregisterExtension(name)) {
            babylonjs_Misc_deferred__WEBPACK_IMPORTED_MODULE_0__["Logger"].Warn("Extension with the name '".concat(name, "' already exists"));
        }
        GLTFLoader._RegisteredExtensions[name] = {
            factory: factory
        };
    };
    /**
     * Unregisters a loader extension.
     * @param name The name of the loader extension.
     * @returns A boolean indicating whether the extension has been unregistered
     */
    GLTFLoader.UnregisterExtension = function (name) {
        if (!GLTFLoader._RegisteredExtensions[name]) {
            return false;
        }
        delete GLTFLoader._RegisteredExtensions[name];
        return true;
    };
    Object.defineProperty(GLTFLoader.prototype, "gltf", {
        /**
         * The object that represents the glTF JSON.
         */
        get: function () {
            return this._gltf;
        },
        enumerable: false,
        configurable: true
    });
    Object.defineProperty(GLTFLoader.prototype, "bin", {
        /**
         * The BIN chunk of a binary glTF.
         */
        get: function () {
            return this._bin;
        },
        enumerable: false,
        configurable: true
    });
    Object.defineProperty(GLTFLoader.prototype, "parent", {
        /**
         * The parent file loader.
         */
        get: function () {
            return this._parent;
        },
        enumerable: false,
        configurable: true
    });
    Object.defineProperty(GLTFLoader.prototype, "babylonScene", {
        /**
         * The Babylon scene when loading the asset.
         */
        get: function () {
            return this._babylonScene;
        },
        enumerable: false,
        configurable: true
    });
    Object.defineProperty(GLTFLoader.prototype, "rootBabylonMesh", {
        /**
         * The root Babylon mesh when loading the asset.
         */
        get: function () {
            return this._rootBabylonMesh;
        },
        enumerable: false,
        configurable: true
    });
    /** @hidden */
    GLTFLoader.prototype.dispose = function () {
        if (this._disposed) {
            return;
        }
        this._disposed = true;
        this._completePromises.length = 0;
        for (var name_1 in this._extensions) {
            var extension = this._extensions[name_1];
            extension.dispose && extension.dispose();
            delete this._extensions[name_1];
        }
        this._gltf = null;
        this._babylonScene = null;
        this._rootBabylonMesh = null;
        this._parent.dispose();
    };
    /** @hidden */
    GLTFLoader.prototype.importMeshAsync = function (meshesNames, scene, container, data, rootUrl, onProgress, fileName) {
        var _this = this;
        if (fileName === void 0) { fileName = ""; }
        return Promise.resolve().then(function () {
            _this._babylonScene = scene;
            _this._assetContainer = container;
            _this._loadData(data);
            var nodes = null;
            if (meshesNames) {
                var nodeMap_1 = {};
                if (_this._gltf.nodes) {
                    for (var _i = 0, _a = _this._gltf.nodes; _i < _a.length; _i++) {
                        var node = _a[_i];
                        if (node.name) {
                            nodeMap_1[node.name] = node.index;
                        }
                    }
                }
                var names = (meshesNames instanceof Array) ? meshesNames : [meshesNames];
                nodes = names.map(function (name) {
                    var node = nodeMap_1[name];
                    if (node === undefined) {
                        throw new Error("Failed to find node '".concat(name, "'"));
                    }
                    return node;
                });
            }
            return _this._loadAsync(rootUrl, fileName, nodes, function () {
                return {
                    meshes: _this._getMeshes(),
                    particleSystems: [],
                    skeletons: _this._getSkeletons(),
                    animationGroups: _this._getAnimationGroups(),
                    lights: _this._babylonLights,
                    transformNodes: _this._getTransformNodes(),
                    geometries: _this._getGeometries()
                };
            });
        });
    };
    /** @hidden */
    GLTFLoader.prototype.loadAsync = function (scene, data, rootUrl, onProgress, fileName) {
        var _this = this;
        if (fileName === void 0) { fileName = ""; }
        return Promise.resolve().then(function () {
            _this._babylonScene = scene;
            _this._loadData(data);
            return _this._loadAsync(rootUrl, fileName, null, function () { return undefined; });
        });
    };
    GLTFLoader.prototype._loadAsync = function (rootUrl, fileName, nodes, resultFunc) {
        var _this = this;
        return Promise.resolve().then(function () {
            _this._rootUrl = rootUrl;
            _this._uniqueRootUrl = (!babylonjs_Misc_deferred__WEBPACK_IMPORTED_MODULE_0__["StringTools"].StartsWith(rootUrl, "file:") && fileName) ? rootUrl : "".concat(rootUrl).concat(Date.now(), "/");
            _this._fileName = fileName;
            _this._loadExtensions();
            _this._checkExtensions();
            var loadingToReadyCounterName = "".concat(_glTFFileLoader__WEBPACK_IMPORTED_MODULE_1__["GLTFLoaderState"][_glTFFileLoader__WEBPACK_IMPORTED_MODULE_1__["GLTFLoaderState"].LOADING], " => ").concat(_glTFFileLoader__WEBPACK_IMPORTED_MODULE_1__["GLTFLoaderState"][_glTFFileLoader__WEBPACK_IMPORTED_MODULE_1__["GLTFLoaderState"].READY]);
            var loadingToCompleteCounterName = "".concat(_glTFFileLoader__WEBPACK_IMPORTED_MODULE_1__["GLTFLoaderState"][_glTFFileLoader__WEBPACK_IMPORTED_MODULE_1__["GLTFLoaderState"].LOADING], " => ").concat(_glTFFileLoader__WEBPACK_IMPORTED_MODULE_1__["GLTFLoaderState"][_glTFFileLoader__WEBPACK_IMPORTED_MODULE_1__["GLTFLoaderState"].COMPLETE]);
            _this._parent._startPerformanceCounter(loadingToReadyCounterName);
            _this._parent._startPerformanceCounter(loadingToCompleteCounterName);
            _this._parent._setState(_glTFFileLoader__WEBPACK_IMPORTED_MODULE_1__["GLTFLoaderState"].LOADING);
            _this._extensionsOnLoading();
            var promises = new Array();
            // Block the marking of materials dirty until the scene is loaded.
            var oldBlockMaterialDirtyMechanism = _this._babylonScene.blockMaterialDirtyMechanism;
            _this._babylonScene.blockMaterialDirtyMechanism = true;
            if (nodes) {
                promises.push(_this.loadSceneAsync("/nodes", { nodes: nodes, index: -1 }));
            }
            else if (_this._gltf.scene != undefined || (_this._gltf.scenes && _this._gltf.scenes[0])) {
                var scene = ArrayItem.Get("/scene", _this._gltf.scenes, _this._gltf.scene || 0);
                promises.push(_this.loadSceneAsync("/scenes/".concat(scene.index), scene));
            }
            if (_this.parent.loadAllMaterials && _this._gltf.materials) {
                for (var m = 0; m < _this._gltf.materials.length; ++m) {
                    var material = _this._gltf.materials[m];
                    var context_1 = "/materials/" + m;
                    var babylonDrawMode = babylonjs_Misc_deferred__WEBPACK_IMPORTED_MODULE_0__["Material"].TriangleFillMode;
                    promises.push(_this._loadMaterialAsync(context_1, material, null, babylonDrawMode, function (material) { }));
                }
            }
            // Restore the blocking of material dirty.
            _this._babylonScene.blockMaterialDirtyMechanism = oldBlockMaterialDirtyMechanism;
            if (_this._parent.compileMaterials) {
                promises.push(_this._compileMaterialsAsync());
            }
            if (_this._parent.compileShadowGenerators) {
                promises.push(_this._compileShadowGeneratorsAsync());
            }
            var resultPromise = Promise.all(promises).then(function () {
                if (_this._rootBabylonMesh) {
                    _this._rootBabylonMesh.setEnabled(true);
                }
                _this._extensionsOnReady();
                _this._parent._setState(_glTFFileLoader__WEBPACK_IMPORTED_MODULE_1__["GLTFLoaderState"].READY);
                _this._startAnimations();
                return resultFunc();
            });
            return resultPromise.then(function (result) {
                _this._parent._endPerformanceCounter(loadingToReadyCounterName);
                babylonjs_Misc_deferred__WEBPACK_IMPORTED_MODULE_0__["Tools"].SetImmediate(function () {
                    if (!_this._disposed) {
                        Promise.all(_this._completePromises).then(function () {
                            _this._parent._endPerformanceCounter(loadingToCompleteCounterName);
                            _this._parent._setState(_glTFFileLoader__WEBPACK_IMPORTED_MODULE_1__["GLTFLoaderState"].COMPLETE);
                            _this._parent.onCompleteObservable.notifyObservers(undefined);
                            _this._parent.onCompleteObservable.clear();
                            _this.dispose();
                        }, function (error) {
                            _this._parent.onErrorObservable.notifyObservers(error);
                            _this._parent.onErrorObservable.clear();
                            _this.dispose();
                        });
                    }
                });
                return result;
            });
        }).catch(function (error) {
            if (!_this._disposed) {
                _this._parent.onErrorObservable.notifyObservers(error);
                _this._parent.onErrorObservable.clear();
                _this.dispose();
            }
            throw error;
        });
    };
    GLTFLoader.prototype._loadData = function (data) {
        this._gltf = data.json;
        this._setupData();
        if (data.bin) {
            var buffers = this._gltf.buffers;
            if (buffers && buffers[0] && !buffers[0].uri) {
                var binaryBuffer = buffers[0];
                if (binaryBuffer.byteLength < data.bin.byteLength - 3 || binaryBuffer.byteLength > data.bin.byteLength) {
                    babylonjs_Misc_deferred__WEBPACK_IMPORTED_MODULE_0__["Logger"].Warn("Binary buffer length (".concat(binaryBuffer.byteLength, ") from JSON does not match chunk length (").concat(data.bin.byteLength, ")"));
                }
                this._bin = data.bin;
            }
            else {
                babylonjs_Misc_deferred__WEBPACK_IMPORTED_MODULE_0__["Logger"].Warn("Unexpected BIN chunk");
            }
        }
    };
    GLTFLoader.prototype._setupData = function () {
        ArrayItem.Assign(this._gltf.accessors);
        ArrayItem.Assign(this._gltf.animations);
        ArrayItem.Assign(this._gltf.buffers);
        ArrayItem.Assign(this._gltf.bufferViews);
        ArrayItem.Assign(this._gltf.cameras);
        ArrayItem.Assign(this._gltf.images);
        ArrayItem.Assign(this._gltf.materials);
        ArrayItem.Assign(this._gltf.meshes);
        ArrayItem.Assign(this._gltf.nodes);
        ArrayItem.Assign(this._gltf.samplers);
        ArrayItem.Assign(this._gltf.scenes);
        ArrayItem.Assign(this._gltf.skins);
        ArrayItem.Assign(this._gltf.textures);
        if (this._gltf.nodes) {
            var nodeParents = {};
            for (var _i = 0, _a = this._gltf.nodes; _i < _a.length; _i++) {
                var node = _a[_i];
                if (node.children) {
                    for (var _b = 0, _c = node.children; _b < _c.length; _b++) {
                        var index = _c[_b];
                        nodeParents[index] = node.index;
                    }
                }
            }
            var rootNode = this._createRootNode();
            for (var _d = 0, _e = this._gltf.nodes; _d < _e.length; _d++) {
                var node = _e[_d];
                var parentIndex = nodeParents[node.index];
                node.parent = parentIndex === undefined ? rootNode : this._gltf.nodes[parentIndex];
            }
        }
    };
    GLTFLoader.prototype._loadExtensions = function () {
        for (var name_2 in GLTFLoader._RegisteredExtensions) {
            var extension = GLTFLoader._RegisteredExtensions[name_2].factory(this);
            if (extension.name !== name_2) {
                babylonjs_Misc_deferred__WEBPACK_IMPORTED_MODULE_0__["Logger"].Warn("The name of the glTF loader extension instance does not match the registered name: ".concat(extension.name, " !== ").concat(name_2));
            }
            this._extensions.push(extension);
            this._parent.onExtensionLoadedObservable.notifyObservers(extension);
        }
        this._extensions.sort(function (a, b) { return (a.order || Number.MAX_VALUE) - (b.order || Number.MAX_VALUE); });
        this._parent.onExtensionLoadedObservable.clear();
    };
    GLTFLoader.prototype._checkExtensions = function () {
        if (this._gltf.extensionsRequired) {
            var _loop_1 = function (name_3) {
                var available = this_1._extensions.some(function (extension) { return extension.name === name_3 && extension.enabled; });
                if (!available) {
                    throw new Error("Require extension ".concat(name_3, " is not available"));
                }
            };
            var this_1 = this;
            for (var _i = 0, _a = this._gltf.extensionsRequired; _i < _a.length; _i++) {
                var name_3 = _a[_i];
                _loop_1(name_3);
            }
        }
    };
    GLTFLoader.prototype._createRootNode = function () {
        this._babylonScene._blockEntityCollection = !!this._assetContainer;
        this._rootBabylonMesh = new babylonjs_Misc_deferred__WEBPACK_IMPORTED_MODULE_0__["Mesh"]("__root__", this._babylonScene);
        this._rootBabylonMesh._parentContainer = this._assetContainer;
        this._babylonScene._blockEntityCollection = false;
        this._rootBabylonMesh.setEnabled(false);
        var rootNode = {
            _babylonTransformNode: this._rootBabylonMesh,
            index: -1
        };
        switch (this._parent.coordinateSystemMode) {
            case _glTFFileLoader__WEBPACK_IMPORTED_MODULE_1__["GLTFLoaderCoordinateSystemMode"].AUTO: {
                if (!this._babylonScene.useRightHandedSystem) {
                    rootNode.rotation = [0, 1, 0, 0];
                    rootNode.scale = [1, 1, -1];
                    GLTFLoader._LoadTransform(rootNode, this._rootBabylonMesh);
                }
                break;
            }
            case _glTFFileLoader__WEBPACK_IMPORTED_MODULE_1__["GLTFLoaderCoordinateSystemMode"].FORCE_RIGHT_HANDED: {
                this._babylonScene.useRightHandedSystem = true;
                break;
            }
            default: {
                throw new Error("Invalid coordinate system mode (".concat(this._parent.coordinateSystemMode, ")"));
            }
        }
        this._parent.onMeshLoadedObservable.notifyObservers(this._rootBabylonMesh);
        return rootNode;
    };
    /**
     * Loads a glTF scene.
     * @param context The context when loading the asset
     * @param scene The glTF scene property
     * @returns A promise that resolves when the load is complete
     */
    GLTFLoader.prototype.loadSceneAsync = function (context, scene) {
        var _this = this;
        var extensionPromise = this._extensionsLoadSceneAsync(context, scene);
        if (extensionPromise) {
            return extensionPromise;
        }
        var promises = new Array();
        this.logOpen("".concat(context, " ").concat(scene.name || ""));
        if (scene.nodes) {
            for (var _i = 0, _a = scene.nodes; _i < _a.length; _i++) {
                var index = _a[_i];
                var node = ArrayItem.Get("".concat(context, "/nodes/").concat(index), this._gltf.nodes, index);
                promises.push(this.loadNodeAsync("/nodes/".concat(node.index), node, function (babylonMesh) {
                    babylonMesh.parent = _this._rootBabylonMesh;
                }));
            }
        }
        // Link all Babylon bones for each glTF node with the corresponding Babylon transform node.
        // A glTF joint is a pointer to a glTF node in the glTF node hierarchy similar to Unity3D.
        if (this._gltf.nodes) {
            for (var _b = 0, _c = this._gltf.nodes; _b < _c.length; _b++) {
                var node = _c[_b];
                if (node._babylonTransformNode && node._babylonBones) {
                    for (var _d = 0, _e = node._babylonBones; _d < _e.length; _d++) {
                        var babylonBone = _e[_d];
                        babylonBone.linkTransformNode(node._babylonTransformNode);
                    }
                }
            }
        }
        promises.push(this._loadAnimationsAsync());
        this.logClose();
        return Promise.all(promises).then(function () { });
    };
    GLTFLoader.prototype._forEachPrimitive = function (node, callback) {
        if (node._primitiveBabylonMeshes) {
            for (var _i = 0, _a = node._primitiveBabylonMeshes; _i < _a.length; _i++) {
                var babylonMesh = _a[_i];
                callback(babylonMesh);
            }
        }
    };
    GLTFLoader.prototype._getGeometries = function () {
        var geometries = new Array();
        var nodes = this._gltf.nodes;
        if (nodes) {
            for (var _i = 0, nodes_1 = nodes; _i < nodes_1.length; _i++) {
                var node = nodes_1[_i];
                this._forEachPrimitive(node, function (babylonMesh) {
                    var geometry = babylonMesh.geometry;
                    if (geometry && geometries.indexOf(geometry) === -1) {
                        geometries.push(geometry);
                    }
                });
            }
        }
        return geometries;
    };
    GLTFLoader.prototype._getMeshes = function () {
        var meshes = new Array();
        // Root mesh is always first, if available.
        if (this._rootBabylonMesh) {
            meshes.push(this._rootBabylonMesh);
        }
        var nodes = this._gltf.nodes;
        if (nodes) {
            for (var _i = 0, nodes_2 = nodes; _i < nodes_2.length; _i++) {
                var node = nodes_2[_i];
                this._forEachPrimitive(node, function (babylonMesh) {
                    meshes.push(babylonMesh);
                });
            }
        }
        return meshes;
    };
    GLTFLoader.prototype._getTransformNodes = function () {
        var transformNodes = new Array();
        var nodes = this._gltf.nodes;
        if (nodes) {
            for (var _i = 0, nodes_3 = nodes; _i < nodes_3.length; _i++) {
                var node = nodes_3[_i];
                if (node._babylonTransformNode && node._babylonTransformNode.getClassName() === "TransformNode") {
                    transformNodes.push(node._babylonTransformNode);
                }
            }
        }
        return transformNodes;
    };
    GLTFLoader.prototype._getSkeletons = function () {
        var skeletons = new Array();
        var skins = this._gltf.skins;
        if (skins) {
            for (var _i = 0, skins_1 = skins; _i < skins_1.length; _i++) {
                var skin = skins_1[_i];
                if (skin._data) {
                    skeletons.push(skin._data.babylonSkeleton);
                }
            }
        }
        return skeletons;
    };
    GLTFLoader.prototype._getAnimationGroups = function () {
        var animationGroups = new Array();
        var animations = this._gltf.animations;
        if (animations) {
            for (var _i = 0, animations_1 = animations; _i < animations_1.length; _i++) {
                var animation = animations_1[_i];
                if (animation._babylonAnimationGroup) {
                    animationGroups.push(animation._babylonAnimationGroup);
                }
            }
        }
        return animationGroups;
    };
    GLTFLoader.prototype._startAnimations = function () {
        switch (this._parent.animationStartMode) {
            case _glTFFileLoader__WEBPACK_IMPORTED_MODULE_1__["GLTFLoaderAnimationStartMode"].NONE: {
                // do nothing
                break;
            }
            case _glTFFileLoader__WEBPACK_IMPORTED_MODULE_1__["GLTFLoaderAnimationStartMode"].FIRST: {
                var babylonAnimationGroups = this._getAnimationGroups();
                if (babylonAnimationGroups.length !== 0) {
                    babylonAnimationGroups[0].start(true);
                }
                break;
            }
            case _glTFFileLoader__WEBPACK_IMPORTED_MODULE_1__["GLTFLoaderAnimationStartMode"].ALL: {
                var babylonAnimationGroups = this._getAnimationGroups();
                for (var _i = 0, babylonAnimationGroups_1 = babylonAnimationGroups; _i < babylonAnimationGroups_1.length; _i++) {
                    var babylonAnimationGroup = babylonAnimationGroups_1[_i];
                    babylonAnimationGroup.start(true);
                }
                break;
            }
            default: {
                babylonjs_Misc_deferred__WEBPACK_IMPORTED_MODULE_0__["Logger"].Error("Invalid animation start mode (".concat(this._parent.animationStartMode, ")"));
                return;
            }
        }
    };
    /**
     * Loads a glTF node.
     * @param context The context when loading the asset
     * @param node The glTF node property
     * @param assign A function called synchronously after parsing the glTF properties
     * @returns A promise that resolves with the loaded Babylon mesh when the load is complete
     */
    GLTFLoader.prototype.loadNodeAsync = function (context, node, assign) {
        var _this = this;
        if (assign === void 0) { assign = function () { }; }
        var extensionPromise = this._extensionsLoadNodeAsync(context, node, assign);
        if (extensionPromise) {
            return extensionPromise;
        }
        if (node._babylonTransformNode) {
            throw new Error("".concat(context, ": Invalid recursive node hierarchy"));
        }
        var promises = new Array();
        this.logOpen("".concat(context, " ").concat(node.name || ""));
        var loadNode = function (babylonTransformNode) {
            GLTFLoader.AddPointerMetadata(babylonTransformNode, context);
            GLTFLoader._LoadTransform(node, babylonTransformNode);
            if (node.camera != undefined) {
                var camera = ArrayItem.Get("".concat(context, "/camera"), _this._gltf.cameras, node.camera);
                promises.push(_this.loadCameraAsync("/cameras/".concat(camera.index), camera, function (babylonCamera) {
                    babylonCamera.parent = babylonTransformNode;
                }));
            }
            if (node.children) {
                for (var _i = 0, _a = node.children; _i < _a.length; _i++) {
                    var index = _a[_i];
                    var childNode = ArrayItem.Get("".concat(context, "/children/").concat(index), _this._gltf.nodes, index);
                    promises.push(_this.loadNodeAsync("/nodes/".concat(childNode.index), childNode, function (childBabylonMesh) {
                        childBabylonMesh.parent = babylonTransformNode;
                    }));
                }
            }
            assign(babylonTransformNode);
        };
        if (node.mesh == undefined) {
            var nodeName = node.name || "node".concat(node.index);
            this._babylonScene._blockEntityCollection = !!this._assetContainer;
            node._babylonTransformNode = new babylonjs_Misc_deferred__WEBPACK_IMPORTED_MODULE_0__["TransformNode"](nodeName, this._babylonScene);
            node._babylonTransformNode._parentContainer = this._assetContainer;
            this._babylonScene._blockEntityCollection = false;
            loadNode(node._babylonTransformNode);
        }
        else {
            var mesh = ArrayItem.Get("".concat(context, "/mesh"), this._gltf.meshes, node.mesh);
            promises.push(this._loadMeshAsync("/meshes/".concat(mesh.index), node, mesh, loadNode));
        }
        this.logClose();
        return Promise.all(promises).then(function () {
            _this._forEachPrimitive(node, function (babylonMesh) {
                if (babylonMesh.geometry && babylonMesh.geometry.useBoundingInfoFromGeometry) {
                    // simply apply the world matrices to the bounding info - the extends are already ok
                    babylonMesh._updateBoundingInfo();
                }
                else {
                    babylonMesh.refreshBoundingInfo(true);
                }
            });
            return node._babylonTransformNode;
        });
    };
    GLTFLoader.prototype._loadMeshAsync = function (context, node, mesh, assign) {
        var primitives = mesh.primitives;
        if (!primitives || !primitives.length) {
            throw new Error("".concat(context, ": Primitives are missing"));
        }
        if (primitives[0].index == undefined) {
            ArrayItem.Assign(primitives);
        }
        var promises = new Array();
        this.logOpen("".concat(context, " ").concat(mesh.name || ""));
        var name = node.name || "node".concat(node.index);
        if (primitives.length === 1) {
            var primitive = mesh.primitives[0];
            promises.push(this._loadMeshPrimitiveAsync("".concat(context, "/primitives/").concat(primitive.index), name, node, mesh, primitive, function (babylonMesh) {
                node._babylonTransformNode = babylonMesh;
                node._primitiveBabylonMeshes = [babylonMesh];
            }));
        }
        else {
            this._babylonScene._blockEntityCollection = !!this._assetContainer;
            node._babylonTransformNode = new babylonjs_Misc_deferred__WEBPACK_IMPORTED_MODULE_0__["TransformNode"](name, this._babylonScene);
            node._babylonTransformNode._parentContainer = this._assetContainer;
            this._babylonScene._blockEntityCollection = false;
            node._primitiveBabylonMeshes = [];
            for (var _i = 0, primitives_1 = primitives; _i < primitives_1.length; _i++) {
                var primitive = primitives_1[_i];
                promises.push(this._loadMeshPrimitiveAsync("".concat(context, "/primitives/").concat(primitive.index), "".concat(name, "_primitive").concat(primitive.index), node, mesh, primitive, function (babylonMesh) {
                    babylonMesh.parent = node._babylonTransformNode;
                    node._primitiveBabylonMeshes.push(babylonMesh);
                }));
            }
        }
        if (node.skin != undefined) {
            var skin = ArrayItem.Get("".concat(context, "/skin"), this._gltf.skins, node.skin);
            promises.push(this._loadSkinAsync("/skins/".concat(skin.index), node, skin));
        }
        assign(node._babylonTransformNode);
        this.logClose();
        return Promise.all(promises).then(function () {
            return node._babylonTransformNode;
        });
    };
    /**
     * @hidden Define this method to modify the default behavior when loading data for mesh primitives.
     * @param context The context when loading the asset
     * @param name The mesh name when loading the asset
     * @param node The glTF node when loading the asset
     * @param mesh The glTF mesh when loading the asset
     * @param primitive The glTF mesh primitive property
     * @param assign A function called synchronously after parsing the glTF properties
     * @returns A promise that resolves with the loaded mesh when the load is complete or null if not handled
     */
    GLTFLoader.prototype._loadMeshPrimitiveAsync = function (context, name, node, mesh, primitive, assign) {
        var _this = this;
        var extensionPromise = this._extensionsLoadMeshPrimitiveAsync(context, name, node, mesh, primitive, assign);
        if (extensionPromise) {
            return extensionPromise;
        }
        this.logOpen("".concat(context));
        var shouldInstance = (this._disableInstancedMesh === 0) && this._parent.createInstances && (node.skin == undefined && !mesh.primitives[0].targets);
        var babylonAbstractMesh;
        var promise;
        if (shouldInstance && primitive._instanceData) {
            this._babylonScene._blockEntityCollection = !!this._assetContainer;
            babylonAbstractMesh = primitive._instanceData.babylonSourceMesh.createInstance(name);
            babylonAbstractMesh._parentContainer = this._assetContainer;
            this._babylonScene._blockEntityCollection = false;
            promise = primitive._instanceData.promise;
        }
        else {
            var promises = new Array();
            this._babylonScene._blockEntityCollection = !!this._assetContainer;
            var babylonMesh_1 = new babylonjs_Misc_deferred__WEBPACK_IMPORTED_MODULE_0__["Mesh"](name, this._babylonScene);
            babylonMesh_1._parentContainer = this._assetContainer;
            this._babylonScene._blockEntityCollection = false;
            babylonMesh_1.overrideMaterialSideOrientation = this._babylonScene.useRightHandedSystem ? babylonjs_Misc_deferred__WEBPACK_IMPORTED_MODULE_0__["Material"].CounterClockWiseSideOrientation : babylonjs_Misc_deferred__WEBPACK_IMPORTED_MODULE_0__["Material"].ClockWiseSideOrientation;
            this._createMorphTargets(context, node, mesh, primitive, babylonMesh_1);
            promises.push(this._loadVertexDataAsync(context, primitive, babylonMesh_1).then(function (babylonGeometry) {
                return _this._loadMorphTargetsAsync(context, primitive, babylonMesh_1, babylonGeometry).then(function () {
                    _this._babylonScene._blockEntityCollection = !!_this._assetContainer;
                    babylonGeometry.applyToMesh(babylonMesh_1);
                    babylonGeometry._parentContainer = _this._assetContainer;
                    _this._babylonScene._blockEntityCollection = false;
                });
            }));
            var babylonDrawMode = GLTFLoader._GetDrawMode(context, primitive.mode);
            if (primitive.material == undefined) {
                var babylonMaterial = this._defaultBabylonMaterialData[babylonDrawMode];
                if (!babylonMaterial) {
                    babylonMaterial = this._createDefaultMaterial("__GLTFLoader._default", babylonDrawMode);
                    this._parent.onMaterialLoadedObservable.notifyObservers(babylonMaterial);
                    this._defaultBabylonMaterialData[babylonDrawMode] = babylonMaterial;
                }
                babylonMesh_1.material = babylonMaterial;
            }
            else {
                var material = ArrayItem.Get("".concat(context, "/material"), this._gltf.materials, primitive.material);
                promises.push(this._loadMaterialAsync("/materials/".concat(material.index), material, babylonMesh_1, babylonDrawMode, function (babylonMaterial) {
                    babylonMesh_1.material = babylonMaterial;
                }));
            }
            promise = Promise.all(promises);
            if (shouldInstance) {
                primitive._instanceData = {
                    babylonSourceMesh: babylonMesh_1,
                    promise: promise
                };
            }
            babylonAbstractMesh = babylonMesh_1;
        }
        GLTFLoader.AddPointerMetadata(babylonAbstractMesh, context);
        this._parent.onMeshLoadedObservable.notifyObservers(babylonAbstractMesh);
        assign(babylonAbstractMesh);
        this.logClose();
        return promise.then(function () {
            return babylonAbstractMesh;
        });
    };
    GLTFLoader.prototype._loadVertexDataAsync = function (context, primitive, babylonMesh) {
        var _this = this;
        var extensionPromise = this._extensionsLoadVertexDataAsync(context, primitive, babylonMesh);
        if (extensionPromise) {
            return extensionPromise;
        }
        var attributes = primitive.attributes;
        if (!attributes) {
            throw new Error("".concat(context, ": Attributes are missing"));
        }
        var promises = new Array();
        var babylonGeometry = new babylonjs_Misc_deferred__WEBPACK_IMPORTED_MODULE_0__["Geometry"](babylonMesh.name, this._babylonScene);
        if (primitive.indices == undefined) {
            babylonMesh.isUnIndexed = true;
        }
        else {
            var accessor = ArrayItem.Get("".concat(context, "/indices"), this._gltf.accessors, primitive.indices);
            promises.push(this._loadIndicesAccessorAsync("/accessors/".concat(accessor.index), accessor).then(function (data) {
                babylonGeometry.setIndices(data);
            }));
        }
        var loadAttribute = function (attribute, kind, callback) {
            if (attributes[attribute] == undefined) {
                return;
            }
            babylonMesh._delayInfo = babylonMesh._delayInfo || [];
            if (babylonMesh._delayInfo.indexOf(kind) === -1) {
                babylonMesh._delayInfo.push(kind);
            }
            var accessor = ArrayItem.Get("".concat(context, "/attributes/").concat(attribute), _this._gltf.accessors, attributes[attribute]);
            promises.push(_this._loadVertexAccessorAsync("/accessors/".concat(accessor.index), accessor, kind).then(function (babylonVertexBuffer) {
                if (babylonVertexBuffer.getKind() === babylonjs_Misc_deferred__WEBPACK_IMPORTED_MODULE_0__["VertexBuffer"].PositionKind && !_this.parent.alwaysComputeBoundingBox && !babylonMesh.skeleton) {
                    var mmin = accessor.min, mmax = accessor.max;
                    if (mmin !== undefined && mmax !== undefined) {
                        if (accessor.normalized && accessor.componentType !== 5126 /* FLOAT */) {
                            var divider = 1;
                            switch (accessor.componentType) {
                                case 5120 /* BYTE */:
                                    divider = 127.0;
                                    break;
                                case 5121 /* UNSIGNED_BYTE */:
                                    divider = 255.0;
                                    break;
                                case 5122 /* SHORT */:
                                    divider = 32767.0;
                                    break;
                                case 5123 /* UNSIGNED_SHORT */:
                                    divider = 65535.0;
                                    break;
                            }
                            for (var i = 0; i < 3; ++i) {
                                mmin[i] = Math.max(mmin[i] / divider, -1.0);
                                mmax[i] = Math.max(mmax[i] / divider, -1.0);
                            }
                        }
                        var min = babylonjs_Misc_deferred__WEBPACK_IMPORTED_MODULE_0__["TmpVectors"].Vector3[0], max = babylonjs_Misc_deferred__WEBPACK_IMPORTED_MODULE_0__["TmpVectors"].Vector3[1];
                        min.copyFromFloats.apply(min, mmin);
                        max.copyFromFloats.apply(max, mmax);
                        babylonGeometry._boundingInfo = new babylonjs_Misc_deferred__WEBPACK_IMPORTED_MODULE_0__["BoundingInfo"](min, max);
                        babylonGeometry.useBoundingInfoFromGeometry = true;
                    }
                }
                babylonGeometry.setVerticesBuffer(babylonVertexBuffer, accessor.count);
            }));
            if (kind == babylonjs_Misc_deferred__WEBPACK_IMPORTED_MODULE_0__["VertexBuffer"].MatricesIndicesExtraKind) {
                babylonMesh.numBoneInfluencers = 8;
            }
            if (callback) {
                callback(accessor);
            }
        };
        loadAttribute("POSITION", babylonjs_Misc_deferred__WEBPACK_IMPORTED_MODULE_0__["VertexBuffer"].PositionKind);
        loadAttribute("NORMAL", babylonjs_Misc_deferred__WEBPACK_IMPORTED_MODULE_0__["VertexBuffer"].NormalKind);
        loadAttribute("TANGENT", babylonjs_Misc_deferred__WEBPACK_IMPORTED_MODULE_0__["VertexBuffer"].TangentKind);
        loadAttribute("TEXCOORD_0", babylonjs_Misc_deferred__WEBPACK_IMPORTED_MODULE_0__["VertexBuffer"].UVKind);
        loadAttribute("TEXCOORD_1", babylonjs_Misc_deferred__WEBPACK_IMPORTED_MODULE_0__["VertexBuffer"].UV2Kind);
        loadAttribute("TEXCOORD_2", babylonjs_Misc_deferred__WEBPACK_IMPORTED_MODULE_0__["VertexBuffer"].UV3Kind);
        loadAttribute("TEXCOORD_3", babylonjs_Misc_deferred__WEBPACK_IMPORTED_MODULE_0__["VertexBuffer"].UV4Kind);
        loadAttribute("TEXCOORD_4", babylonjs_Misc_deferred__WEBPACK_IMPORTED_MODULE_0__["VertexBuffer"].UV5Kind);
        loadAttribute("TEXCOORD_5", babylonjs_Misc_deferred__WEBPACK_IMPORTED_MODULE_0__["VertexBuffer"].UV6Kind);
        loadAttribute("JOINTS_0", babylonjs_Misc_deferred__WEBPACK_IMPORTED_MODULE_0__["VertexBuffer"].MatricesIndicesKind);
        loadAttribute("WEIGHTS_0", babylonjs_Misc_deferred__WEBPACK_IMPORTED_MODULE_0__["VertexBuffer"].MatricesWeightsKind);
        loadAttribute("JOINTS_1", babylonjs_Misc_deferred__WEBPACK_IMPORTED_MODULE_0__["VertexBuffer"].MatricesIndicesExtraKind);
        loadAttribute("WEIGHTS_1", babylonjs_Misc_deferred__WEBPACK_IMPORTED_MODULE_0__["VertexBuffer"].MatricesWeightsExtraKind);
        loadAttribute("COLOR_0", babylonjs_Misc_deferred__WEBPACK_IMPORTED_MODULE_0__["VertexBuffer"].ColorKind, function (accessor) {
            if (accessor.type === "VEC4" /* VEC4 */) {
                babylonMesh.hasVertexAlpha = true;
            }
        });
        return Promise.all(promises).then(function () {
            return babylonGeometry;
        });
    };
    GLTFLoader.prototype._createMorphTargets = function (context, node, mesh, primitive, babylonMesh) {
        if (!primitive.targets) {
            return;
        }
        if (node._numMorphTargets == undefined) {
            node._numMorphTargets = primitive.targets.length;
        }
        else if (primitive.targets.length !== node._numMorphTargets) {
            throw new Error("".concat(context, ": Primitives do not have the same number of targets"));
        }
        var targetNames = mesh.extras ? mesh.extras.targetNames : null;
        babylonMesh.morphTargetManager = new babylonjs_Misc_deferred__WEBPACK_IMPORTED_MODULE_0__["MorphTargetManager"](babylonMesh.getScene());
        babylonMesh.morphTargetManager.areUpdatesFrozen = true;
        for (var index = 0; index < primitive.targets.length; index++) {
            var weight = node.weights ? node.weights[index] : mesh.weights ? mesh.weights[index] : 0;
            var name_4 = targetNames ? targetNames[index] : "morphTarget".concat(index);
            babylonMesh.morphTargetManager.addTarget(new babylonjs_Misc_deferred__WEBPACK_IMPORTED_MODULE_0__["MorphTarget"](name_4, weight, babylonMesh.getScene()));
            // TODO: tell the target whether it has positions, normals, tangents
        }
    };
    GLTFLoader.prototype._loadMorphTargetsAsync = function (context, primitive, babylonMesh, babylonGeometry) {
        if (!primitive.targets) {
            return Promise.resolve();
        }
        var promises = new Array();
        var morphTargetManager = babylonMesh.morphTargetManager;
        for (var index = 0; index < morphTargetManager.numTargets; index++) {
            var babylonMorphTarget = morphTargetManager.getTarget(index);
            promises.push(this._loadMorphTargetVertexDataAsync("".concat(context, "/targets/").concat(index), babylonGeometry, primitive.targets[index], babylonMorphTarget));
        }
        return Promise.all(promises).then(function () {
            morphTargetManager.areUpdatesFrozen = false;
        });
    };
    GLTFLoader.prototype._loadMorphTargetVertexDataAsync = function (context, babylonGeometry, attributes, babylonMorphTarget) {
        var _this = this;
        var promises = new Array();
        var loadAttribute = function (attribute, kind, setData) {
            if (attributes[attribute] == undefined) {
                return;
            }
            var babylonVertexBuffer = babylonGeometry.getVertexBuffer(kind);
            if (!babylonVertexBuffer) {
                return;
            }
            var accessor = ArrayItem.Get("".concat(context, "/").concat(attribute), _this._gltf.accessors, attributes[attribute]);
            promises.push(_this._loadFloatAccessorAsync("/accessors/".concat(accessor.index), accessor).then(function (data) {
                setData(babylonVertexBuffer, data);
            }));
        };
        loadAttribute("POSITION", babylonjs_Misc_deferred__WEBPACK_IMPORTED_MODULE_0__["VertexBuffer"].PositionKind, function (babylonVertexBuffer, data) {
            var positions = new Float32Array(data.length);
            babylonVertexBuffer.forEach(data.length, function (value, index) {
                positions[index] = data[index] + value;
            });
            babylonMorphTarget.setPositions(positions);
        });
        loadAttribute("NORMAL", babylonjs_Misc_deferred__WEBPACK_IMPORTED_MODULE_0__["VertexBuffer"].NormalKind, function (babylonVertexBuffer, data) {
            var normals = new Float32Array(data.length);
            babylonVertexBuffer.forEach(normals.length, function (value, index) {
                normals[index] = data[index] + value;
            });
            babylonMorphTarget.setNormals(normals);
        });
        loadAttribute("TANGENT", babylonjs_Misc_deferred__WEBPACK_IMPORTED_MODULE_0__["VertexBuffer"].TangentKind, function (babylonVertexBuffer, data) {
            var tangents = new Float32Array(data.length / 3 * 4);
            var dataIndex = 0;
            babylonVertexBuffer.forEach(data.length / 3 * 4, function (value, index) {
                // Tangent data for morph targets is stored as xyz delta.
                // The vertexData.tangent is stored as xyzw.
                // So we need to skip every fourth vertexData.tangent.
                if (((index + 1) % 4) !== 0) {
                    tangents[dataIndex] = data[dataIndex] + value;
                    dataIndex++;
                }
            });
            babylonMorphTarget.setTangents(tangents);
        });
        return Promise.all(promises).then(function () { });
    };
    GLTFLoader._LoadTransform = function (node, babylonNode) {
        // Ignore the TRS of skinned nodes.
        // See https://github.com/KhronosGroup/glTF/tree/master/specification/2.0#skins (second implementation note)
        if (node.skin != undefined) {
            return;
        }
        var position = babylonjs_Misc_deferred__WEBPACK_IMPORTED_MODULE_0__["Vector3"].Zero();
        var rotation = babylonjs_Misc_deferred__WEBPACK_IMPORTED_MODULE_0__["Quaternion"].Identity();
        var scaling = babylonjs_Misc_deferred__WEBPACK_IMPORTED_MODULE_0__["Vector3"].One();
        if (node.matrix) {
            var matrix = babylonjs_Misc_deferred__WEBPACK_IMPORTED_MODULE_0__["Matrix"].FromArray(node.matrix);
            matrix.decompose(scaling, rotation, position);
        }
        else {
            if (node.translation) {
                position = babylonjs_Misc_deferred__WEBPACK_IMPORTED_MODULE_0__["Vector3"].FromArray(node.translation);
            }
            if (node.rotation) {
                rotation = babylonjs_Misc_deferred__WEBPACK_IMPORTED_MODULE_0__["Quaternion"].FromArray(node.rotation);
            }
            if (node.scale) {
                scaling = babylonjs_Misc_deferred__WEBPACK_IMPORTED_MODULE_0__["Vector3"].FromArray(node.scale);
            }
        }
        babylonNode.position = position;
        babylonNode.rotationQuaternion = rotation;
        babylonNode.scaling = scaling;
    };
    GLTFLoader.prototype._loadSkinAsync = function (context, node, skin) {
        var _this = this;
        var extensionPromise = this._extensionsLoadSkinAsync(context, node, skin);
        if (extensionPromise) {
            return extensionPromise;
        }
        var assignSkeleton = function (skeleton) {
            _this._forEachPrimitive(node, function (babylonMesh) {
                babylonMesh.skeleton = skeleton;
            });
        };
        if (skin._data) {
            assignSkeleton(skin._data.babylonSkeleton);
            return skin._data.promise;
        }
        var skeletonId = "skeleton".concat(skin.index);
        this._babylonScene._blockEntityCollection = !!this._assetContainer;
        var babylonSkeleton = new babylonjs_Misc_deferred__WEBPACK_IMPORTED_MODULE_0__["Skeleton"](skin.name || skeletonId, skeletonId, this._babylonScene);
        babylonSkeleton._parentContainer = this._assetContainer;
        this._babylonScene._blockEntityCollection = false;
        // See https://github.com/KhronosGroup/glTF/tree/master/specification/2.0#skins (second implementation note)
        babylonSkeleton.overrideMesh = this._rootBabylonMesh;
        this._loadBones(context, skin, babylonSkeleton);
        assignSkeleton(babylonSkeleton);
        var promise = this._loadSkinInverseBindMatricesDataAsync(context, skin).then(function (inverseBindMatricesData) {
            _this._updateBoneMatrices(babylonSkeleton, inverseBindMatricesData);
        });
        skin._data = {
            babylonSkeleton: babylonSkeleton,
            promise: promise
        };
        return promise;
    };
    GLTFLoader.prototype._loadBones = function (context, skin, babylonSkeleton) {
        var babylonBones = {};
        for (var _i = 0, _a = skin.joints; _i < _a.length; _i++) {
            var index = _a[_i];
            var node = ArrayItem.Get("".concat(context, "/joints/").concat(index), this._gltf.nodes, index);
            this._loadBone(node, skin, babylonSkeleton, babylonBones);
        }
    };
    GLTFLoader.prototype._loadBone = function (node, skin, babylonSkeleton, babylonBones) {
        var babylonBone = babylonBones[node.index];
        if (babylonBone) {
            return babylonBone;
        }
        var babylonParentBone = null;
        if (node.parent && node.parent._babylonTransformNode !== this._rootBabylonMesh) {
            babylonParentBone = this._loadBone(node.parent, skin, babylonSkeleton, babylonBones);
        }
        var boneIndex = skin.joints.indexOf(node.index);
        babylonBone = new babylonjs_Misc_deferred__WEBPACK_IMPORTED_MODULE_0__["Bone"](node.name || "joint".concat(node.index), babylonSkeleton, babylonParentBone, this._getNodeMatrix(node), null, null, boneIndex);
        babylonBones[node.index] = babylonBone;
        node._babylonBones = node._babylonBones || [];
        node._babylonBones.push(babylonBone);
        return babylonBone;
    };
    GLTFLoader.prototype._loadSkinInverseBindMatricesDataAsync = function (context, skin) {
        if (skin.inverseBindMatrices == undefined) {
            return Promise.resolve(null);
        }
        var accessor = ArrayItem.Get("".concat(context, "/inverseBindMatrices"), this._gltf.accessors, skin.inverseBindMatrices);
        return this._loadFloatAccessorAsync("/accessors/".concat(accessor.index), accessor);
    };
    GLTFLoader.prototype._updateBoneMatrices = function (babylonSkeleton, inverseBindMatricesData) {
        for (var _i = 0, _a = babylonSkeleton.bones; _i < _a.length; _i++) {
            var babylonBone = _a[_i];
            var baseMatrix = babylonjs_Misc_deferred__WEBPACK_IMPORTED_MODULE_0__["Matrix"].Identity();
            var boneIndex = babylonBone._index;
            if (inverseBindMatricesData && boneIndex !== -1) {
                babylonjs_Misc_deferred__WEBPACK_IMPORTED_MODULE_0__["Matrix"].FromArrayToRef(inverseBindMatricesData, boneIndex * 16, baseMatrix);
                baseMatrix.invertToRef(baseMatrix);
            }
            var babylonParentBone = babylonBone.getParent();
            if (babylonParentBone) {
                baseMatrix.multiplyToRef(babylonParentBone.getInvertedAbsoluteTransform(), baseMatrix);
            }
            babylonBone.updateMatrix(baseMatrix, false, false);
            babylonBone._updateDifferenceMatrix(undefined, false);
        }
    };
    GLTFLoader.prototype._getNodeMatrix = function (node) {
        return node.matrix ?
            babylonjs_Misc_deferred__WEBPACK_IMPORTED_MODULE_0__["Matrix"].FromArray(node.matrix) :
            babylonjs_Misc_deferred__WEBPACK_IMPORTED_MODULE_0__["Matrix"].Compose(node.scale ? babylonjs_Misc_deferred__WEBPACK_IMPORTED_MODULE_0__["Vector3"].FromArray(node.scale) : babylonjs_Misc_deferred__WEBPACK_IMPORTED_MODULE_0__["Vector3"].One(), node.rotation ? babylonjs_Misc_deferred__WEBPACK_IMPORTED_MODULE_0__["Quaternion"].FromArray(node.rotation) : babylonjs_Misc_deferred__WEBPACK_IMPORTED_MODULE_0__["Quaternion"].Identity(), node.translation ? babylonjs_Misc_deferred__WEBPACK_IMPORTED_MODULE_0__["Vector3"].FromArray(node.translation) : babylonjs_Misc_deferred__WEBPACK_IMPORTED_MODULE_0__["Vector3"].Zero());
    };
    /**
     * Loads a glTF camera.
     * @param context The context when loading the asset
     * @param camera The glTF camera property
     * @param assign A function called synchronously after parsing the glTF properties
     * @returns A promise that resolves with the loaded Babylon camera when the load is complete
     */
    GLTFLoader.prototype.loadCameraAsync = function (context, camera, assign) {
        if (assign === void 0) { assign = function () { }; }
        var extensionPromise = this._extensionsLoadCameraAsync(context, camera, assign);
        if (extensionPromise) {
            return extensionPromise;
        }
        var promises = new Array();
        this.logOpen("".concat(context, " ").concat(camera.name || ""));
        this._babylonScene._blockEntityCollection = !!this._assetContainer;
        var babylonCamera = new babylonjs_Misc_deferred__WEBPACK_IMPORTED_MODULE_0__["FreeCamera"](camera.name || "camera".concat(camera.index), babylonjs_Misc_deferred__WEBPACK_IMPORTED_MODULE_0__["Vector3"].Zero(), this._babylonScene, false);
        babylonCamera._parentContainer = this._assetContainer;
        this._babylonScene._blockEntityCollection = false;
        babylonCamera.ignoreParentScaling = true;
        babylonCamera.rotation = new babylonjs_Misc_deferred__WEBPACK_IMPORTED_MODULE_0__["Vector3"](0, Math.PI, 0);
        switch (camera.type) {
            case "perspective" /* PERSPECTIVE */: {
                var perspective = camera.perspective;
                if (!perspective) {
                    throw new Error("".concat(context, ": Camera perspective properties are missing"));
                }
                babylonCamera.fov = perspective.yfov;
                babylonCamera.minZ = perspective.znear;
                babylonCamera.maxZ = perspective.zfar || 0;
                break;
            }
            case "orthographic" /* ORTHOGRAPHIC */: {
                if (!camera.orthographic) {
                    throw new Error("".concat(context, ": Camera orthographic properties are missing"));
                }
                babylonCamera.mode = babylonjs_Misc_deferred__WEBPACK_IMPORTED_MODULE_0__["Camera"].ORTHOGRAPHIC_CAMERA;
                babylonCamera.orthoLeft = -camera.orthographic.xmag;
                babylonCamera.orthoRight = camera.orthographic.xmag;
                babylonCamera.orthoBottom = -camera.orthographic.ymag;
                babylonCamera.orthoTop = camera.orthographic.ymag;
                babylonCamera.minZ = camera.orthographic.znear;
                babylonCamera.maxZ = camera.orthographic.zfar;
                break;
            }
            default: {
                throw new Error("".concat(context, ": Invalid camera type (").concat(camera.type, ")"));
            }
        }
        GLTFLoader.AddPointerMetadata(babylonCamera, context);
        this._parent.onCameraLoadedObservable.notifyObservers(babylonCamera);
        assign(babylonCamera);
        this.logClose();
        return Promise.all(promises).then(function () {
            return babylonCamera;
        });
    };
    GLTFLoader.prototype._loadAnimationsAsync = function () {
        var animations = this._gltf.animations;
        if (!animations) {
            return Promise.resolve();
        }
        var promises = new Array();
        for (var index = 0; index < animations.length; index++) {
            var animation = animations[index];
            promises.push(this.loadAnimationAsync("/animations/".concat(animation.index), animation).then(function (animationGroup) {
                // Delete the animation group if it ended up not having any animations in it.
                if (animationGroup.targetedAnimations.length === 0) {
                    animationGroup.dispose();
                }
            }));
        }
        return Promise.all(promises).then(function () { });
    };
    /**
     * Loads a glTF animation.
     * @param context The context when loading the asset
     * @param animation The glTF animation property
     * @returns A promise that resolves with the loaded Babylon animation group when the load is complete
     */
    GLTFLoader.prototype.loadAnimationAsync = function (context, animation) {
        var promise = this._extensionsLoadAnimationAsync(context, animation);
        if (promise) {
            return promise;
        }
        this._babylonScene._blockEntityCollection = !!this._assetContainer;
        var babylonAnimationGroup = new babylonjs_Misc_deferred__WEBPACK_IMPORTED_MODULE_0__["AnimationGroup"](animation.name || "animation".concat(animation.index), this._babylonScene);
        babylonAnimationGroup._parentContainer = this._assetContainer;
        this._babylonScene._blockEntityCollection = false;
        animation._babylonAnimationGroup = babylonAnimationGroup;
        var promises = new Array();
        ArrayItem.Assign(animation.channels);
        ArrayItem.Assign(animation.samplers);
        for (var _i = 0, _a = animation.channels; _i < _a.length; _i++) {
            var channel = _a[_i];
            promises.push(this._loadAnimationChannelAsync("".concat(context, "/channels/").concat(channel.index), context, animation, channel, babylonAnimationGroup));
        }
        return Promise.all(promises).then(function () {
            babylonAnimationGroup.normalize(0);
            return babylonAnimationGroup;
        });
    };
    /**
     * @hidden Loads a glTF animation channel.
     * @param context The context when loading the asset
     * @param animationContext The context of the animation when loading the asset
     * @param animation The glTF animation property
     * @param channel The glTF animation channel property
     * @param babylonAnimationGroup The babylon animation group property
     * @param animationTargetOverride The babylon animation channel target override property. My be null.
     * @returns A void promise when the channel load is complete
     */
    GLTFLoader.prototype._loadAnimationChannelAsync = function (context, animationContext, animation, channel, babylonAnimationGroup, animationTargetOverride) {
        var _this = this;
        if (animationTargetOverride === void 0) { animationTargetOverride = null; }
        if (channel.target.node == undefined) {
            return Promise.resolve();
        }
        var targetNode = ArrayItem.Get("".concat(context, "/target/node"), this._gltf.nodes, channel.target.node);
        // Ignore animations that have no animation targets.
        if ((channel.target.path === "weights" /* WEIGHTS */ && !targetNode._numMorphTargets) ||
            (channel.target.path !== "weights" /* WEIGHTS */ && !targetNode._babylonTransformNode)) {
            return Promise.resolve();
        }
        var sampler = ArrayItem.Get("".concat(context, "/sampler"), animation.samplers, channel.sampler);
        return this._loadAnimationSamplerAsync("".concat(animationContext, "/samplers/").concat(channel.sampler), sampler).then(function (data) {
            var targetPath;
            var animationType;
            switch (channel.target.path) {
                case "translation" /* TRANSLATION */: {
                    targetPath = "position";
                    animationType = babylonjs_Misc_deferred__WEBPACK_IMPORTED_MODULE_0__["Animation"].ANIMATIONTYPE_VECTOR3;
                    break;
                }
                case "rotation" /* ROTATION */: {
                    targetPath = "rotationQuaternion";
                    animationType = babylonjs_Misc_deferred__WEBPACK_IMPORTED_MODULE_0__["Animation"].ANIMATIONTYPE_QUATERNION;
                    break;
                }
                case "scale" /* SCALE */: {
                    targetPath = "scaling";
                    animationType = babylonjs_Misc_deferred__WEBPACK_IMPORTED_MODULE_0__["Animation"].ANIMATIONTYPE_VECTOR3;
                    break;
                }
                case "weights" /* WEIGHTS */: {
                    targetPath = "influence";
                    animationType = babylonjs_Misc_deferred__WEBPACK_IMPORTED_MODULE_0__["Animation"].ANIMATIONTYPE_FLOAT;
                    break;
                }
                default: {
                    throw new Error("".concat(context, "/target/path: Invalid value (").concat(channel.target.path, ")"));
                }
            }
            var outputBufferOffset = 0;
            var getNextOutputValue;
            switch (targetPath) {
                case "position": {
                    getNextOutputValue = function () {
                        var value = babylonjs_Misc_deferred__WEBPACK_IMPORTED_MODULE_0__["Vector3"].FromArray(data.output, outputBufferOffset);
                        outputBufferOffset += 3;
                        return value;
                    };
                    break;
                }
                case "rotationQuaternion": {
                    getNextOutputValue = function () {
                        var value = babylonjs_Misc_deferred__WEBPACK_IMPORTED_MODULE_0__["Quaternion"].FromArray(data.output, outputBufferOffset);
                        outputBufferOffset += 4;
                        return value;
                    };
                    break;
                }
                case "scaling": {
                    getNextOutputValue = function () {
                        var value = babylonjs_Misc_deferred__WEBPACK_IMPORTED_MODULE_0__["Vector3"].FromArray(data.output, outputBufferOffset);
                        outputBufferOffset += 3;
                        return value;
                    };
                    break;
                }
                case "influence": {
                    getNextOutputValue = function () {
                        var value = new Array(targetNode._numMorphTargets);
                        for (var i = 0; i < targetNode._numMorphTargets; i++) {
                            value[i] = data.output[outputBufferOffset++];
                        }
                        return value;
                    };
                    break;
                }
            }
            var getNextKey;
            switch (data.interpolation) {
                case "STEP" /* STEP */: {
                    getNextKey = function (frameIndex) { return ({
                        frame: data.input[frameIndex],
                        value: getNextOutputValue(),
                        interpolation: babylonjs_Misc_deferred__WEBPACK_IMPORTED_MODULE_0__["AnimationKeyInterpolation"].STEP
                    }); };
                    break;
                }
                case "LINEAR" /* LINEAR */: {
                    getNextKey = function (frameIndex) { return ({
                        frame: data.input[frameIndex],
                        value: getNextOutputValue()
                    }); };
                    break;
                }
                case "CUBICSPLINE" /* CUBICSPLINE */: {
                    getNextKey = function (frameIndex) { return ({
                        frame: data.input[frameIndex],
                        inTangent: getNextOutputValue(),
                        value: getNextOutputValue(),
                        outTangent: getNextOutputValue()
                    }); };
                    break;
                }
            }
            var keys = new Array(data.input.length);
            for (var frameIndex = 0; frameIndex < data.input.length; frameIndex++) {
                keys[frameIndex] = getNextKey(frameIndex);
            }
            if (targetPath === "influence") {
                var _loop_2 = function (targetIndex) {
                    var animationName = "".concat(babylonAnimationGroup.name, "_channel").concat(babylonAnimationGroup.targetedAnimations.length);
                    var babylonAnimation = new babylonjs_Misc_deferred__WEBPACK_IMPORTED_MODULE_0__["Animation"](animationName, targetPath, 1, animationType);
                    babylonAnimation.setKeys(keys.map(function (key) { return ({
                        frame: key.frame,
                        inTangent: key.inTangent ? key.inTangent[targetIndex] : undefined,
                        value: key.value[targetIndex],
                        outTangent: key.outTangent ? key.outTangent[targetIndex] : undefined
                    }); }));
                    _this._forEachPrimitive(targetNode, function (babylonAbstractMesh) {
                        var babylonMesh = babylonAbstractMesh;
                        var morphTarget = babylonMesh.morphTargetManager.getTarget(targetIndex);
                        var babylonAnimationClone = babylonAnimation.clone();
                        morphTarget.animations.push(babylonAnimationClone);
                        babylonAnimationGroup.addTargetedAnimation(babylonAnimationClone, morphTarget);
                    });
                };
                for (var targetIndex = 0; targetIndex < targetNode._numMorphTargets; targetIndex++) {
                    _loop_2(targetIndex);
                }
            }
            else {
                var animationName = "".concat(babylonAnimationGroup.name, "_channel").concat(babylonAnimationGroup.targetedAnimations.length);
                var babylonAnimation = new babylonjs_Misc_deferred__WEBPACK_IMPORTED_MODULE_0__["Animation"](animationName, targetPath, 1, animationType);
                babylonAnimation.setKeys(keys);
                if (animationTargetOverride != null && animationTargetOverride.animations != null) {
                    animationTargetOverride.animations.push(babylonAnimation);
                    babylonAnimationGroup.addTargetedAnimation(babylonAnimation, animationTargetOverride);
                }
                else {
                    targetNode._babylonTransformNode.animations.push(babylonAnimation);
                    babylonAnimationGroup.addTargetedAnimation(babylonAnimation, targetNode._babylonTransformNode);
                }
            }
        });
    };
    GLTFLoader.prototype._loadAnimationSamplerAsync = function (context, sampler) {
        if (sampler._data) {
            return sampler._data;
        }
        var interpolation = sampler.interpolation || "LINEAR" /* LINEAR */;
        switch (interpolation) {
            case "STEP" /* STEP */:
            case "LINEAR" /* LINEAR */:
            case "CUBICSPLINE" /* CUBICSPLINE */: {
                break;
            }
            default: {
                throw new Error("".concat(context, "/interpolation: Invalid value (").concat(sampler.interpolation, ")"));
            }
        }
        var inputAccessor = ArrayItem.Get("".concat(context, "/input"), this._gltf.accessors, sampler.input);
        var outputAccessor = ArrayItem.Get("".concat(context, "/output"), this._gltf.accessors, sampler.output);
        sampler._data = Promise.all([
            this._loadFloatAccessorAsync("/accessors/".concat(inputAccessor.index), inputAccessor),
            this._loadFloatAccessorAsync("/accessors/".concat(outputAccessor.index), outputAccessor)
        ]).then(function (_a) {
            var inputData = _a[0], outputData = _a[1];
            return {
                input: inputData,
                interpolation: interpolation,
                output: outputData,
            };
        });
        return sampler._data;
    };
    /**
     * Loads a glTF buffer.
     * @param context The context when loading the asset
     * @param buffer The glTF buffer property
     * @param byteOffset The byte offset to use
     * @param byteLength The byte length to use
     * @returns A promise that resolves with the loaded data when the load is complete
     */
    GLTFLoader.prototype.loadBufferAsync = function (context, buffer, byteOffset, byteLength) {
        var extensionPromise = this._extensionsLoadBufferAsync(context, buffer, byteOffset, byteLength);
        if (extensionPromise) {
            return extensionPromise;
        }
        if (!buffer._data) {
            if (buffer.uri) {
                buffer._data = this.loadUriAsync("".concat(context, "/uri"), buffer, buffer.uri);
            }
            else {
                if (!this._bin) {
                    throw new Error("".concat(context, ": Uri is missing or the binary glTF is missing its binary chunk"));
                }
                buffer._data = this._bin.readAsync(0, buffer.byteLength);
            }
        }
        return buffer._data.then(function (data) {
            try {
                return new Uint8Array(data.buffer, data.byteOffset + byteOffset, byteLength);
            }
            catch (e) {
                throw new Error("".concat(context, ": ").concat(e.message));
            }
        });
    };
    /**
     * Loads a glTF buffer view.
     * @param context The context when loading the asset
     * @param bufferView The glTF buffer view property
     * @returns A promise that resolves with the loaded data when the load is complete
     */
    GLTFLoader.prototype.loadBufferViewAsync = function (context, bufferView) {
        var extensionPromise = this._extensionsLoadBufferViewAsync(context, bufferView);
        if (extensionPromise) {
            return extensionPromise;
        }
        if (bufferView._data) {
            return bufferView._data;
        }
        var buffer = ArrayItem.Get("".concat(context, "/buffer"), this._gltf.buffers, bufferView.buffer);
        bufferView._data = this.loadBufferAsync("/buffers/".concat(buffer.index), buffer, (bufferView.byteOffset || 0), bufferView.byteLength);
        return bufferView._data;
    };
    GLTFLoader.prototype._loadAccessorAsync = function (context, accessor, constructor) {
        var _this = this;
        if (accessor._data) {
            return accessor._data;
        }
        var numComponents = GLTFLoader._GetNumComponents(context, accessor.type);
        var byteStride = numComponents * babylonjs_Misc_deferred__WEBPACK_IMPORTED_MODULE_0__["VertexBuffer"].GetTypeByteLength(accessor.componentType);
        var length = numComponents * accessor.count;
        if (accessor.bufferView == undefined) {
            accessor._data = Promise.resolve(new constructor(length));
        }
        else {
            var bufferView_1 = ArrayItem.Get("".concat(context, "/bufferView"), this._gltf.bufferViews, accessor.bufferView);
            accessor._data = this.loadBufferViewAsync("/bufferViews/".concat(bufferView_1.index), bufferView_1).then(function (data) {
                if (accessor.componentType === 5126 /* FLOAT */ && !accessor.normalized && (!bufferView_1.byteStride || bufferView_1.byteStride === byteStride)) {
                    return GLTFLoader._GetTypedArray(context, accessor.componentType, data, accessor.byteOffset, length);
                }
                else {
                    var typedArray_1 = new constructor(length);
                    babylonjs_Misc_deferred__WEBPACK_IMPORTED_MODULE_0__["VertexBuffer"].ForEach(data, accessor.byteOffset || 0, bufferView_1.byteStride || byteStride, numComponents, accessor.componentType, typedArray_1.length, accessor.normalized || false, function (value, index) {
                        typedArray_1[index] = value;
                    });
                    return typedArray_1;
                }
            });
        }
        if (accessor.sparse) {
            var sparse_1 = accessor.sparse;
            accessor._data = accessor._data.then(function (data) {
                var typedArray = data;
                var indicesBufferView = ArrayItem.Get("".concat(context, "/sparse/indices/bufferView"), _this._gltf.bufferViews, sparse_1.indices.bufferView);
                var valuesBufferView = ArrayItem.Get("".concat(context, "/sparse/values/bufferView"), _this._gltf.bufferViews, sparse_1.values.bufferView);
                return Promise.all([
                    _this.loadBufferViewAsync("/bufferViews/".concat(indicesBufferView.index), indicesBufferView),
                    _this.loadBufferViewAsync("/bufferViews/".concat(valuesBufferView.index), valuesBufferView)
                ]).then(function (_a) {
                    var indicesData = _a[0], valuesData = _a[1];
                    var indices = GLTFLoader._GetTypedArray("".concat(context, "/sparse/indices"), sparse_1.indices.componentType, indicesData, sparse_1.indices.byteOffset, sparse_1.count);
                    var sparseLength = numComponents * sparse_1.count;
                    var values;
                    if (accessor.componentType === 5126 /* FLOAT */ && !accessor.normalized) {
                        values = GLTFLoader._GetTypedArray("".concat(context, "/sparse/values"), accessor.componentType, valuesData, sparse_1.values.byteOffset, sparseLength);
                    }
                    else {
                        var sparseData = GLTFLoader._GetTypedArray("".concat(context, "/sparse/values"), accessor.componentType, valuesData, sparse_1.values.byteOffset, sparseLength);
                        values = new constructor(sparseLength);
                        babylonjs_Misc_deferred__WEBPACK_IMPORTED_MODULE_0__["VertexBuffer"].ForEach(sparseData, 0, byteStride, numComponents, accessor.componentType, values.length, accessor.normalized || false, function (value, index) {
                            values[index] = value;
                        });
                    }
                    var valuesIndex = 0;
                    for (var indicesIndex = 0; indicesIndex < indices.length; indicesIndex++) {
                        var dataIndex = indices[indicesIndex] * numComponents;
                        for (var componentIndex = 0; componentIndex < numComponents; componentIndex++) {
                            typedArray[dataIndex++] = values[valuesIndex++];
                        }
                    }
                    return typedArray;
                });
            });
        }
        return accessor._data;
    };
    /** @hidden */
    GLTFLoader.prototype._loadFloatAccessorAsync = function (context, accessor) {
        return this._loadAccessorAsync(context, accessor, Float32Array);
    };
    GLTFLoader.prototype._loadIndicesAccessorAsync = function (context, accessor) {
        if (accessor.type !== "SCALAR" /* SCALAR */) {
            throw new Error("".concat(context, "/type: Invalid value ").concat(accessor.type));
        }
        if (accessor.componentType !== 5121 /* UNSIGNED_BYTE */ &&
            accessor.componentType !== 5123 /* UNSIGNED_SHORT */ &&
            accessor.componentType !== 5125 /* UNSIGNED_INT */) {
            throw new Error("".concat(context, "/componentType: Invalid value ").concat(accessor.componentType));
        }
        if (accessor._data) {
            return accessor._data;
        }
        if (accessor.sparse) {
            var constructor = GLTFLoader._GetTypedArrayConstructor("".concat(context, "/componentType"), accessor.componentType);
            accessor._data = this._loadAccessorAsync(context, accessor, constructor);
        }
        else {
            var bufferView = ArrayItem.Get("".concat(context, "/bufferView"), this._gltf.bufferViews, accessor.bufferView);
            accessor._data = this.loadBufferViewAsync("/bufferViews/".concat(bufferView.index), bufferView).then(function (data) {
                return GLTFLoader._GetTypedArray(context, accessor.componentType, data, accessor.byteOffset, accessor.count);
            });
        }
        return accessor._data;
    };
    GLTFLoader.prototype._loadVertexBufferViewAsync = function (bufferView, kind) {
        var _this = this;
        if (bufferView._babylonBuffer) {
            return bufferView._babylonBuffer;
        }
        bufferView._babylonBuffer = this.loadBufferViewAsync("/bufferViews/".concat(bufferView.index), bufferView).then(function (data) {
            return new babylonjs_Misc_deferred__WEBPACK_IMPORTED_MODULE_0__["Buffer"](_this._babylonScene.getEngine(), data, false);
        });
        return bufferView._babylonBuffer;
    };
    GLTFLoader.prototype._loadVertexAccessorAsync = function (context, accessor, kind) {
        var _this = this;
        var _a;
        if ((_a = accessor._babylonVertexBuffer) === null || _a === void 0 ? void 0 : _a[kind]) {
            return accessor._babylonVertexBuffer[kind];
        }
        if (!accessor._babylonVertexBuffer) {
            accessor._babylonVertexBuffer = {};
        }
        if (accessor.sparse) {
            accessor._babylonVertexBuffer[kind] = this._loadFloatAccessorAsync(context, accessor).then(function (data) {
                return new babylonjs_Misc_deferred__WEBPACK_IMPORTED_MODULE_0__["VertexBuffer"](_this._babylonScene.getEngine(), data, kind, false);
            });
        }
        // Load joint indices as a float array since the shaders expect float data but glTF uses unsigned byte/short.
        // This prevents certain platforms (e.g. D3D) from having to convert the data to float on the fly.
        else if (kind === babylonjs_Misc_deferred__WEBPACK_IMPORTED_MODULE_0__["VertexBuffer"].MatricesIndicesKind || kind === babylonjs_Misc_deferred__WEBPACK_IMPORTED_MODULE_0__["VertexBuffer"].MatricesIndicesExtraKind) {
            accessor._babylonVertexBuffer[kind] = this._loadFloatAccessorAsync(context, accessor).then(function (data) {
                return new babylonjs_Misc_deferred__WEBPACK_IMPORTED_MODULE_0__["VertexBuffer"](_this._babylonScene.getEngine(), data, kind, false);
            });
        }
        else {
            var bufferView_2 = ArrayItem.Get("".concat(context, "/bufferView"), this._gltf.bufferViews, accessor.bufferView);
            accessor._babylonVertexBuffer[kind] = this._loadVertexBufferViewAsync(bufferView_2, kind).then(function (babylonBuffer) {
                var size = GLTFLoader._GetNumComponents(context, accessor.type);
                return new babylonjs_Misc_deferred__WEBPACK_IMPORTED_MODULE_0__["VertexBuffer"](_this._babylonScene.getEngine(), babylonBuffer, kind, false, false, bufferView_2.byteStride, false, accessor.byteOffset, size, accessor.componentType, accessor.normalized, true, 1, true);
            });
        }
        return accessor._babylonVertexBuffer[kind];
    };
    GLTFLoader.prototype._loadMaterialMetallicRoughnessPropertiesAsync = function (context, properties, babylonMaterial) {
        if (!(babylonMaterial instanceof babylonjs_Misc_deferred__WEBPACK_IMPORTED_MODULE_0__["PBRMaterial"])) {
            throw new Error("".concat(context, ": Material type not supported"));
        }
        var promises = new Array();
        if (properties) {
            if (properties.baseColorFactor) {
                babylonMaterial.albedoColor = babylonjs_Misc_deferred__WEBPACK_IMPORTED_MODULE_0__["Color3"].FromArray(properties.baseColorFactor);
                babylonMaterial.alpha = properties.baseColorFactor[3];
            }
            else {
                babylonMaterial.albedoColor = babylonjs_Misc_deferred__WEBPACK_IMPORTED_MODULE_0__["Color3"].White();
            }
            babylonMaterial.metallic = properties.metallicFactor == undefined ? 1 : properties.metallicFactor;
            babylonMaterial.roughness = properties.roughnessFactor == undefined ? 1 : properties.roughnessFactor;
            if (properties.baseColorTexture) {
                promises.push(this.loadTextureInfoAsync("".concat(context, "/baseColorTexture"), properties.baseColorTexture, function (texture) {
                    texture.name = "".concat(babylonMaterial.name, " (Base Color)");
                    babylonMaterial.albedoTexture = texture;
                }));
            }
            if (properties.metallicRoughnessTexture) {
                properties.metallicRoughnessTexture.nonColorData = true;
                promises.push(this.loadTextureInfoAsync("".concat(context, "/metallicRoughnessTexture"), properties.metallicRoughnessTexture, function (texture) {
                    texture.name = "".concat(babylonMaterial.name, " (Metallic Roughness)");
                    babylonMaterial.metallicTexture = texture;
                }));
                babylonMaterial.useMetallnessFromMetallicTextureBlue = true;
                babylonMaterial.useRoughnessFromMetallicTextureGreen = true;
                babylonMaterial.useRoughnessFromMetallicTextureAlpha = false;
            }
        }
        return Promise.all(promises).then(function () { });
    };
    /** @hidden */
    GLTFLoader.prototype._loadMaterialAsync = function (context, material, babylonMesh, babylonDrawMode, assign) {
        if (assign === void 0) { assign = function () { }; }
        var extensionPromise = this._extensionsLoadMaterialAsync(context, material, babylonMesh, babylonDrawMode, assign);
        if (extensionPromise) {
            return extensionPromise;
        }
        material._data = material._data || {};
        var babylonData = material._data[babylonDrawMode];
        if (!babylonData) {
            this.logOpen("".concat(context, " ").concat(material.name || ""));
            var babylonMaterial = this.createMaterial(context, material, babylonDrawMode);
            babylonData = {
                babylonMaterial: babylonMaterial,
                babylonMeshes: [],
                promise: this.loadMaterialPropertiesAsync(context, material, babylonMaterial)
            };
            material._data[babylonDrawMode] = babylonData;
            GLTFLoader.AddPointerMetadata(babylonMaterial, context);
            this._parent.onMaterialLoadedObservable.notifyObservers(babylonMaterial);
            this.logClose();
        }
        if (babylonMesh) {
            babylonData.babylonMeshes.push(babylonMesh);
            babylonMesh.onDisposeObservable.addOnce(function () {
                var index = babylonData.babylonMeshes.indexOf(babylonMesh);
                if (index !== -1) {
                    babylonData.babylonMeshes.splice(index, 1);
                }
            });
        }
        assign(babylonData.babylonMaterial);
        return babylonData.promise.then(function () {
            return babylonData.babylonMaterial;
        });
    };
    GLTFLoader.prototype._createDefaultMaterial = function (name, babylonDrawMode) {
        this._babylonScene._blockEntityCollection = !!this._assetContainer;
        var babylonMaterial = new babylonjs_Misc_deferred__WEBPACK_IMPORTED_MODULE_0__["PBRMaterial"](name, this._babylonScene);
        babylonMaterial._parentContainer = this._assetContainer;
        this._babylonScene._blockEntityCollection = false;
        // Moved to mesh so user can change materials on gltf meshes: babylonMaterial.sideOrientation = this._babylonScene.useRightHandedSystem ? Material.CounterClockWiseSideOrientation : Material.ClockWiseSideOrientation;
        babylonMaterial.fillMode = babylonDrawMode;
        babylonMaterial.enableSpecularAntiAliasing = true;
        babylonMaterial.useRadianceOverAlpha = !this._parent.transparencyAsCoverage;
        babylonMaterial.useSpecularOverAlpha = !this._parent.transparencyAsCoverage;
        babylonMaterial.transparencyMode = babylonjs_Misc_deferred__WEBPACK_IMPORTED_MODULE_0__["PBRMaterial"].PBRMATERIAL_OPAQUE;
        babylonMaterial.metallic = 1;
        babylonMaterial.roughness = 1;
        return babylonMaterial;
    };
    /**
     * Creates a Babylon material from a glTF material.
     * @param context The context when loading the asset
     * @param material The glTF material property
     * @param babylonDrawMode The draw mode for the Babylon material
     * @returns The Babylon material
     */
    GLTFLoader.prototype.createMaterial = function (context, material, babylonDrawMode) {
        var extensionPromise = this._extensionsCreateMaterial(context, material, babylonDrawMode);
        if (extensionPromise) {
            return extensionPromise;
        }
        var name = material.name || "material".concat(material.index);
        var babylonMaterial = this._createDefaultMaterial(name, babylonDrawMode);
        return babylonMaterial;
    };
    /**
     * Loads properties from a glTF material into a Babylon material.
     * @param context The context when loading the asset
     * @param material The glTF material property
     * @param babylonMaterial The Babylon material
     * @returns A promise that resolves when the load is complete
     */
    GLTFLoader.prototype.loadMaterialPropertiesAsync = function (context, material, babylonMaterial) {
        var extensionPromise = this._extensionsLoadMaterialPropertiesAsync(context, material, babylonMaterial);
        if (extensionPromise) {
            return extensionPromise;
        }
        var promises = new Array();
        promises.push(this.loadMaterialBasePropertiesAsync(context, material, babylonMaterial));
        if (material.pbrMetallicRoughness) {
            promises.push(this._loadMaterialMetallicRoughnessPropertiesAsync("".concat(context, "/pbrMetallicRoughness"), material.pbrMetallicRoughness, babylonMaterial));
        }
        this.loadMaterialAlphaProperties(context, material, babylonMaterial);
        return Promise.all(promises).then(function () { });
    };
    /**
     * Loads the normal, occlusion, and emissive properties from a glTF material into a Babylon material.
     * @param context The context when loading the asset
     * @param material The glTF material property
     * @param babylonMaterial The Babylon material
     * @returns A promise that resolves when the load is complete
     */
    GLTFLoader.prototype.loadMaterialBasePropertiesAsync = function (context, material, babylonMaterial) {
        if (!(babylonMaterial instanceof babylonjs_Misc_deferred__WEBPACK_IMPORTED_MODULE_0__["PBRMaterial"])) {
            throw new Error("".concat(context, ": Material type not supported"));
        }
        var promises = new Array();
        babylonMaterial.emissiveColor = material.emissiveFactor ? babylonjs_Misc_deferred__WEBPACK_IMPORTED_MODULE_0__["Color3"].FromArray(material.emissiveFactor) : new babylonjs_Misc_deferred__WEBPACK_IMPORTED_MODULE_0__["Color3"](0, 0, 0);
        if (material.doubleSided) {
            babylonMaterial.backFaceCulling = false;
            babylonMaterial.twoSidedLighting = true;
        }
        if (material.normalTexture) {
            material.normalTexture.nonColorData = true;
            promises.push(this.loadTextureInfoAsync("".concat(context, "/normalTexture"), material.normalTexture, function (texture) {
                texture.name = "".concat(babylonMaterial.name, " (Normal)");
                babylonMaterial.bumpTexture = texture;
            }));
            babylonMaterial.invertNormalMapX = !this._babylonScene.useRightHandedSystem;
            babylonMaterial.invertNormalMapY = this._babylonScene.useRightHandedSystem;
            if (material.normalTexture.scale != undefined) {
                babylonMaterial.bumpTexture.level = material.normalTexture.scale;
            }
            babylonMaterial.forceIrradianceInFragment = true;
        }
        if (material.occlusionTexture) {
            material.occlusionTexture.nonColorData = true;
            promises.push(this.loadTextureInfoAsync("".concat(context, "/occlusionTexture"), material.occlusionTexture, function (texture) {
                texture.name = "".concat(babylonMaterial.name, " (Occlusion)");
                babylonMaterial.ambientTexture = texture;
            }));
            babylonMaterial.useAmbientInGrayScale = true;
            if (material.occlusionTexture.strength != undefined) {
                babylonMaterial.ambientTextureStrength = material.occlusionTexture.strength;
            }
        }
        if (material.emissiveTexture) {
            promises.push(this.loadTextureInfoAsync("".concat(context, "/emissiveTexture"), material.emissiveTexture, function (texture) {
                texture.name = "".concat(babylonMaterial.name, " (Emissive)");
                babylonMaterial.emissiveTexture = texture;
            }));
        }
        return Promise.all(promises).then(function () { });
    };
    /**
     * Loads the alpha properties from a glTF material into a Babylon material.
     * Must be called after the setting the albedo texture of the Babylon material when the material has an albedo texture.
     * @param context The context when loading the asset
     * @param material The glTF material property
     * @param babylonMaterial The Babylon material
     */
    GLTFLoader.prototype.loadMaterialAlphaProperties = function (context, material, babylonMaterial) {
        if (!(babylonMaterial instanceof babylonjs_Misc_deferred__WEBPACK_IMPORTED_MODULE_0__["PBRMaterial"])) {
            throw new Error("".concat(context, ": Material type not supported"));
        }
        var alphaMode = material.alphaMode || "OPAQUE" /* OPAQUE */;
        switch (alphaMode) {
            case "OPAQUE" /* OPAQUE */: {
                babylonMaterial.transparencyMode = babylonjs_Misc_deferred__WEBPACK_IMPORTED_MODULE_0__["PBRMaterial"].PBRMATERIAL_OPAQUE;
                break;
            }
            case "MASK" /* MASK */: {
                babylonMaterial.transparencyMode = babylonjs_Misc_deferred__WEBPACK_IMPORTED_MODULE_0__["PBRMaterial"].PBRMATERIAL_ALPHATEST;
                babylonMaterial.alphaCutOff = (material.alphaCutoff == undefined ? 0.5 : material.alphaCutoff);
                if (babylonMaterial.albedoTexture) {
                    babylonMaterial.albedoTexture.hasAlpha = true;
                }
                break;
            }
            case "BLEND" /* BLEND */: {
                babylonMaterial.transparencyMode = babylonjs_Misc_deferred__WEBPACK_IMPORTED_MODULE_0__["PBRMaterial"].PBRMATERIAL_ALPHABLEND;
                if (babylonMaterial.albedoTexture) {
                    babylonMaterial.albedoTexture.hasAlpha = true;
                    babylonMaterial.useAlphaFromAlbedoTexture = true;
                }
                break;
            }
            default: {
                throw new Error("".concat(context, "/alphaMode: Invalid value (").concat(material.alphaMode, ")"));
            }
        }
    };
    /**
     * Loads a glTF texture info.
     * @param context The context when loading the asset
     * @param textureInfo The glTF texture info property
     * @param assign A function called synchronously after parsing the glTF properties
     * @returns A promise that resolves with the loaded Babylon texture when the load is complete
     */
    GLTFLoader.prototype.loadTextureInfoAsync = function (context, textureInfo, assign) {
        var _this = this;
        if (assign === void 0) { assign = function () { }; }
        var extensionPromise = this._extensionsLoadTextureInfoAsync(context, textureInfo, assign);
        if (extensionPromise) {
            return extensionPromise;
        }
        this.logOpen("".concat(context));
        if (textureInfo.texCoord >= 6) {
            throw new Error("".concat(context, "/texCoord: Invalid value (").concat(textureInfo.texCoord, ")"));
        }
        var texture = ArrayItem.Get("".concat(context, "/index"), this._gltf.textures, textureInfo.index);
        texture._textureInfo = textureInfo;
        var promise = this._loadTextureAsync("/textures/".concat(textureInfo.index), texture, function (babylonTexture) {
            babylonTexture.coordinatesIndex = textureInfo.texCoord || 0;
            GLTFLoader.AddPointerMetadata(babylonTexture, context);
            _this._parent.onTextureLoadedObservable.notifyObservers(babylonTexture);
            assign(babylonTexture);
        });
        this.logClose();
        return promise;
    };
    /** @hidden */
    GLTFLoader.prototype._loadTextureAsync = function (context, texture, assign) {
        if (assign === void 0) { assign = function () { }; }
        var extensionPromise = this._extensionsLoadTextureAsync(context, texture, assign);
        if (extensionPromise) {
            return extensionPromise;
        }
        this.logOpen("".concat(context, " ").concat(texture.name || ""));
        var sampler = (texture.sampler == undefined ? GLTFLoader.DefaultSampler : ArrayItem.Get("".concat(context, "/sampler"), this._gltf.samplers, texture.sampler));
        var image = ArrayItem.Get("".concat(context, "/source"), this._gltf.images, texture.source);
        var promise = this._createTextureAsync(context, sampler, image, assign, undefined, !texture._textureInfo.nonColorData);
        this.logClose();
        return promise;
    };
    /** @hidden */
    GLTFLoader.prototype._createTextureAsync = function (context, sampler, image, assign, textureLoaderOptions, useSRGBBuffer) {
        var _this = this;
        if (assign === void 0) { assign = function () { }; }
        var samplerData = this._loadSampler("/samplers/".concat(sampler.index), sampler);
        var promises = new Array();
        var deferred = new babylonjs_Misc_deferred__WEBPACK_IMPORTED_MODULE_0__["Deferred"]();
        this._babylonScene._blockEntityCollection = !!this._assetContainer;
        var textureCreationOptions = {
            noMipmap: samplerData.noMipMaps,
            invertY: false,
            samplingMode: samplerData.samplingMode,
            onLoad: function () {
                if (!_this._disposed) {
                    deferred.resolve();
                }
            },
            onError: function (message, exception) {
                if (!_this._disposed) {
                    deferred.reject(new Error("".concat(context, ": ").concat((exception && exception.message) ? exception.message : message || "Failed to load texture")));
                }
            },
            mimeType: image.mimeType,
            loaderOptions: textureLoaderOptions,
            useSRGBBuffer: !!useSRGBBuffer && this._parent.useSRGBBuffers,
        };
        var babylonTexture = new babylonjs_Misc_deferred__WEBPACK_IMPORTED_MODULE_0__["Texture"](null, this._babylonScene, textureCreationOptions);
        babylonTexture._parentContainer = this._assetContainer;
        this._babylonScene._blockEntityCollection = false;
        promises.push(deferred.promise);
        promises.push(this.loadImageAsync("/images/".concat(image.index), image).then(function (data) {
            var name = image.uri || "".concat(_this._fileName, "#image").concat(image.index);
            var dataUrl = "data:".concat(_this._uniqueRootUrl).concat(name);
            babylonTexture.updateURL(dataUrl, data);
        }));
        babylonTexture.wrapU = samplerData.wrapU;
        babylonTexture.wrapV = samplerData.wrapV;
        assign(babylonTexture);
        return Promise.all(promises).then(function () {
            return babylonTexture;
        });
    };
    GLTFLoader.prototype._loadSampler = function (context, sampler) {
        if (!sampler._data) {
            sampler._data = {
                noMipMaps: (sampler.minFilter === 9728 /* NEAREST */ || sampler.minFilter === 9729 /* LINEAR */),
                samplingMode: GLTFLoader._GetTextureSamplingMode(context, sampler),
                wrapU: GLTFLoader._GetTextureWrapMode("".concat(context, "/wrapS"), sampler.wrapS),
                wrapV: GLTFLoader._GetTextureWrapMode("".concat(context, "/wrapT"), sampler.wrapT)
            };
        }
        return sampler._data;
    };
    /**
     * Loads a glTF image.
     * @param context The context when loading the asset
     * @param image The glTF image property
     * @returns A promise that resolves with the loaded data when the load is complete
     */
    GLTFLoader.prototype.loadImageAsync = function (context, image) {
        if (!image._data) {
            this.logOpen("".concat(context, " ").concat(image.name || ""));
            if (image.uri) {
                image._data = this.loadUriAsync("".concat(context, "/uri"), image, image.uri);
            }
            else {
                var bufferView = ArrayItem.Get("".concat(context, "/bufferView"), this._gltf.bufferViews, image.bufferView);
                image._data = this.loadBufferViewAsync("/bufferViews/".concat(bufferView.index), bufferView);
            }
            this.logClose();
        }
        return image._data;
    };
    /**
     * Loads a glTF uri.
     * @param context The context when loading the asset
     * @param property The glTF property associated with the uri
     * @param uri The base64 or relative uri
     * @returns A promise that resolves with the loaded data when the load is complete
     */
    GLTFLoader.prototype.loadUriAsync = function (context, property, uri) {
        var _this = this;
        var extensionPromise = this._extensionsLoadUriAsync(context, property, uri);
        if (extensionPromise) {
            return extensionPromise;
        }
        if (!GLTFLoader._ValidateUri(uri)) {
            throw new Error("".concat(context, ": '").concat(uri, "' is invalid"));
        }
        if (Object(babylonjs_Misc_deferred__WEBPACK_IMPORTED_MODULE_0__["IsBase64DataUrl"])(uri)) {
            var data = new Uint8Array(Object(babylonjs_Misc_deferred__WEBPACK_IMPORTED_MODULE_0__["DecodeBase64UrlToBinary"])(uri));
            this.log("".concat(context, ": Decoded ").concat(uri.substr(0, 64), "... (").concat(data.length, " bytes)"));
            return Promise.resolve(data);
        }
        this.log("".concat(context, ": Loading ").concat(uri));
        return this._parent.preprocessUrlAsync(this._rootUrl + uri).then(function (url) {
            return new Promise(function (resolve, reject) {
                _this._parent._loadFile(_this._babylonScene, url, function (data) {
                    if (!_this._disposed) {
                        _this.log("".concat(context, ": Loaded ").concat(uri, " (").concat(data.byteLength, " bytes)"));
                        resolve(new Uint8Array(data));
                    }
                }, true, function (request) {
                    reject(new babylonjs_Misc_deferred__WEBPACK_IMPORTED_MODULE_0__["LoadFileError"]("".concat(context, ": Failed to load '").concat(uri, "'").concat(request ? ": " + request.status + " " + request.statusText : ""), request));
                });
            });
        });
    };
    /**
     * Adds a JSON pointer to the metadata of the Babylon object at `<object>.metadata.gltf.pointers`.
     * @param babylonObject the Babylon object with metadata
     * @param pointer the JSON pointer
     */
    GLTFLoader.AddPointerMetadata = function (babylonObject, pointer) {
        var metadata = (babylonObject.metadata = babylonObject.metadata || {});
        var gltf = (metadata.gltf = metadata.gltf || {});
        var pointers = (gltf.pointers = gltf.pointers || []);
        pointers.push(pointer);
    };
    GLTFLoader._GetTextureWrapMode = function (context, mode) {
        // Set defaults if undefined
        mode = mode == undefined ? 10497 /* REPEAT */ : mode;
        switch (mode) {
            case 33071 /* CLAMP_TO_EDGE */: return babylonjs_Misc_deferred__WEBPACK_IMPORTED_MODULE_0__["Texture"].CLAMP_ADDRESSMODE;
            case 33648 /* MIRRORED_REPEAT */: return babylonjs_Misc_deferred__WEBPACK_IMPORTED_MODULE_0__["Texture"].MIRROR_ADDRESSMODE;
            case 10497 /* REPEAT */: return babylonjs_Misc_deferred__WEBPACK_IMPORTED_MODULE_0__["Texture"].WRAP_ADDRESSMODE;
            default:
                babylonjs_Misc_deferred__WEBPACK_IMPORTED_MODULE_0__["Logger"].Warn("".concat(context, ": Invalid value (").concat(mode, ")"));
                return babylonjs_Misc_deferred__WEBPACK_IMPORTED_MODULE_0__["Texture"].WRAP_ADDRESSMODE;
        }
    };
    GLTFLoader._GetTextureSamplingMode = function (context, sampler) {
        // Set defaults if undefined
        var magFilter = sampler.magFilter == undefined ? 9729 /* LINEAR */ : sampler.magFilter;
        var minFilter = sampler.minFilter == undefined ? 9987 /* LINEAR_MIPMAP_LINEAR */ : sampler.minFilter;
        if (magFilter === 9729 /* LINEAR */) {
            switch (minFilter) {
                case 9728 /* NEAREST */: return babylonjs_Misc_deferred__WEBPACK_IMPORTED_MODULE_0__["Texture"].LINEAR_NEAREST;
                case 9729 /* LINEAR */: return babylonjs_Misc_deferred__WEBPACK_IMPORTED_MODULE_0__["Texture"].LINEAR_LINEAR;
                case 9984 /* NEAREST_MIPMAP_NEAREST */: return babylonjs_Misc_deferred__WEBPACK_IMPORTED_MODULE_0__["Texture"].LINEAR_NEAREST_MIPNEAREST;
                case 9985 /* LINEAR_MIPMAP_NEAREST */: return babylonjs_Misc_deferred__WEBPACK_IMPORTED_MODULE_0__["Texture"].LINEAR_LINEAR_MIPNEAREST;
                case 9986 /* NEAREST_MIPMAP_LINEAR */: return babylonjs_Misc_deferred__WEBPACK_IMPORTED_MODULE_0__["Texture"].LINEAR_NEAREST_MIPLINEAR;
                case 9987 /* LINEAR_MIPMAP_LINEAR */: return babylonjs_Misc_deferred__WEBPACK_IMPORTED_MODULE_0__["Texture"].LINEAR_LINEAR_MIPLINEAR;
                default:
                    babylonjs_Misc_deferred__WEBPACK_IMPORTED_MODULE_0__["Logger"].Warn("".concat(context, "/minFilter: Invalid value (").concat(minFilter, ")"));
                    return babylonjs_Misc_deferred__WEBPACK_IMPORTED_MODULE_0__["Texture"].LINEAR_LINEAR_MIPLINEAR;
            }
        }
        else {
            if (magFilter !== 9728 /* NEAREST */) {
                babylonjs_Misc_deferred__WEBPACK_IMPORTED_MODULE_0__["Logger"].Warn("".concat(context, "/magFilter: Invalid value (").concat(magFilter, ")"));
            }
            switch (minFilter) {
                case 9728 /* NEAREST */: return babylonjs_Misc_deferred__WEBPACK_IMPORTED_MODULE_0__["Texture"].NEAREST_NEAREST;
                case 9729 /* LINEAR */: return babylonjs_Misc_deferred__WEBPACK_IMPORTED_MODULE_0__["Texture"].NEAREST_LINEAR;
                case 9984 /* NEAREST_MIPMAP_NEAREST */: return babylonjs_Misc_deferred__WEBPACK_IMPORTED_MODULE_0__["Texture"].NEAREST_NEAREST_MIPNEAREST;
                case 9985 /* LINEAR_MIPMAP_NEAREST */: return babylonjs_Misc_deferred__WEBPACK_IMPORTED_MODULE_0__["Texture"].NEAREST_LINEAR_MIPNEAREST;
                case 9986 /* NEAREST_MIPMAP_LINEAR */: return babylonjs_Misc_deferred__WEBPACK_IMPORTED_MODULE_0__["Texture"].NEAREST_NEAREST_MIPLINEAR;
                case 9987 /* LINEAR_MIPMAP_LINEAR */: return babylonjs_Misc_deferred__WEBPACK_IMPORTED_MODULE_0__["Texture"].NEAREST_LINEAR_MIPLINEAR;
                default:
                    babylonjs_Misc_deferred__WEBPACK_IMPORTED_MODULE_0__["Logger"].Warn("".concat(context, "/minFilter: Invalid value (").concat(minFilter, ")"));
                    return babylonjs_Misc_deferred__WEBPACK_IMPORTED_MODULE_0__["Texture"].NEAREST_NEAREST_MIPNEAREST;
            }
        }
    };
    GLTFLoader._GetTypedArrayConstructor = function (context, componentType) {
        switch (componentType) {
            case 5120 /* BYTE */: return Int8Array;
            case 5121 /* UNSIGNED_BYTE */: return Uint8Array;
            case 5122 /* SHORT */: return Int16Array;
            case 5123 /* UNSIGNED_SHORT */: return Uint16Array;
            case 5125 /* UNSIGNED_INT */: return Uint32Array;
            case 5126 /* FLOAT */: return Float32Array;
            default: throw new Error("".concat(context, ": Invalid component type ").concat(componentType));
        }
    };
    GLTFLoader._GetTypedArray = function (context, componentType, bufferView, byteOffset, length) {
        var buffer = bufferView.buffer;
        byteOffset = bufferView.byteOffset + (byteOffset || 0);
        var constructor = GLTFLoader._GetTypedArrayConstructor("".concat(context, "/componentType"), componentType);
        var componentTypeLength = babylonjs_Misc_deferred__WEBPACK_IMPORTED_MODULE_0__["VertexBuffer"].GetTypeByteLength(componentType);
        if (byteOffset % componentTypeLength !== 0) {
            // HACK: Copy the buffer if byte offset is not a multiple of component type byte length.
            babylonjs_Misc_deferred__WEBPACK_IMPORTED_MODULE_0__["Logger"].Warn("".concat(context, ": Copying buffer as byte offset (").concat(byteOffset, ") is not a multiple of component type byte length (").concat(componentTypeLength, ")"));
            return new constructor(buffer.slice(byteOffset, byteOffset + length * componentTypeLength), 0);
        }
        return new constructor(buffer, byteOffset, length);
    };
    GLTFLoader._GetNumComponents = function (context, type) {
        switch (type) {
            case "SCALAR": return 1;
            case "VEC2": return 2;
            case "VEC3": return 3;
            case "VEC4": return 4;
            case "MAT2": return 4;
            case "MAT3": return 9;
            case "MAT4": return 16;
        }
        throw new Error("".concat(context, ": Invalid type (").concat(type, ")"));
    };
    GLTFLoader._ValidateUri = function (uri) {
        return (babylonjs_Misc_deferred__WEBPACK_IMPORTED_MODULE_0__["Tools"].IsBase64(uri) || uri.indexOf("..") === -1);
    };
    /** @hidden */
    GLTFLoader._GetDrawMode = function (context, mode) {
        if (mode == undefined) {
            mode = 4 /* TRIANGLES */;
        }
        switch (mode) {
            case 0 /* POINTS */: return babylonjs_Misc_deferred__WEBPACK_IMPORTED_MODULE_0__["Material"].PointListDrawMode;
            case 1 /* LINES */: return babylonjs_Misc_deferred__WEBPACK_IMPORTED_MODULE_0__["Material"].LineListDrawMode;
            case 2 /* LINE_LOOP */: return babylonjs_Misc_deferred__WEBPACK_IMPORTED_MODULE_0__["Material"].LineLoopDrawMode;
            case 3 /* LINE_STRIP */: return babylonjs_Misc_deferred__WEBPACK_IMPORTED_MODULE_0__["Material"].LineStripDrawMode;
            case 4 /* TRIANGLES */: return babylonjs_Misc_deferred__WEBPACK_IMPORTED_MODULE_0__["Material"].TriangleFillMode;
            case 5 /* TRIANGLE_STRIP */: return babylonjs_Misc_deferred__WEBPACK_IMPORTED_MODULE_0__["Material"].TriangleStripDrawMode;
            case 6 /* TRIANGLE_FAN */: return babylonjs_Misc_deferred__WEBPACK_IMPORTED_MODULE_0__["Material"].TriangleFanDrawMode;
        }
        throw new Error("".concat(context, ": Invalid mesh primitive mode (").concat(mode, ")"));
    };
    GLTFLoader.prototype._compileMaterialsAsync = function () {
        var _this = this;
        this._parent._startPerformanceCounter("Compile materials");
        var promises = new Array();
        if (this._gltf.materials) {
            for (var _i = 0, _a = this._gltf.materials; _i < _a.length; _i++) {
                var material = _a[_i];
                if (material._data) {
                    for (var babylonDrawMode in material._data) {
                        var babylonData = material._data[babylonDrawMode];
                        for (var _b = 0, _c = babylonData.babylonMeshes; _b < _c.length; _b++) {
                            var babylonMesh = _c[_b];
                            // Ensure nonUniformScaling is set if necessary.
                            babylonMesh.computeWorldMatrix(true);
                            var babylonMaterial = babylonData.babylonMaterial;
                            promises.push(babylonMaterial.forceCompilationAsync(babylonMesh));
                            promises.push(babylonMaterial.forceCompilationAsync(babylonMesh, { useInstances: true }));
                            if (this._parent.useClipPlane) {
                                promises.push(babylonMaterial.forceCompilationAsync(babylonMesh, { clipPlane: true }));
                                promises.push(babylonMaterial.forceCompilationAsync(babylonMesh, { clipPlane: true, useInstances: true }));
                            }
                        }
                    }
                }
            }
        }
        return Promise.all(promises).then(function () {
            _this._parent._endPerformanceCounter("Compile materials");
        });
    };
    GLTFLoader.prototype._compileShadowGeneratorsAsync = function () {
        var _this = this;
        this._parent._startPerformanceCounter("Compile shadow generators");
        var promises = new Array();
        var lights = this._babylonScene.lights;
        for (var _i = 0, lights_1 = lights; _i < lights_1.length; _i++) {
            var light = lights_1[_i];
            var generator = light.getShadowGenerator();
            if (generator) {
                promises.push(generator.forceCompilationAsync());
            }
        }
        return Promise.all(promises).then(function () {
            _this._parent._endPerformanceCounter("Compile shadow generators");
        });
    };
    GLTFLoader.prototype._forEachExtensions = function (action) {
        for (var _i = 0, _a = this._extensions; _i < _a.length; _i++) {
            var extension = _a[_i];
            if (extension.enabled) {
                action(extension);
            }
        }
    };
    GLTFLoader.prototype._applyExtensions = function (property, functionName, actionAsync) {
        for (var _i = 0, _a = this._extensions; _i < _a.length; _i++) {
            var extension = _a[_i];
            if (extension.enabled) {
                var id = "".concat(extension.name, ".").concat(functionName);
                var loaderProperty = property;
                loaderProperty._activeLoaderExtensionFunctions = loaderProperty._activeLoaderExtensionFunctions || {};
                var activeLoaderExtensionFunctions = loaderProperty._activeLoaderExtensionFunctions;
                if (!activeLoaderExtensionFunctions[id]) {
                    activeLoaderExtensionFunctions[id] = true;
                    try {
                        var result = actionAsync(extension);
                        if (result) {
                            return result;
                        }
                    }
                    finally {
                        delete activeLoaderExtensionFunctions[id];
                    }
                }
            }
        }
        return null;
    };
    GLTFLoader.prototype._extensionsOnLoading = function () {
        this._forEachExtensions(function (extension) { return extension.onLoading && extension.onLoading(); });
    };
    GLTFLoader.prototype._extensionsOnReady = function () {
        this._forEachExtensions(function (extension) { return extension.onReady && extension.onReady(); });
    };
    GLTFLoader.prototype._extensionsLoadSceneAsync = function (context, scene) {
        return this._applyExtensions(scene, "loadScene", function (extension) { return extension.loadSceneAsync && extension.loadSceneAsync(context, scene); });
    };
    GLTFLoader.prototype._extensionsLoadNodeAsync = function (context, node, assign) {
        return this._applyExtensions(node, "loadNode", function (extension) { return extension.loadNodeAsync && extension.loadNodeAsync(context, node, assign); });
    };
    GLTFLoader.prototype._extensionsLoadCameraAsync = function (context, camera, assign) {
        return this._applyExtensions(camera, "loadCamera", function (extension) { return extension.loadCameraAsync && extension.loadCameraAsync(context, camera, assign); });
    };
    GLTFLoader.prototype._extensionsLoadVertexDataAsync = function (context, primitive, babylonMesh) {
        return this._applyExtensions(primitive, "loadVertexData", function (extension) { return extension._loadVertexDataAsync && extension._loadVertexDataAsync(context, primitive, babylonMesh); });
    };
    GLTFLoader.prototype._extensionsLoadMeshPrimitiveAsync = function (context, name, node, mesh, primitive, assign) {
        return this._applyExtensions(primitive, "loadMeshPrimitive", function (extension) { return extension._loadMeshPrimitiveAsync && extension._loadMeshPrimitiveAsync(context, name, node, mesh, primitive, assign); });
    };
    GLTFLoader.prototype._extensionsLoadMaterialAsync = function (context, material, babylonMesh, babylonDrawMode, assign) {
        return this._applyExtensions(material, "loadMaterial", function (extension) { return extension._loadMaterialAsync && extension._loadMaterialAsync(context, material, babylonMesh, babylonDrawMode, assign); });
    };
    GLTFLoader.prototype._extensionsCreateMaterial = function (context, material, babylonDrawMode) {
        return this._applyExtensions(material, "createMaterial", function (extension) { return extension.createMaterial && extension.createMaterial(context, material, babylonDrawMode); });
    };
    GLTFLoader.prototype._extensionsLoadMaterialPropertiesAsync = function (context, material, babylonMaterial) {
        return this._applyExtensions(material, "loadMaterialProperties", function (extension) { return extension.loadMaterialPropertiesAsync && extension.loadMaterialPropertiesAsync(context, material, babylonMaterial); });
    };
    GLTFLoader.prototype._extensionsLoadTextureInfoAsync = function (context, textureInfo, assign) {
        return this._applyExtensions(textureInfo, "loadTextureInfo", function (extension) { return extension.loadTextureInfoAsync && extension.loadTextureInfoAsync(context, textureInfo, assign); });
    };
    GLTFLoader.prototype._extensionsLoadTextureAsync = function (context, texture, assign) {
        return this._applyExtensions(texture, "loadTexture", function (extension) { return extension._loadTextureAsync && extension._loadTextureAsync(context, texture, assign); });
    };
    GLTFLoader.prototype._extensionsLoadAnimationAsync = function (context, animation) {
        return this._applyExtensions(animation, "loadAnimation", function (extension) { return extension.loadAnimationAsync && extension.loadAnimationAsync(context, animation); });
    };
    GLTFLoader.prototype._extensionsLoadSkinAsync = function (context, node, skin) {
        return this._applyExtensions(skin, "loadSkin", function (extension) { return extension._loadSkinAsync && extension._loadSkinAsync(context, node, skin); });
    };
    GLTFLoader.prototype._extensionsLoadUriAsync = function (context, property, uri) {
        return this._applyExtensions(property, "loadUri", function (extension) { return extension._loadUriAsync && extension._loadUriAsync(context, property, uri); });
    };
    GLTFLoader.prototype._extensionsLoadBufferViewAsync = function (context, bufferView) {
        return this._applyExtensions(bufferView, "loadBufferView", function (extension) { return extension.loadBufferViewAsync && extension.loadBufferViewAsync(context, bufferView); });
    };
    GLTFLoader.prototype._extensionsLoadBufferAsync = function (context, buffer, byteOffset, byteLength) {
        return this._applyExtensions(buffer, "loadBuffer", function (extension) { return extension.loadBufferAsync && extension.loadBufferAsync(context, buffer, byteOffset, byteLength); });
    };
    /**
     * Helper method called by a loader extension to load an glTF extension.
     * @param context The context when loading the asset
     * @param property The glTF property to load the extension from
     * @param extensionName The name of the extension to load
     * @param actionAsync The action to run
     * @returns The promise returned by actionAsync or null if the extension does not exist
     */
    GLTFLoader.LoadExtensionAsync = function (context, property, extensionName, actionAsync) {
        if (!property.extensions) {
            return null;
        }
        var extensions = property.extensions;
        var extension = extensions[extensionName];
        if (!extension) {
            return null;
        }
        return actionAsync("".concat(context, "/extensions/").concat(extensionName), extension);
    };
    /**
     * Helper method called by a loader extension to load a glTF extra.
     * @param context The context when loading the asset
     * @param property The glTF property to load the extra from
     * @param extensionName The name of the extension to load
     * @param actionAsync The action to run
     * @returns The promise returned by actionAsync or null if the extra does not exist
     */
    GLTFLoader.LoadExtraAsync = function (context, property, extensionName, actionAsync) {
        if (!property.extras) {
            return null;
        }
        var extras = property.extras;
        var extra = extras[extensionName];
        if (!extra) {
            return null;
        }
        return actionAsync("".concat(context, "/extras/").concat(extensionName), extra);
    };
    /**
     * Checks for presence of an extension.
     * @param name The name of the extension to check
     * @returns A boolean indicating the presence of the given extension name in `extensionsUsed`
     */
    GLTFLoader.prototype.isExtensionUsed = function (name) {
        return !!this._gltf.extensionsUsed && this._gltf.extensionsUsed.indexOf(name) !== -1;
    };
    /**
     * Increments the indentation level and logs a message.
     * @param message The message to log
     */
    GLTFLoader.prototype.logOpen = function (message) {
        this._parent._logOpen(message);
    };
    /**
     * Decrements the indentation level.
     */
    GLTFLoader.prototype.logClose = function () {
        this._parent._logClose();
    };
    /**
     * Logs a message
     * @param message The message to log
     */
    GLTFLoader.prototype.log = function (message) {
        this._parent._log(message);
    };
    /**
     * Starts a performance counter.
     * @param counterName The name of the performance counter
     */
    GLTFLoader.prototype.startPerformanceCounter = function (counterName) {
        this._parent._startPerformanceCounter(counterName);
    };
    /**
     * Ends a performance counter.
     * @param counterName The name of the performance counter
     */
    GLTFLoader.prototype.endPerformanceCounter = function (counterName) {
        this._parent._endPerformanceCounter(counterName);
    };
    GLTFLoader._RegisteredExtensions = {};
    /**
     * The default glTF sampler.
     */
    GLTFLoader.DefaultSampler = { index: -1 };
    return GLTFLoader;
}());

_glTFFileLoader__WEBPACK_IMPORTED_MODULE_1__["GLTFFileLoader"]._CreateGLTF2Loader = function (parent) { return new GLTFLoader(parent); };


/***/ }),

/***/ "./glTF/2.0/glTFLoaderExtension.ts":
/*!*****************************************!*\
  !*** ./glTF/2.0/glTFLoaderExtension.ts ***!
  \*****************************************/
/*! no exports provided */
/***/ (function(module, __webpack_exports__, __webpack_require__) {

"use strict";
__webpack_require__.r(__webpack_exports__);



/***/ }),

/***/ "./glTF/2.0/glTFLoaderInterfaces.ts":
/*!******************************************!*\
  !*** ./glTF/2.0/glTFLoaderInterfaces.ts ***!
  \******************************************/
/*! no exports provided */
/***/ (function(module, __webpack_exports__, __webpack_require__) {

"use strict";
__webpack_require__.r(__webpack_exports__);



/***/ }),

/***/ "./glTF/2.0/index.ts":
/*!***************************!*\
  !*** ./glTF/2.0/index.ts ***!
  \***************************/
/*! exports provided: ArrayItem, GLTFLoader, EXT_lights_image_based, EXT_mesh_gpu_instancing, EXT_meshopt_compression, EXT_texture_webp, KHR_draco_mesh_compression, KHR_lights, KHR_materials_pbrSpecularGlossiness, KHR_materials_unlit, KHR_materials_clearcoat, KHR_materials_emissive_strength, KHR_materials_sheen, KHR_materials_specular, KHR_materials_ior, KHR_materials_variants, KHR_materials_transmission, KHR_materials_translucency, KHR_materials_volume, KHR_mesh_quantization, KHR_texture_basisu, KHR_texture_transform, KHR_xmp_json_ld, MSFT_audio_emitter, MSFT_lod, MSFT_minecraftMesh, MSFT_sRGBFactors, ExtrasAsMetadata */
/***/ (function(module, __webpack_exports__, __webpack_require__) {

"use strict";
__webpack_require__.r(__webpack_exports__);
/* harmony import */ var _glTFLoader__WEBPACK_IMPORTED_MODULE_0__ = __webpack_require__(/*! ./glTFLoader */ "./glTF/2.0/glTFLoader.ts");
/* harmony reexport (safe) */ __webpack_require__.d(__webpack_exports__, "ArrayItem", function() { return _glTFLoader__WEBPACK_IMPORTED_MODULE_0__["ArrayItem"]; });

/* harmony reexport (safe) */ __webpack_require__.d(__webpack_exports__, "GLTFLoader", function() { return _glTFLoader__WEBPACK_IMPORTED_MODULE_0__["GLTFLoader"]; });

/* harmony import */ var _glTFLoaderExtension__WEBPACK_IMPORTED_MODULE_1__ = __webpack_require__(/*! ./glTFLoaderExtension */ "./glTF/2.0/glTFLoaderExtension.ts");
/* empty/unused harmony star reexport *//* harmony import */ var _glTFLoaderInterfaces__WEBPACK_IMPORTED_MODULE_2__ = __webpack_require__(/*! ./glTFLoaderInterfaces */ "./glTF/2.0/glTFLoaderInterfaces.ts");
/* empty/unused harmony star reexport *//* harmony import */ var _Extensions_index__WEBPACK_IMPORTED_MODULE_3__ = __webpack_require__(/*! ./Extensions/index */ "./glTF/2.0/Extensions/index.ts");
/* harmony reexport (safe) */ __webpack_require__.d(__webpack_exports__, "EXT_lights_image_based", function() { return _Extensions_index__WEBPACK_IMPORTED_MODULE_3__["EXT_lights_image_based"]; });

/* harmony reexport (safe) */ __webpack_require__.d(__webpack_exports__, "EXT_mesh_gpu_instancing", function() { return _Extensions_index__WEBPACK_IMPORTED_MODULE_3__["EXT_mesh_gpu_instancing"]; });

/* harmony reexport (safe) */ __webpack_require__.d(__webpack_exports__, "EXT_meshopt_compression", function() { return _Extensions_index__WEBPACK_IMPORTED_MODULE_3__["EXT_meshopt_compression"]; });

/* harmony reexport (safe) */ __webpack_require__.d(__webpack_exports__, "EXT_texture_webp", function() { return _Extensions_index__WEBPACK_IMPORTED_MODULE_3__["EXT_texture_webp"]; });

/* harmony reexport (safe) */ __webpack_require__.d(__webpack_exports__, "KHR_draco_mesh_compression", function() { return _Extensions_index__WEBPACK_IMPORTED_MODULE_3__["KHR_draco_mesh_compression"]; });

/* harmony reexport (safe) */ __webpack_require__.d(__webpack_exports__, "KHR_lights", function() { return _Extensions_index__WEBPACK_IMPORTED_MODULE_3__["KHR_lights"]; });

/* harmony reexport (safe) */ __webpack_require__.d(__webpack_exports__, "KHR_materials_pbrSpecularGlossiness", function() { return _Extensions_index__WEBPACK_IMPORTED_MODULE_3__["KHR_materials_pbrSpecularGlossiness"]; });

/* harmony reexport (safe) */ __webpack_require__.d(__webpack_exports__, "KHR_materials_unlit", function() { return _Extensions_index__WEBPACK_IMPORTED_MODULE_3__["KHR_materials_unlit"]; });

/* harmony reexport (safe) */ __webpack_require__.d(__webpack_exports__, "KHR_materials_clearcoat", function() { return _Extensions_index__WEBPACK_IMPORTED_MODULE_3__["KHR_materials_clearcoat"]; });

/* harmony reexport (safe) */ __webpack_require__.d(__webpack_exports__, "KHR_materials_emissive_strength", function() { return _Extensions_index__WEBPACK_IMPORTED_MODULE_3__["KHR_materials_emissive_strength"]; });

/* harmony reexport (safe) */ __webpack_require__.d(__webpack_exports__, "KHR_materials_sheen", function() { return _Extensions_index__WEBPACK_IMPORTED_MODULE_3__["KHR_materials_sheen"]; });

/* harmony reexport (safe) */ __webpack_require__.d(__webpack_exports__, "KHR_materials_specular", function() { return _Extensions_index__WEBPACK_IMPORTED_MODULE_3__["KHR_materials_specular"]; });

/* harmony reexport (safe) */ __webpack_require__.d(__webpack_exports__, "KHR_materials_ior", function() { return _Extensions_index__WEBPACK_IMPORTED_MODULE_3__["KHR_materials_ior"]; });

/* harmony reexport (safe) */ __webpack_require__.d(__webpack_exports__, "KHR_materials_variants", function() { return _Extensions_index__WEBPACK_IMPORTED_MODULE_3__["KHR_materials_variants"]; });

/* harmony reexport (safe) */ __webpack_require__.d(__webpack_exports__, "KHR_materials_transmission", function() { return _Extensions_index__WEBPACK_IMPORTED_MODULE_3__["KHR_materials_transmission"]; });

/* harmony reexport (safe) */ __webpack_require__.d(__webpack_exports__, "KHR_materials_translucency", function() { return _Extensions_index__WEBPACK_IMPORTED_MODULE_3__["KHR_materials_translucency"]; });

/* harmony reexport (safe) */ __webpack_require__.d(__webpack_exports__, "KHR_materials_volume", function() { return _Extensions_index__WEBPACK_IMPORTED_MODULE_3__["KHR_materials_volume"]; });

/* harmony reexport (safe) */ __webpack_require__.d(__webpack_exports__, "KHR_mesh_quantization", function() { return _Extensions_index__WEBPACK_IMPORTED_MODULE_3__["KHR_mesh_quantization"]; });

/* harmony reexport (safe) */ __webpack_require__.d(__webpack_exports__, "KHR_texture_basisu", function() { return _Extensions_index__WEBPACK_IMPORTED_MODULE_3__["KHR_texture_basisu"]; });

/* harmony reexport (safe) */ __webpack_require__.d(__webpack_exports__, "KHR_texture_transform", function() { return _Extensions_index__WEBPACK_IMPORTED_MODULE_3__["KHR_texture_transform"]; });

/* harmony reexport (safe) */ __webpack_require__.d(__webpack_exports__, "KHR_xmp_json_ld", function() { return _Extensions_index__WEBPACK_IMPORTED_MODULE_3__["KHR_xmp_json_ld"]; });

/* harmony reexport (safe) */ __webpack_require__.d(__webpack_exports__, "MSFT_audio_emitter", function() { return _Extensions_index__WEBPACK_IMPORTED_MODULE_3__["MSFT_audio_emitter"]; });

/* harmony reexport (safe) */ __webpack_require__.d(__webpack_exports__, "MSFT_lod", function() { return _Extensions_index__WEBPACK_IMPORTED_MODULE_3__["MSFT_lod"]; });

/* harmony reexport (safe) */ __webpack_require__.d(__webpack_exports__, "MSFT_minecraftMesh", function() { return _Extensions_index__WEBPACK_IMPORTED_MODULE_3__["MSFT_minecraftMesh"]; });

/* harmony reexport (safe) */ __webpack_require__.d(__webpack_exports__, "MSFT_sRGBFactors", function() { return _Extensions_index__WEBPACK_IMPORTED_MODULE_3__["MSFT_sRGBFactors"]; });

/* harmony reexport (safe) */ __webpack_require__.d(__webpack_exports__, "ExtrasAsMetadata", function() { return _Extensions_index__WEBPACK_IMPORTED_MODULE_3__["ExtrasAsMetadata"]; });







/***/ }),

/***/ "./glTF/glTFFileLoader.ts":
/*!********************************!*\
  !*** ./glTF/glTFFileLoader.ts ***!
  \********************************/
/*! exports provided: GLTFLoaderCoordinateSystemMode, GLTFLoaderAnimationStartMode, GLTFLoaderState, GLTFFileLoader */
/***/ (function(module, __webpack_exports__, __webpack_require__) {

"use strict";
__webpack_require__.r(__webpack_exports__);
/* harmony export (binding) */ __webpack_require__.d(__webpack_exports__, "GLTFLoaderCoordinateSystemMode", function() { return GLTFLoaderCoordinateSystemMode; });
/* harmony export (binding) */ __webpack_require__.d(__webpack_exports__, "GLTFLoaderAnimationStartMode", function() { return GLTFLoaderAnimationStartMode; });
/* harmony export (binding) */ __webpack_require__.d(__webpack_exports__, "GLTFLoaderState", function() { return GLTFLoaderState; });
/* harmony export (binding) */ __webpack_require__.d(__webpack_exports__, "GLTFFileLoader", function() { return GLTFFileLoader; });
<<<<<<< HEAD
/* harmony import */ var babylonjs_Misc_observable__WEBPACK_IMPORTED_MODULE_0__ = __webpack_require__(/*! babylonjs/Misc/observable */ "babylonjs/Maths/math.color");
=======
/* harmony import */ var babylonjs_Misc_observable__WEBPACK_IMPORTED_MODULE_0__ = __webpack_require__(/*! babylonjs/Misc/observable */ "babylonjs/Misc/observable");
>>>>>>> cebc7bae
/* harmony import */ var babylonjs_Misc_observable__WEBPACK_IMPORTED_MODULE_0___default = /*#__PURE__*/__webpack_require__.n(babylonjs_Misc_observable__WEBPACK_IMPORTED_MODULE_0__);
/* harmony import */ var _glTFValidation__WEBPACK_IMPORTED_MODULE_1__ = __webpack_require__(/*! ./glTFValidation */ "./glTF/glTFValidation.ts");









function readAsync(arrayBuffer, byteOffset, byteLength) {
    try {
        return Promise.resolve(new Uint8Array(arrayBuffer, byteOffset, byteLength));
    }
    catch (e) {
        return Promise.reject(e);
    }
}
/**
 * Mode that determines the coordinate system to use.
 */
var GLTFLoaderCoordinateSystemMode;
(function (GLTFLoaderCoordinateSystemMode) {
    /**
     * Automatically convert the glTF right-handed data to the appropriate system based on the current coordinate system mode of the scene.
     */
    GLTFLoaderCoordinateSystemMode[GLTFLoaderCoordinateSystemMode["AUTO"] = 0] = "AUTO";
    /**
     * Sets the useRightHandedSystem flag on the scene.
     */
    GLTFLoaderCoordinateSystemMode[GLTFLoaderCoordinateSystemMode["FORCE_RIGHT_HANDED"] = 1] = "FORCE_RIGHT_HANDED";
})(GLTFLoaderCoordinateSystemMode || (GLTFLoaderCoordinateSystemMode = {}));
/**
 * Mode that determines what animations will start.
 */
var GLTFLoaderAnimationStartMode;
(function (GLTFLoaderAnimationStartMode) {
    /**
     * No animation will start.
     */
    GLTFLoaderAnimationStartMode[GLTFLoaderAnimationStartMode["NONE"] = 0] = "NONE";
    /**
     * The first animation will start.
     */
    GLTFLoaderAnimationStartMode[GLTFLoaderAnimationStartMode["FIRST"] = 1] = "FIRST";
    /**
     * All animations will start.
     */
    GLTFLoaderAnimationStartMode[GLTFLoaderAnimationStartMode["ALL"] = 2] = "ALL";
})(GLTFLoaderAnimationStartMode || (GLTFLoaderAnimationStartMode = {}));
/**
 * Loader state.
 */
var GLTFLoaderState;
(function (GLTFLoaderState) {
    /**
     * The asset is loading.
     */
    GLTFLoaderState[GLTFLoaderState["LOADING"] = 0] = "LOADING";
    /**
     * The asset is ready for rendering.
     */
    GLTFLoaderState[GLTFLoaderState["READY"] = 1] = "READY";
    /**
     * The asset is completely loaded.
     */
    GLTFLoaderState[GLTFLoaderState["COMPLETE"] = 2] = "COMPLETE";
})(GLTFLoaderState || (GLTFLoaderState = {}));
/**
 * File loader for loading glTF files into a scene.
 */
var GLTFFileLoader = /** @class */ (function () {
    function GLTFFileLoader() {
        // --------------
        // Common options
        // --------------
        /**
         * Raised when the asset has been parsed
         */
        this.onParsedObservable = new babylonjs_Misc_observable__WEBPACK_IMPORTED_MODULE_0__["Observable"]();
        // ----------
        // V2 options
        // ----------
        /**
         * The coordinate system mode. Defaults to AUTO.
         */
        this.coordinateSystemMode = GLTFLoaderCoordinateSystemMode.AUTO;
        /**
        * The animation start mode. Defaults to FIRST.
        */
        this.animationStartMode = GLTFLoaderAnimationStartMode.FIRST;
        /**
         * Defines if the loader should compile materials before raising the success callback. Defaults to false.
         */
        this.compileMaterials = false;
        /**
         * Defines if the loader should also compile materials with clip planes. Defaults to false.
         */
        this.useClipPlane = false;
        /**
         * Defines if the loader should compile shadow generators before raising the success callback. Defaults to false.
         */
        this.compileShadowGenerators = false;
        /**
         * Defines if the Alpha blended materials are only applied as coverage.
         * If false, (default) The luminance of each pixel will reduce its opacity to simulate the behaviour of most physical materials.
         * If true, no extra effects are applied to transparent pixels.
         */
        this.transparencyAsCoverage = false;
        /**
         * Defines if the loader should use range requests when load binary glTF files from HTTP.
         * Enabling will disable offline support and glTF validator.
         * Defaults to false.
         */
        this.useRangeRequests = false;
        /**
         * Defines if the loader should create instances when multiple glTF nodes point to the same glTF mesh. Defaults to true.
         */
        this.createInstances = true;
        /**
         * Defines if the loader should always compute the bounding boxes of meshes and not use the min/max values from the position accessor. Defaults to false.
         */
        this.alwaysComputeBoundingBox = false;
        /**
         * If true, load all materials defined in the file, even if not used by any mesh. Defaults to false.
         */
        this.loadAllMaterials = false;
        /**
         * If true, load the color (gamma encoded) textures into sRGB buffers (if supported by the GPU), which will yield more accurate results when sampling the texture. Defaults to true.
         */
        this.useSRGBBuffers = true;
        /**
        * Function called before loading a url referenced by the asset.
        */
        this.preprocessUrlAsync = function (url) { return Promise.resolve(url); };
        /**
         * Observable raised when the loader creates a mesh after parsing the glTF properties of the mesh.
         * Note that the observable is raised as soon as the mesh object is created, meaning some data may not have been setup yet for this mesh (vertex data, morph targets, material, ...)
         */
        this.onMeshLoadedObservable = new babylonjs_Misc_observable__WEBPACK_IMPORTED_MODULE_0__["Observable"]();
        /**
         * Observable raised when the loader creates a texture after parsing the glTF properties of the texture.
         */
        this.onTextureLoadedObservable = new babylonjs_Misc_observable__WEBPACK_IMPORTED_MODULE_0__["Observable"]();
        /**
         * Observable raised when the loader creates a material after parsing the glTF properties of the material.
         */
        this.onMaterialLoadedObservable = new babylonjs_Misc_observable__WEBPACK_IMPORTED_MODULE_0__["Observable"]();
        /**
         * Observable raised when the loader creates a camera after parsing the glTF properties of the camera.
         */
        this.onCameraLoadedObservable = new babylonjs_Misc_observable__WEBPACK_IMPORTED_MODULE_0__["Observable"]();
        /**
         * Observable raised when the asset is completely loaded, immediately before the loader is disposed.
         * For assets with LODs, raised when all of the LODs are complete.
         * For assets without LODs, raised when the model is complete, immediately after the loader resolves the returned promise.
         */
        this.onCompleteObservable = new babylonjs_Misc_observable__WEBPACK_IMPORTED_MODULE_0__["Observable"]();
        /**
         * Observable raised when an error occurs.
         */
        this.onErrorObservable = new babylonjs_Misc_observable__WEBPACK_IMPORTED_MODULE_0__["Observable"]();
        /**
         * Observable raised after the loader is disposed.
         */
        this.onDisposeObservable = new babylonjs_Misc_observable__WEBPACK_IMPORTED_MODULE_0__["Observable"]();
        /**
         * Observable raised after a loader extension is created.
         * Set additional options for a loader extension in this event.
         */
        this.onExtensionLoadedObservable = new babylonjs_Misc_observable__WEBPACK_IMPORTED_MODULE_0__["Observable"]();
        /**
         * Defines if the loader should validate the asset.
         */
        this.validate = false;
        /**
         * Observable raised after validation when validate is set to true. The event data is the result of the validation.
         */
        this.onValidatedObservable = new babylonjs_Misc_observable__WEBPACK_IMPORTED_MODULE_0__["Observable"]();
        this._loader = null;
        this._state = null;
        this._requests = new Array();
        /**
         * Name of the loader ("gltf")
         */
        this.name = "gltf";
        /** @hidden */
        this.extensions = {
            ".gltf": { isBinary: false },
            ".glb": { isBinary: true }
        };
        /**
         * Observable raised when the loader state changes.
         */
        this.onLoaderStateChangedObservable = new babylonjs_Misc_observable__WEBPACK_IMPORTED_MODULE_0__["Observable"]();
        this._logIndentLevel = 0;
        this._loggingEnabled = false;
        /** @hidden */
        this._log = this._logDisabled;
        this._capturePerformanceCounters = false;
        /** @hidden */
        this._startPerformanceCounter = this._startPerformanceCounterDisabled;
        /** @hidden */
        this._endPerformanceCounter = this._endPerformanceCounterDisabled;
    }
    Object.defineProperty(GLTFFileLoader.prototype, "onParsed", {
        /**
         * Raised when the asset has been parsed
         */
        set: function (callback) {
            if (this._onParsedObserver) {
                this.onParsedObservable.remove(this._onParsedObserver);
            }
            this._onParsedObserver = this.onParsedObservable.add(callback);
        },
        enumerable: false,
        configurable: true
    });
    Object.defineProperty(GLTFFileLoader.prototype, "onMeshLoaded", {
        /**
         * Callback raised when the loader creates a mesh after parsing the glTF properties of the mesh.
         * Note that the callback is called as soon as the mesh object is created, meaning some data may not have been setup yet for this mesh (vertex data, morph targets, material, ...)
         */
        set: function (callback) {
            if (this._onMeshLoadedObserver) {
                this.onMeshLoadedObservable.remove(this._onMeshLoadedObserver);
            }
            this._onMeshLoadedObserver = this.onMeshLoadedObservable.add(callback);
        },
        enumerable: false,
        configurable: true
    });
    Object.defineProperty(GLTFFileLoader.prototype, "onTextureLoaded", {
        /**
         * Callback raised when the loader creates a texture after parsing the glTF properties of the texture.
         */
        set: function (callback) {
            if (this._onTextureLoadedObserver) {
                this.onTextureLoadedObservable.remove(this._onTextureLoadedObserver);
            }
            this._onTextureLoadedObserver = this.onTextureLoadedObservable.add(callback);
        },
        enumerable: false,
        configurable: true
    });
    Object.defineProperty(GLTFFileLoader.prototype, "onMaterialLoaded", {
        /**
         * Callback raised when the loader creates a material after parsing the glTF properties of the material.
         */
        set: function (callback) {
            if (this._onMaterialLoadedObserver) {
                this.onMaterialLoadedObservable.remove(this._onMaterialLoadedObserver);
            }
            this._onMaterialLoadedObserver = this.onMaterialLoadedObservable.add(callback);
        },
        enumerable: false,
        configurable: true
    });
    Object.defineProperty(GLTFFileLoader.prototype, "onCameraLoaded", {
        /**
         * Callback raised when the loader creates a camera after parsing the glTF properties of the camera.
         */
        set: function (callback) {
            if (this._onCameraLoadedObserver) {
                this.onCameraLoadedObservable.remove(this._onCameraLoadedObserver);
            }
            this._onCameraLoadedObserver = this.onCameraLoadedObservable.add(callback);
        },
        enumerable: false,
        configurable: true
    });
    Object.defineProperty(GLTFFileLoader.prototype, "onComplete", {
        /**
         * Callback raised when the asset is completely loaded, immediately before the loader is disposed.
         * For assets with LODs, raised when all of the LODs are complete.
         * For assets without LODs, raised when the model is complete, immediately after the loader resolves the returned promise.
         */
        set: function (callback) {
            if (this._onCompleteObserver) {
                this.onCompleteObservable.remove(this._onCompleteObserver);
            }
            this._onCompleteObserver = this.onCompleteObservable.add(callback);
        },
        enumerable: false,
        configurable: true
    });
    Object.defineProperty(GLTFFileLoader.prototype, "onError", {
        /**
         * Callback raised when an error occurs.
         */
        set: function (callback) {
            if (this._onErrorObserver) {
                this.onErrorObservable.remove(this._onErrorObserver);
            }
            this._onErrorObserver = this.onErrorObservable.add(callback);
        },
        enumerable: false,
        configurable: true
    });
    Object.defineProperty(GLTFFileLoader.prototype, "onDispose", {
        /**
         * Callback raised after the loader is disposed.
         */
        set: function (callback) {
            if (this._onDisposeObserver) {
                this.onDisposeObservable.remove(this._onDisposeObserver);
            }
            this._onDisposeObserver = this.onDisposeObservable.add(callback);
        },
        enumerable: false,
        configurable: true
    });
    Object.defineProperty(GLTFFileLoader.prototype, "onExtensionLoaded", {
        /**
         * Callback raised after a loader extension is created.
         */
        set: function (callback) {
            if (this._onExtensionLoadedObserver) {
                this.onExtensionLoadedObservable.remove(this._onExtensionLoadedObserver);
            }
            this._onExtensionLoadedObserver = this.onExtensionLoadedObservable.add(callback);
        },
        enumerable: false,
        configurable: true
    });
    Object.defineProperty(GLTFFileLoader.prototype, "loggingEnabled", {
        /**
         * Defines if the loader logging is enabled.
         */
        get: function () {
            return this._loggingEnabled;
        },
        set: function (value) {
            if (this._loggingEnabled === value) {
                return;
            }
            this._loggingEnabled = value;
            if (this._loggingEnabled) {
                this._log = this._logEnabled;
            }
            else {
                this._log = this._logDisabled;
            }
        },
        enumerable: false,
        configurable: true
    });
    Object.defineProperty(GLTFFileLoader.prototype, "capturePerformanceCounters", {
        /**
         * Defines if the loader should capture performance counters.
         */
        get: function () {
            return this._capturePerformanceCounters;
        },
        set: function (value) {
            if (this._capturePerformanceCounters === value) {
                return;
            }
            this._capturePerformanceCounters = value;
            if (this._capturePerformanceCounters) {
                this._startPerformanceCounter = this._startPerformanceCounterEnabled;
                this._endPerformanceCounter = this._endPerformanceCounterEnabled;
            }
            else {
                this._startPerformanceCounter = this._startPerformanceCounterDisabled;
                this._endPerformanceCounter = this._endPerformanceCounterDisabled;
            }
        },
        enumerable: false,
        configurable: true
    });
    Object.defineProperty(GLTFFileLoader.prototype, "onValidated", {
        /**
         * Callback raised after a loader extension is created.
         */
        set: function (callback) {
            if (this._onValidatedObserver) {
                this.onValidatedObservable.remove(this._onValidatedObserver);
            }
            this._onValidatedObserver = this.onValidatedObservable.add(callback);
        },
        enumerable: false,
        configurable: true
    });
    /**
     * Disposes the loader, releases resources during load, and cancels any outstanding requests.
     */
    GLTFFileLoader.prototype.dispose = function () {
        if (this._loader) {
            this._loader.dispose();
            this._loader = null;
        }
        for (var _i = 0, _a = this._requests; _i < _a.length; _i++) {
            var request = _a[_i];
            request.abort();
        }
        this._requests.length = 0;
        delete this._progressCallback;
        this.preprocessUrlAsync = function (url) { return Promise.resolve(url); };
        this.onMeshLoadedObservable.clear();
        this.onTextureLoadedObservable.clear();
        this.onMaterialLoadedObservable.clear();
        this.onCameraLoadedObservable.clear();
        this.onCompleteObservable.clear();
        this.onExtensionLoadedObservable.clear();
        this.onDisposeObservable.notifyObservers(undefined);
        this.onDisposeObservable.clear();
    };
    /** @hidden */
    GLTFFileLoader.prototype.loadFile = function (scene, fileOrUrl, onSuccess, onProgress, useArrayBuffer, onError) {
        var _this = this;
        this._progressCallback = onProgress;
        if (useArrayBuffer) {
            if (this.useRangeRequests) {
                if (this.validate) {
                    babylonjs_Misc_observable__WEBPACK_IMPORTED_MODULE_0__["Logger"].Warn("glTF validation is not supported when range requests are enabled");
                }
                var fileRequest_1 = {
                    abort: function () { },
                    onCompleteObservable: new babylonjs_Misc_observable__WEBPACK_IMPORTED_MODULE_0__["Observable"]()
                };
                var dataBuffer = {
                    readAsync: function (byteOffset, byteLength) {
                        return new Promise(function (resolve, reject) {
                            _this._loadFile(scene, fileOrUrl, function (data) {
                                resolve(new Uint8Array(data));
                            }, true, function (error) {
                                reject(error);
                            }, function (webRequest) {
                                webRequest.setRequestHeader("Range", "bytes=".concat(byteOffset, "-").concat(byteOffset + byteLength - 1));
                            });
                        });
                    },
                    byteLength: 0
                };
                this._unpackBinaryAsync(new babylonjs_Misc_observable__WEBPACK_IMPORTED_MODULE_0__["DataReader"](dataBuffer)).then(function (loaderData) {
                    fileRequest_1.onCompleteObservable.notifyObservers(fileRequest_1);
                    onSuccess(loaderData);
                }, onError ? function (error) { return onError(undefined, error); } : undefined);
                return fileRequest_1;
            }
            return this._loadFile(scene, fileOrUrl, function (data) {
                var arrayBuffer = data;
                _this._unpackBinaryAsync(new babylonjs_Misc_observable__WEBPACK_IMPORTED_MODULE_0__["DataReader"]({
                    readAsync: function (byteOffset, byteLength) { return readAsync(arrayBuffer, byteOffset, byteLength); },
                    byteLength: arrayBuffer.byteLength
                })).then(function (loaderData) {
                    onSuccess(loaderData);
                }, onError ? function (error) { return onError(undefined, error); } : undefined);
            }, true, onError);
        }
        return this._loadFile(scene, fileOrUrl, function (data) {
            if (fileOrUrl.name) {
                _this._validate(scene, data, "file:", fileOrUrl.name);
            }
            else {
                var url = fileOrUrl;
                _this._validate(scene, data, babylonjs_Misc_observable__WEBPACK_IMPORTED_MODULE_0__["Tools"].GetFolderPath(url), babylonjs_Misc_observable__WEBPACK_IMPORTED_MODULE_0__["Tools"].GetFilename(url));
            }
            onSuccess({ json: _this._parseJson(data) });
        }, useArrayBuffer, onError);
    };
    /** @hidden */
    GLTFFileLoader.prototype.importMeshAsync = function (meshesNames, scene, data, rootUrl, onProgress, fileName) {
        var _this = this;
        return Promise.resolve().then(function () {
            _this.onParsedObservable.notifyObservers(data);
            _this.onParsedObservable.clear();
            _this._log("Loading ".concat(fileName || ""));
            _this._loader = _this._getLoader(data);
            return _this._loader.importMeshAsync(meshesNames, scene, null, data, rootUrl, onProgress, fileName);
        });
    };
    /** @hidden */
    GLTFFileLoader.prototype.loadAsync = function (scene, data, rootUrl, onProgress, fileName) {
        var _this = this;
        return Promise.resolve().then(function () {
            _this.onParsedObservable.notifyObservers(data);
            _this.onParsedObservable.clear();
            _this._log("Loading ".concat(fileName || ""));
            _this._loader = _this._getLoader(data);
            return _this._loader.loadAsync(scene, data, rootUrl, onProgress, fileName);
        });
    };
    /** @hidden */
    GLTFFileLoader.prototype.loadAssetContainerAsync = function (scene, data, rootUrl, onProgress, fileName) {
        var _this = this;
        return Promise.resolve().then(function () {
            _this.onParsedObservable.notifyObservers(data);
            _this.onParsedObservable.clear();
            _this._log("Loading ".concat(fileName || ""));
            _this._loader = _this._getLoader(data);
            // Prepare the asset container.
            var container = new babylonjs_Misc_observable__WEBPACK_IMPORTED_MODULE_0__["AssetContainer"](scene);
            // Get materials/textures when loading to add to container
            var materials = [];
            _this.onMaterialLoadedObservable.add(function (material) {
                materials.push(material);
            });
            var textures = [];
            _this.onTextureLoadedObservable.add(function (texture) {
                textures.push(texture);
            });
            var cameras = [];
            _this.onCameraLoadedObservable.add(function (camera) {
                cameras.push(camera);
            });
            return _this._loader.importMeshAsync(null, scene, container, data, rootUrl, onProgress, fileName).then(function (result) {
                Array.prototype.push.apply(container.geometries, result.geometries);
                Array.prototype.push.apply(container.meshes, result.meshes);
                Array.prototype.push.apply(container.particleSystems, result.particleSystems);
                Array.prototype.push.apply(container.skeletons, result.skeletons);
                Array.prototype.push.apply(container.animationGroups, result.animationGroups);
                Array.prototype.push.apply(container.materials, materials);
                Array.prototype.push.apply(container.textures, textures);
                Array.prototype.push.apply(container.lights, result.lights);
                Array.prototype.push.apply(container.transformNodes, result.transformNodes);
                Array.prototype.push.apply(container.cameras, cameras);
                return container;
            });
        });
    };
    /** @hidden */
    GLTFFileLoader.prototype.canDirectLoad = function (data) {
        return (data.indexOf("asset") !== -1 && data.indexOf("version") !== -1)
            || babylonjs_Misc_observable__WEBPACK_IMPORTED_MODULE_0__["StringTools"].StartsWith(data, "data:base64," + GLTFFileLoader.magicBase64Encoded) // this is technically incorrect, but will continue to support for backcompat.
            || babylonjs_Misc_observable__WEBPACK_IMPORTED_MODULE_0__["StringTools"].StartsWith(data, "data:;base64," + GLTFFileLoader.magicBase64Encoded)
            || babylonjs_Misc_observable__WEBPACK_IMPORTED_MODULE_0__["StringTools"].StartsWith(data, "data:application/octet-stream;base64," + GLTFFileLoader.magicBase64Encoded)
            || babylonjs_Misc_observable__WEBPACK_IMPORTED_MODULE_0__["StringTools"].StartsWith(data, "data:model/gltf-binary;base64," + GLTFFileLoader.magicBase64Encoded);
    };
    /** @hidden */
    GLTFFileLoader.prototype.directLoad = function (scene, data) {
        if (babylonjs_Misc_observable__WEBPACK_IMPORTED_MODULE_0__["StringTools"].StartsWith(data, "base64," + GLTFFileLoader.magicBase64Encoded) || // this is technically incorrect, but will continue to support for backcompat.
            babylonjs_Misc_observable__WEBPACK_IMPORTED_MODULE_0__["StringTools"].StartsWith(data, ";base64," + GLTFFileLoader.magicBase64Encoded) ||
            babylonjs_Misc_observable__WEBPACK_IMPORTED_MODULE_0__["StringTools"].StartsWith(data, "application/octet-stream;base64," + GLTFFileLoader.magicBase64Encoded) ||
            babylonjs_Misc_observable__WEBPACK_IMPORTED_MODULE_0__["StringTools"].StartsWith(data, "model/gltf-binary;base64," + GLTFFileLoader.magicBase64Encoded)) {
            var arrayBuffer_1 = Object(babylonjs_Misc_observable__WEBPACK_IMPORTED_MODULE_0__["DecodeBase64UrlToBinary"])(data);
            this._validate(scene, arrayBuffer_1);
            return this._unpackBinaryAsync(new babylonjs_Misc_observable__WEBPACK_IMPORTED_MODULE_0__["DataReader"]({
                readAsync: function (byteOffset, byteLength) { return readAsync(arrayBuffer_1, byteOffset, byteLength); },
                byteLength: arrayBuffer_1.byteLength
            }));
        }
        this._validate(scene, data);
        return Promise.resolve({ json: this._parseJson(data) });
    };
    /** @hidden */
    GLTFFileLoader.prototype.createPlugin = function () {
        return new GLTFFileLoader();
    };
    Object.defineProperty(GLTFFileLoader.prototype, "loaderState", {
        /**
         * The loader state or null if the loader is not active.
         */
        get: function () {
            return this._state;
        },
        enumerable: false,
        configurable: true
    });
    /**
     * Returns a promise that resolves when the asset is completely loaded.
     * @returns a promise that resolves when the asset is completely loaded.
     */
    GLTFFileLoader.prototype.whenCompleteAsync = function () {
        var _this = this;
        return new Promise(function (resolve, reject) {
            _this.onCompleteObservable.addOnce(function () {
                resolve();
            });
            _this.onErrorObservable.addOnce(function (reason) {
                reject(reason);
            });
        });
    };
    /** @hidden */
    GLTFFileLoader.prototype._setState = function (state) {
        if (this._state === state) {
            return;
        }
        this._state = state;
        this.onLoaderStateChangedObservable.notifyObservers(this._state);
        this._log(GLTFLoaderState[this._state]);
    };
    /** @hidden */
    GLTFFileLoader.prototype._loadFile = function (scene, fileOrUrl, onSuccess, useArrayBuffer, onError, onOpened) {
        var _this = this;
        var request = scene._loadFile(fileOrUrl, onSuccess, function (event) {
            _this._onProgress(event, request);
        }, true, useArrayBuffer, onError, onOpened);
        request.onCompleteObservable.add(function (request) {
            _this._requests.splice(_this._requests.indexOf(request), 1);
        });
        this._requests.push(request);
        return request;
    };
    GLTFFileLoader.prototype._onProgress = function (event, request) {
        if (!this._progressCallback) {
            return;
        }
        request._lengthComputable = event.lengthComputable;
        request._loaded = event.loaded;
        request._total = event.total;
        var lengthComputable = true;
        var loaded = 0;
        var total = 0;
        for (var _i = 0, _a = this._requests; _i < _a.length; _i++) {
            var request_1 = _a[_i];
            if (request_1._lengthComputable === undefined || request_1._loaded === undefined || request_1._total === undefined) {
                return;
            }
            lengthComputable = lengthComputable && request_1._lengthComputable;
            loaded += request_1._loaded;
            total += request_1._total;
        }
        this._progressCallback({
            lengthComputable: lengthComputable,
            loaded: loaded,
            total: lengthComputable ? total : 0
        });
    };
    GLTFFileLoader.prototype._validate = function (scene, data, rootUrl, fileName) {
        var _this = this;
        if (rootUrl === void 0) { rootUrl = ""; }
        if (fileName === void 0) { fileName = ""; }
        if (!this.validate) {
            return;
        }
        this._startPerformanceCounter("Validate JSON");
        _glTFValidation__WEBPACK_IMPORTED_MODULE_1__["GLTFValidation"].ValidateAsync(data, rootUrl, fileName, function (uri) {
            return _this.preprocessUrlAsync(rootUrl + uri).then(function (url) { return scene._loadFileAsync(url, undefined, true, true); });
        }).then(function (result) {
            _this._endPerformanceCounter("Validate JSON");
            _this.onValidatedObservable.notifyObservers(result);
            _this.onValidatedObservable.clear();
        }, function (reason) {
            _this._endPerformanceCounter("Validate JSON");
            babylonjs_Misc_observable__WEBPACK_IMPORTED_MODULE_0__["Tools"].Warn("Failed to validate: ".concat(reason.message));
            _this.onValidatedObservable.clear();
        });
    };
    GLTFFileLoader.prototype._getLoader = function (loaderData) {
        var asset = loaderData.json.asset || {};
        this._log("Asset version: ".concat(asset.version));
        asset.minVersion && this._log("Asset minimum version: ".concat(asset.minVersion));
        asset.generator && this._log("Asset generator: ".concat(asset.generator));
        var version = GLTFFileLoader._parseVersion(asset.version);
        if (!version) {
            throw new Error("Invalid version: " + asset.version);
        }
        if (asset.minVersion !== undefined) {
            var minVersion = GLTFFileLoader._parseVersion(asset.minVersion);
            if (!minVersion) {
                throw new Error("Invalid minimum version: " + asset.minVersion);
            }
            if (GLTFFileLoader._compareVersion(minVersion, { major: 2, minor: 0 }) > 0) {
                throw new Error("Incompatible minimum version: " + asset.minVersion);
            }
        }
        var createLoaders = {
            1: GLTFFileLoader._CreateGLTF1Loader,
            2: GLTFFileLoader._CreateGLTF2Loader
        };
        var createLoader = createLoaders[version.major];
        if (!createLoader) {
            throw new Error("Unsupported version: " + asset.version);
        }
        return createLoader(this);
    };
    GLTFFileLoader.prototype._parseJson = function (json) {
        this._startPerformanceCounter("Parse JSON");
        this._log("JSON length: ".concat(json.length));
        var parsed = JSON.parse(json);
        this._endPerformanceCounter("Parse JSON");
        return parsed;
    };
    GLTFFileLoader.prototype._unpackBinaryAsync = function (dataReader) {
        var _this = this;
        this._startPerformanceCounter("Unpack Binary");
        // Read magic + version + length + json length + json format
        return dataReader.loadAsync(20).then(function () {
            var Binary = {
                Magic: 0x46546C67
            };
            var magic = dataReader.readUint32();
            if (magic !== Binary.Magic) {
                throw new Error("Unexpected magic: " + magic);
            }
            var version = dataReader.readUint32();
            if (_this.loggingEnabled) {
                _this._log("Binary version: ".concat(version));
            }
            var length = dataReader.readUint32();
            if (dataReader.buffer.byteLength !== 0 && length !== dataReader.buffer.byteLength) {
                throw new Error("Length in header does not match actual data length: ".concat(length, " != ").concat(dataReader.buffer.byteLength));
            }
            var unpacked;
            switch (version) {
                case 1: {
                    unpacked = _this._unpackBinaryV1Async(dataReader, length);
                    break;
                }
                case 2: {
                    unpacked = _this._unpackBinaryV2Async(dataReader, length);
                    break;
                }
                default: {
                    throw new Error("Unsupported version: " + version);
                }
            }
            _this._endPerformanceCounter("Unpack Binary");
            return unpacked;
        });
    };
    GLTFFileLoader.prototype._unpackBinaryV1Async = function (dataReader, length) {
        var ContentFormat = {
            JSON: 0
        };
        var contentLength = dataReader.readUint32();
        var contentFormat = dataReader.readUint32();
        if (contentFormat !== ContentFormat.JSON) {
            throw new Error("Unexpected content format: ".concat(contentFormat));
        }
        var bodyLength = length - dataReader.byteOffset;
        var data = { json: this._parseJson(dataReader.readString(contentLength)), bin: null };
        if (bodyLength !== 0) {
            var startByteOffset_1 = dataReader.byteOffset;
            data.bin = {
                readAsync: function (byteOffset, byteLength) { return dataReader.buffer.readAsync(startByteOffset_1 + byteOffset, byteLength); },
                byteLength: bodyLength
            };
        }
        return Promise.resolve(data);
    };
    GLTFFileLoader.prototype._unpackBinaryV2Async = function (dataReader, length) {
        var _this = this;
        var ChunkFormat = {
            JSON: 0x4E4F534A,
            BIN: 0x004E4942
        };
        // Read the JSON chunk header.
        var chunkLength = dataReader.readUint32();
        var chunkFormat = dataReader.readUint32();
        if (chunkFormat !== ChunkFormat.JSON) {
            throw new Error("First chunk format is not JSON");
        }
        // Bail if there are no other chunks.
        if (dataReader.byteOffset + chunkLength === length) {
            return dataReader.loadAsync(chunkLength).then(function () {
                return { json: _this._parseJson(dataReader.readString(chunkLength)), bin: null };
            });
        }
        // Read the JSON chunk and the length and type of the next chunk.
        return dataReader.loadAsync(chunkLength + 8).then(function () {
            var data = { json: _this._parseJson(dataReader.readString(chunkLength)), bin: null };
            var readAsync = function () {
                var chunkLength = dataReader.readUint32();
                var chunkFormat = dataReader.readUint32();
                switch (chunkFormat) {
                    case ChunkFormat.JSON: {
                        throw new Error("Unexpected JSON chunk");
                    }
                    case ChunkFormat.BIN: {
                        var startByteOffset_2 = dataReader.byteOffset;
                        data.bin = {
                            readAsync: function (byteOffset, byteLength) { return dataReader.buffer.readAsync(startByteOffset_2 + byteOffset, byteLength); },
                            byteLength: chunkLength
                        };
                        dataReader.skipBytes(chunkLength);
                        break;
                    }
                    default: {
                        // ignore unrecognized chunkFormat
                        dataReader.skipBytes(chunkLength);
                        break;
                    }
                }
                if (dataReader.byteOffset !== length) {
                    return dataReader.loadAsync(8).then(readAsync);
                }
                return Promise.resolve(data);
            };
            return readAsync();
        });
    };
    GLTFFileLoader._parseVersion = function (version) {
        if (version === "1.0" || version === "1.0.1") {
            return {
                major: 1,
                minor: 0
            };
        }
        var match = (version + "").match(/^(\d+)\.(\d+)/);
        if (!match) {
            return null;
        }
        return {
            major: parseInt(match[1]),
            minor: parseInt(match[2])
        };
    };
    GLTFFileLoader._compareVersion = function (a, b) {
        if (a.major > b.major) {
            return 1;
        }
        if (a.major < b.major) {
            return -1;
        }
        if (a.minor > b.minor) {
            return 1;
        }
        if (a.minor < b.minor) {
            return -1;
        }
        return 0;
    };
    /** @hidden */
    GLTFFileLoader.prototype._logOpen = function (message) {
        this._log(message);
        this._logIndentLevel++;
    };
    /** @hidden */
    GLTFFileLoader.prototype._logClose = function () {
        --this._logIndentLevel;
    };
    GLTFFileLoader.prototype._logEnabled = function (message) {
        var spaces = GLTFFileLoader._logSpaces.substr(0, this._logIndentLevel * 2);
        babylonjs_Misc_observable__WEBPACK_IMPORTED_MODULE_0__["Logger"].Log("".concat(spaces).concat(message));
    };
    GLTFFileLoader.prototype._logDisabled = function (message) {
    };
    GLTFFileLoader.prototype._startPerformanceCounterEnabled = function (counterName) {
        babylonjs_Misc_observable__WEBPACK_IMPORTED_MODULE_0__["Tools"].StartPerformanceCounter(counterName);
    };
    GLTFFileLoader.prototype._startPerformanceCounterDisabled = function (counterName) {
    };
    GLTFFileLoader.prototype._endPerformanceCounterEnabled = function (counterName) {
        babylonjs_Misc_observable__WEBPACK_IMPORTED_MODULE_0__["Tools"].EndPerformanceCounter(counterName);
    };
    GLTFFileLoader.prototype._endPerformanceCounterDisabled = function (counterName) {
    };
    // ----------
    // V1 options
    // ----------
    /**
     * Set this property to false to disable incremental loading which delays the loader from calling the success callback until after loading the meshes and shaders.
     * Textures always loads asynchronously. For example, the success callback can compute the bounding information of the loaded meshes when incremental loading is disabled.
     * Defaults to true.
     * @hidden
     */
    GLTFFileLoader.IncrementalLoading = true;
    /**
     * Set this property to true in order to work with homogeneous coordinates, available with some converters and exporters.
     * Defaults to false. See https://en.wikipedia.org/wiki/Homogeneous_coordinates.
     * @hidden
     */
    GLTFFileLoader.HomogeneousCoordinates = false;
    GLTFFileLoader.magicBase64Encoded = "Z2xURg"; // "glTF" base64 encoded (without the quotes!)
    GLTFFileLoader._logSpaces = "                                ";
    return GLTFFileLoader;
}());

if (babylonjs_Misc_observable__WEBPACK_IMPORTED_MODULE_0__["SceneLoader"]) {
    babylonjs_Misc_observable__WEBPACK_IMPORTED_MODULE_0__["SceneLoader"].RegisterPlugin(new GLTFFileLoader());
}


/***/ }),

/***/ "./glTF/glTFValidation.ts":
/*!********************************!*\
  !*** ./glTF/glTFValidation.ts ***!
  \********************************/
/*! exports provided: GLTFValidation */
/***/ (function(module, __webpack_exports__, __webpack_require__) {

"use strict";
__webpack_require__.r(__webpack_exports__);
/* harmony export (binding) */ __webpack_require__.d(__webpack_exports__, "GLTFValidation", function() { return GLTFValidation; });
<<<<<<< HEAD
/* harmony import */ var babylonjs_Misc_tools__WEBPACK_IMPORTED_MODULE_0__ = __webpack_require__(/*! babylonjs/Misc/tools */ "babylonjs/Maths/math.color");
=======
/* harmony import */ var babylonjs_Misc_tools__WEBPACK_IMPORTED_MODULE_0__ = __webpack_require__(/*! babylonjs/Misc/tools */ "babylonjs/Misc/observable");
>>>>>>> cebc7bae
/* harmony import */ var babylonjs_Misc_tools__WEBPACK_IMPORTED_MODULE_0___default = /*#__PURE__*/__webpack_require__.n(babylonjs_Misc_tools__WEBPACK_IMPORTED_MODULE_0__);

function validateAsync(data, rootUrl, fileName, getExternalResource) {
    var options = {
        externalResourceFunction: function (uri) { return getExternalResource(uri).then(function (value) { return new Uint8Array(value); }); }
    };
    if (fileName) {
        options.uri = (rootUrl === "file:" ? fileName : rootUrl + fileName);
    }
    return (data instanceof ArrayBuffer)
        ? GLTFValidator.validateBytes(new Uint8Array(data), options)
        : GLTFValidator.validateString(data, options);
}
/**
 * The worker function that gets converted to a blob url to pass into a worker.
 */
function workerFunc() {
    var pendingExternalResources = [];
    onmessage = function (message) {
        var data = message.data;
        switch (data.id) {
            case "init": {
                importScripts(data.url);
                break;
            }
            case "validate": {
                validateAsync(data.data, data.rootUrl, data.fileName, function (uri) { return new Promise(function (resolve, reject) {
                    var index = pendingExternalResources.length;
                    pendingExternalResources.push({ resolve: resolve, reject: reject });
                    postMessage({ id: "getExternalResource", index: index, uri: uri });
                }); }).then(function (value) {
                    postMessage({ id: "validate.resolve", value: value });
                }, function (reason) {
                    postMessage({ id: "validate.reject", reason: reason });
                });
                break;
            }
            case "getExternalResource.resolve": {
                pendingExternalResources[data.index].resolve(data.value);
                break;
            }
            case "getExternalResource.reject": {
                pendingExternalResources[data.index].reject(data.reason);
                break;
            }
        }
    };
}
/**
 * glTF validation
 */
var GLTFValidation = /** @class */ (function () {
    function GLTFValidation() {
    }
    /**
     * Validate a glTF asset using the glTF-Validator.
     * @param data The JSON of a glTF or the array buffer of a binary glTF
     * @param rootUrl The root url for the glTF
     * @param fileName The file name for the glTF
     * @param getExternalResource The callback to get external resources for the glTF validator
     * @returns A promise that resolves with the glTF validation results once complete
     */
    GLTFValidation.ValidateAsync = function (data, rootUrl, fileName, getExternalResource) {
        var _this = this;
        if (typeof Worker === "function") {
            return new Promise(function (resolve, reject) {
                var workerContent = "".concat(validateAsync, "(").concat(workerFunc, ")()");
                var workerBlobUrl = URL.createObjectURL(new Blob([workerContent], { type: "application/javascript" }));
                var worker = new Worker(workerBlobUrl);
                var onError = function (error) {
                    worker.removeEventListener("error", onError);
                    worker.removeEventListener("message", onMessage);
                    reject(error);
                };
                var onMessage = function (message) {
                    var data = message.data;
                    switch (data.id) {
                        case "getExternalResource": {
                            getExternalResource(data.uri).then(function (value) {
                                worker.postMessage({ id: "getExternalResource.resolve", index: data.index, value: value }, [value]);
                            }, function (reason) {
                                worker.postMessage({ id: "getExternalResource.reject", index: data.index, reason: reason });
                            });
                            break;
                        }
                        case "validate.resolve": {
                            worker.removeEventListener("error", onError);
                            worker.removeEventListener("message", onMessage);
                            resolve(data.value);
                            break;
                        }
                        case "validate.reject": {
                            worker.removeEventListener("error", onError);
                            worker.removeEventListener("message", onMessage);
                            reject(data.reason);
                        }
                    }
                };
                worker.addEventListener("error", onError);
                worker.addEventListener("message", onMessage);
                worker.postMessage({ id: "init", url: _this.Configuration.url });
                worker.postMessage({ id: "validate", data: data, rootUrl: rootUrl, fileName: fileName });
            });
        }
        else {
            if (!this._LoadScriptPromise) {
                this._LoadScriptPromise = babylonjs_Misc_tools__WEBPACK_IMPORTED_MODULE_0__["Tools"].LoadScriptAsync(this.Configuration.url);
            }
            return this._LoadScriptPromise.then(function () {
                return validateAsync(data, rootUrl, fileName, getExternalResource);
            });
        }
    };
    /**
     * The configuration. Defaults to `{ url: "https://preview.babylonjs.com/gltf_validator.js" }`.
     */
    GLTFValidation.Configuration = {
        url: "https://preview.babylonjs.com/gltf_validator.js"
    };
    return GLTFValidation;
}());



/***/ }),

/***/ "./legacy/legacy-glTF.ts":
/*!*******************************!*\
  !*** ./legacy/legacy-glTF.ts ***!
  \*******************************/
/*! exports provided: GLTFLoaderCoordinateSystemMode, GLTFLoaderAnimationStartMode, GLTFLoaderState, GLTFFileLoader, GLTFValidation */
/***/ (function(module, __webpack_exports__, __webpack_require__) {

"use strict";
__webpack_require__.r(__webpack_exports__);
/* WEBPACK VAR INJECTION */(function(global) {/* harmony import */ var _glTF_glTFFileLoader__WEBPACK_IMPORTED_MODULE_0__ = __webpack_require__(/*! ../glTF/glTFFileLoader */ "./glTF/glTFFileLoader.ts");
/* harmony import */ var _glTF_glTFValidation__WEBPACK_IMPORTED_MODULE_1__ = __webpack_require__(/*! ../glTF/glTFValidation */ "./glTF/glTFValidation.ts");
/* harmony reexport (safe) */ __webpack_require__.d(__webpack_exports__, "GLTFLoaderCoordinateSystemMode", function() { return _glTF_glTFFileLoader__WEBPACK_IMPORTED_MODULE_0__["GLTFLoaderCoordinateSystemMode"]; });

/* harmony reexport (safe) */ __webpack_require__.d(__webpack_exports__, "GLTFLoaderAnimationStartMode", function() { return _glTF_glTFFileLoader__WEBPACK_IMPORTED_MODULE_0__["GLTFLoaderAnimationStartMode"]; });

/* harmony reexport (safe) */ __webpack_require__.d(__webpack_exports__, "GLTFLoaderState", function() { return _glTF_glTFFileLoader__WEBPACK_IMPORTED_MODULE_0__["GLTFLoaderState"]; });

/* harmony reexport (safe) */ __webpack_require__.d(__webpack_exports__, "GLTFFileLoader", function() { return _glTF_glTFFileLoader__WEBPACK_IMPORTED_MODULE_0__["GLTFFileLoader"]; });

/* harmony reexport (safe) */ __webpack_require__.d(__webpack_exports__, "GLTFValidation", function() { return _glTF_glTFValidation__WEBPACK_IMPORTED_MODULE_1__["GLTFValidation"]; });



/**
 * This is the entry point for the UMD module.
 * The entry point for a future ESM package should be index.ts
 */
var globalObject = (typeof global !== 'undefined') ? global : ((typeof window !== 'undefined') ? window : undefined);
if (typeof globalObject !== "undefined") {
    globalObject.BABYLON = globalObject.BABYLON || {};
    for (var key in _glTF_glTFFileLoader__WEBPACK_IMPORTED_MODULE_0__) {
        globalObject.BABYLON[key] = _glTF_glTFFileLoader__WEBPACK_IMPORTED_MODULE_0__[key];
    }
    for (var key in _glTF_glTFValidation__WEBPACK_IMPORTED_MODULE_1__) {
        globalObject.BABYLON[key] = _glTF_glTFValidation__WEBPACK_IMPORTED_MODULE_1__[key];
    }
}



/* WEBPACK VAR INJECTION */}.call(this, __webpack_require__(/*! ./../../../node_modules/webpack/buildin/global.js */ "../../node_modules/webpack/buildin/global.js")))

/***/ }),

/***/ "./legacy/legacy-glTF2.ts":
/*!********************************!*\
  !*** ./legacy/legacy-glTF2.ts ***!
  \********************************/
/*! exports provided: GLTF2 */
/***/ (function(module, __webpack_exports__, __webpack_require__) {

"use strict";
__webpack_require__.r(__webpack_exports__);
/* WEBPACK VAR INJECTION */(function(global) {/* harmony import */ var _glTF_2_0_Extensions_index__WEBPACK_IMPORTED_MODULE_0__ = __webpack_require__(/*! ../glTF/2.0/Extensions/index */ "./glTF/2.0/Extensions/index.ts");
/* harmony import */ var _glTF_2_0_glTFLoaderInterfaces__WEBPACK_IMPORTED_MODULE_1__ = __webpack_require__(/*! ../glTF/2.0/glTFLoaderInterfaces */ "./glTF/2.0/glTFLoaderInterfaces.ts");
/* harmony import */ var _glTF_2_0_index__WEBPACK_IMPORTED_MODULE_2__ = __webpack_require__(/*! ../glTF/2.0/index */ "./glTF/2.0/index.ts");
/* harmony reexport (module object) */ __webpack_require__.d(__webpack_exports__, "GLTF2", function() { return _glTF_2_0_index__WEBPACK_IMPORTED_MODULE_2__; });



/**
 * This is the entry point for the UMD module.
 * The entry point for a future ESM package should be index.ts
 */
var globalObject = (typeof global !== 'undefined') ? global : ((typeof window !== 'undefined') ? window : undefined);
if (typeof globalObject !== "undefined") {
    globalObject.BABYLON = globalObject.BABYLON || {};
    var BABYLON = globalObject.BABYLON;
    BABYLON.GLTF2 = BABYLON.GLTF2 || {};
    BABYLON.GLTF2.Loader = BABYLON.GLTF2.Loader || {};
    BABYLON.GLTF2.Loader.Extensions = BABYLON.GLTF2.Loader.Extensions || {};
    var keys = [];
    for (var key in _glTF_2_0_Extensions_index__WEBPACK_IMPORTED_MODULE_0__) {
        BABYLON.GLTF2.Loader.Extensions[key] = _glTF_2_0_Extensions_index__WEBPACK_IMPORTED_MODULE_0__[key];
        keys.push(key);
    }
    for (var key in _glTF_2_0_glTFLoaderInterfaces__WEBPACK_IMPORTED_MODULE_1__) {
        BABYLON.GLTF2.Loader[key] = _glTF_2_0_glTFLoaderInterfaces__WEBPACK_IMPORTED_MODULE_1__[key];
        keys.push(key);
    }
    for (var key in _glTF_2_0_index__WEBPACK_IMPORTED_MODULE_2__) {
        // Prevent Reassignment.
        if (keys.indexOf(key) > -1) {
            continue;
        }
        BABYLON.GLTF2[key] = _glTF_2_0_index__WEBPACK_IMPORTED_MODULE_2__[key];
    }
}


/* WEBPACK VAR INJECTION */}.call(this, __webpack_require__(/*! ./../../../node_modules/webpack/buildin/global.js */ "../../node_modules/webpack/buildin/global.js")))

/***/ }),

/***/ "./legacy/legacy-glTF2FileLoader.ts":
/*!******************************************!*\
  !*** ./legacy/legacy-glTF2FileLoader.ts ***!
  \******************************************/
/*! exports provided: GLTFLoaderCoordinateSystemMode, GLTFLoaderAnimationStartMode, GLTFLoaderState, GLTFFileLoader, GLTFValidation, GLTF2 */
/***/ (function(module, __webpack_exports__, __webpack_require__) {

"use strict";
__webpack_require__.r(__webpack_exports__);
/* harmony import */ var _legacy_glTF__WEBPACK_IMPORTED_MODULE_0__ = __webpack_require__(/*! ./legacy-glTF */ "./legacy/legacy-glTF.ts");
/* harmony reexport (safe) */ __webpack_require__.d(__webpack_exports__, "GLTFLoaderCoordinateSystemMode", function() { return _legacy_glTF__WEBPACK_IMPORTED_MODULE_0__["GLTFLoaderCoordinateSystemMode"]; });

/* harmony reexport (safe) */ __webpack_require__.d(__webpack_exports__, "GLTFLoaderAnimationStartMode", function() { return _legacy_glTF__WEBPACK_IMPORTED_MODULE_0__["GLTFLoaderAnimationStartMode"]; });

/* harmony reexport (safe) */ __webpack_require__.d(__webpack_exports__, "GLTFLoaderState", function() { return _legacy_glTF__WEBPACK_IMPORTED_MODULE_0__["GLTFLoaderState"]; });

/* harmony reexport (safe) */ __webpack_require__.d(__webpack_exports__, "GLTFFileLoader", function() { return _legacy_glTF__WEBPACK_IMPORTED_MODULE_0__["GLTFFileLoader"]; });

/* harmony reexport (safe) */ __webpack_require__.d(__webpack_exports__, "GLTFValidation", function() { return _legacy_glTF__WEBPACK_IMPORTED_MODULE_0__["GLTFValidation"]; });

/* harmony import */ var _legacy_glTF2__WEBPACK_IMPORTED_MODULE_1__ = __webpack_require__(/*! ./legacy-glTF2 */ "./legacy/legacy-glTF2.ts");
/* harmony reexport (safe) */ __webpack_require__.d(__webpack_exports__, "GLTF2", function() { return _legacy_glTF2__WEBPACK_IMPORTED_MODULE_1__["GLTF2"]; });





/***/ }),

<<<<<<< HEAD
/***/ "babylonjs/Maths/math.color":
=======
/***/ "babylonjs/Misc/observable":
>>>>>>> cebc7bae
/*!****************************************************************************************************!*\
  !*** external {"root":"BABYLON","commonjs":"babylonjs","commonjs2":"babylonjs","amd":"babylonjs"} ***!
  \****************************************************************************************************/
/*! no static exports found */
/***/ (function(module, exports) {

<<<<<<< HEAD
module.exports = __WEBPACK_EXTERNAL_MODULE_babylonjs_Maths_math_color__;
=======
module.exports = __WEBPACK_EXTERNAL_MODULE_babylonjs_Misc_observable__;
>>>>>>> cebc7bae

/***/ })

/******/ });
});
//# sourceMappingURL=babylon.glTF2FileLoader.js.map<|MERGE_RESOLUTION|>--- conflicted
+++ resolved
@@ -7,11 +7,7 @@
 		exports["babylonjs-loaders"] = factory(require("babylonjs"));
 	else
 		root["LOADERS"] = factory(root["BABYLON"]);
-<<<<<<< HEAD
-})((typeof self !== "undefined" ? self : typeof global !== "undefined" ? global : this), function(__WEBPACK_EXTERNAL_MODULE_babylonjs_Maths_math_color__) {
-=======
 })((typeof self !== "undefined" ? self : typeof global !== "undefined" ? global : this), function(__WEBPACK_EXTERNAL_MODULE_babylonjs_Misc_observable__) {
->>>>>>> cebc7bae
 return /******/ (function(modules) { // webpackBootstrap
 /******/ 	// The module cache
 /******/ 	var installedModules = {};
@@ -133,245 +129,245 @@
 /* harmony export (binding) */ __webpack_require__.d(__webpack_exports__, "__importDefault", function() { return __importDefault; });
 /* harmony export (binding) */ __webpack_require__.d(__webpack_exports__, "__classPrivateFieldGet", function() { return __classPrivateFieldGet; });
 /* harmony export (binding) */ __webpack_require__.d(__webpack_exports__, "__classPrivateFieldSet", function() { return __classPrivateFieldSet; });
-/*! *****************************************************************************
-Copyright (c) Microsoft Corporation.
-
-Permission to use, copy, modify, and/or distribute this software for any
-purpose with or without fee is hereby granted.
-
-THE SOFTWARE IS PROVIDED "AS IS" AND THE AUTHOR DISCLAIMS ALL WARRANTIES WITH
-REGARD TO THIS SOFTWARE INCLUDING ALL IMPLIED WARRANTIES OF MERCHANTABILITY
-AND FITNESS. IN NO EVENT SHALL THE AUTHOR BE LIABLE FOR ANY SPECIAL, DIRECT,
-INDIRECT, OR CONSEQUENTIAL DAMAGES OR ANY DAMAGES WHATSOEVER RESULTING FROM
-LOSS OF USE, DATA OR PROFITS, WHETHER IN AN ACTION OF CONTRACT, NEGLIGENCE OR
-OTHER TORTIOUS ACTION, ARISING OUT OF OR IN CONNECTION WITH THE USE OR
-PERFORMANCE OF THIS SOFTWARE.
-***************************************************************************** */
-/* global Reflect, Promise */
-
-var extendStatics = function(d, b) {
-    extendStatics = Object.setPrototypeOf ||
-        ({ __proto__: [] } instanceof Array && function (d, b) { d.__proto__ = b; }) ||
-        function (d, b) { for (var p in b) if (Object.prototype.hasOwnProperty.call(b, p)) d[p] = b[p]; };
-    return extendStatics(d, b);
-};
-
-function __extends(d, b) {
-    if (typeof b !== "function" && b !== null)
-        throw new TypeError("Class extends value " + String(b) + " is not a constructor or null");
-    extendStatics(d, b);
-    function __() { this.constructor = d; }
-    d.prototype = b === null ? Object.create(b) : (__.prototype = b.prototype, new __());
-}
-
-var __assign = function() {
-    __assign = Object.assign || function __assign(t) {
-        for (var s, i = 1, n = arguments.length; i < n; i++) {
-            s = arguments[i];
-            for (var p in s) if (Object.prototype.hasOwnProperty.call(s, p)) t[p] = s[p];
-        }
-        return t;
-    }
-    return __assign.apply(this, arguments);
-}
-
-function __rest(s, e) {
-    var t = {};
-    for (var p in s) if (Object.prototype.hasOwnProperty.call(s, p) && e.indexOf(p) < 0)
-        t[p] = s[p];
-    if (s != null && typeof Object.getOwnPropertySymbols === "function")
-        for (var i = 0, p = Object.getOwnPropertySymbols(s); i < p.length; i++) {
-            if (e.indexOf(p[i]) < 0 && Object.prototype.propertyIsEnumerable.call(s, p[i]))
-                t[p[i]] = s[p[i]];
-        }
-    return t;
-}
-
-function __decorate(decorators, target, key, desc) {
-    var c = arguments.length, r = c < 3 ? target : desc === null ? desc = Object.getOwnPropertyDescriptor(target, key) : desc, d;
-    if (typeof Reflect === "object" && typeof Reflect.decorate === "function") r = Reflect.decorate(decorators, target, key, desc);
-    else for (var i = decorators.length - 1; i >= 0; i--) if (d = decorators[i]) r = (c < 3 ? d(r) : c > 3 ? d(target, key, r) : d(target, key)) || r;
-    return c > 3 && r && Object.defineProperty(target, key, r), r;
-}
-
-function __param(paramIndex, decorator) {
-    return function (target, key) { decorator(target, key, paramIndex); }
-}
-
-function __metadata(metadataKey, metadataValue) {
-    if (typeof Reflect === "object" && typeof Reflect.metadata === "function") return Reflect.metadata(metadataKey, metadataValue);
-}
-
-function __awaiter(thisArg, _arguments, P, generator) {
-    function adopt(value) { return value instanceof P ? value : new P(function (resolve) { resolve(value); }); }
-    return new (P || (P = Promise))(function (resolve, reject) {
-        function fulfilled(value) { try { step(generator.next(value)); } catch (e) { reject(e); } }
-        function rejected(value) { try { step(generator["throw"](value)); } catch (e) { reject(e); } }
-        function step(result) { result.done ? resolve(result.value) : adopt(result.value).then(fulfilled, rejected); }
-        step((generator = generator.apply(thisArg, _arguments || [])).next());
-    });
-}
-
-function __generator(thisArg, body) {
-    var _ = { label: 0, sent: function() { if (t[0] & 1) throw t[1]; return t[1]; }, trys: [], ops: [] }, f, y, t, g;
-    return g = { next: verb(0), "throw": verb(1), "return": verb(2) }, typeof Symbol === "function" && (g[Symbol.iterator] = function() { return this; }), g;
-    function verb(n) { return function (v) { return step([n, v]); }; }
-    function step(op) {
-        if (f) throw new TypeError("Generator is already executing.");
-        while (_) try {
-            if (f = 1, y && (t = op[0] & 2 ? y["return"] : op[0] ? y["throw"] || ((t = y["return"]) && t.call(y), 0) : y.next) && !(t = t.call(y, op[1])).done) return t;
-            if (y = 0, t) op = [op[0] & 2, t.value];
-            switch (op[0]) {
-                case 0: case 1: t = op; break;
-                case 4: _.label++; return { value: op[1], done: false };
-                case 5: _.label++; y = op[1]; op = [0]; continue;
-                case 7: op = _.ops.pop(); _.trys.pop(); continue;
-                default:
-                    if (!(t = _.trys, t = t.length > 0 && t[t.length - 1]) && (op[0] === 6 || op[0] === 2)) { _ = 0; continue; }
-                    if (op[0] === 3 && (!t || (op[1] > t[0] && op[1] < t[3]))) { _.label = op[1]; break; }
-                    if (op[0] === 6 && _.label < t[1]) { _.label = t[1]; t = op; break; }
-                    if (t && _.label < t[2]) { _.label = t[2]; _.ops.push(op); break; }
-                    if (t[2]) _.ops.pop();
-                    _.trys.pop(); continue;
-            }
-            op = body.call(thisArg, _);
-        } catch (e) { op = [6, e]; y = 0; } finally { f = t = 0; }
-        if (op[0] & 5) throw op[1]; return { value: op[0] ? op[1] : void 0, done: true };
-    }
-}
-
-var __createBinding = Object.create ? (function(o, m, k, k2) {
-    if (k2 === undefined) k2 = k;
-    Object.defineProperty(o, k2, { enumerable: true, get: function() { return m[k]; } });
-}) : (function(o, m, k, k2) {
-    if (k2 === undefined) k2 = k;
-    o[k2] = m[k];
-});
-
-function __exportStar(m, o) {
-    for (var p in m) if (p !== "default" && !Object.prototype.hasOwnProperty.call(o, p)) __createBinding(o, m, p);
-}
-
-function __values(o) {
-    var s = typeof Symbol === "function" && Symbol.iterator, m = s && o[s], i = 0;
-    if (m) return m.call(o);
-    if (o && typeof o.length === "number") return {
-        next: function () {
-            if (o && i >= o.length) o = void 0;
-            return { value: o && o[i++], done: !o };
-        }
-    };
-    throw new TypeError(s ? "Object is not iterable." : "Symbol.iterator is not defined.");
-}
-
-function __read(o, n) {
-    var m = typeof Symbol === "function" && o[Symbol.iterator];
-    if (!m) return o;
-    var i = m.call(o), r, ar = [], e;
-    try {
-        while ((n === void 0 || n-- > 0) && !(r = i.next()).done) ar.push(r.value);
-    }
-    catch (error) { e = { error: error }; }
-    finally {
-        try {
-            if (r && !r.done && (m = i["return"])) m.call(i);
-        }
-        finally { if (e) throw e.error; }
-    }
-    return ar;
-}
-
-/** @deprecated */
-function __spread() {
-    for (var ar = [], i = 0; i < arguments.length; i++)
-        ar = ar.concat(__read(arguments[i]));
-    return ar;
-}
-
-/** @deprecated */
-function __spreadArrays() {
-    for (var s = 0, i = 0, il = arguments.length; i < il; i++) s += arguments[i].length;
-    for (var r = Array(s), k = 0, i = 0; i < il; i++)
-        for (var a = arguments[i], j = 0, jl = a.length; j < jl; j++, k++)
-            r[k] = a[j];
-    return r;
-}
-
-function __spreadArray(to, from, pack) {
-    if (pack || arguments.length === 2) for (var i = 0, l = from.length, ar; i < l; i++) {
-        if (ar || !(i in from)) {
-            if (!ar) ar = Array.prototype.slice.call(from, 0, i);
-            ar[i] = from[i];
-        }
-    }
-    return to.concat(ar || Array.prototype.slice.call(from));
-}
-
-function __await(v) {
-    return this instanceof __await ? (this.v = v, this) : new __await(v);
-}
-
-function __asyncGenerator(thisArg, _arguments, generator) {
-    if (!Symbol.asyncIterator) throw new TypeError("Symbol.asyncIterator is not defined.");
-    var g = generator.apply(thisArg, _arguments || []), i, q = [];
-    return i = {}, verb("next"), verb("throw"), verb("return"), i[Symbol.asyncIterator] = function () { return this; }, i;
-    function verb(n) { if (g[n]) i[n] = function (v) { return new Promise(function (a, b) { q.push([n, v, a, b]) > 1 || resume(n, v); }); }; }
-    function resume(n, v) { try { step(g[n](v)); } catch (e) { settle(q[0][3], e); } }
-    function step(r) { r.value instanceof __await ? Promise.resolve(r.value.v).then(fulfill, reject) : settle(q[0][2], r); }
-    function fulfill(value) { resume("next", value); }
-    function reject(value) { resume("throw", value); }
-    function settle(f, v) { if (f(v), q.shift(), q.length) resume(q[0][0], q[0][1]); }
-}
-
-function __asyncDelegator(o) {
-    var i, p;
-    return i = {}, verb("next"), verb("throw", function (e) { throw e; }), verb("return"), i[Symbol.iterator] = function () { return this; }, i;
-    function verb(n, f) { i[n] = o[n] ? function (v) { return (p = !p) ? { value: __await(o[n](v)), done: n === "return" } : f ? f(v) : v; } : f; }
-}
-
-function __asyncValues(o) {
-    if (!Symbol.asyncIterator) throw new TypeError("Symbol.asyncIterator is not defined.");
-    var m = o[Symbol.asyncIterator], i;
-    return m ? m.call(o) : (o = typeof __values === "function" ? __values(o) : o[Symbol.iterator](), i = {}, verb("next"), verb("throw"), verb("return"), i[Symbol.asyncIterator] = function () { return this; }, i);
-    function verb(n) { i[n] = o[n] && function (v) { return new Promise(function (resolve, reject) { v = o[n](v), settle(resolve, reject, v.done, v.value); }); }; }
-    function settle(resolve, reject, d, v) { Promise.resolve(v).then(function(v) { resolve({ value: v, done: d }); }, reject); }
-}
-
-function __makeTemplateObject(cooked, raw) {
-    if (Object.defineProperty) { Object.defineProperty(cooked, "raw", { value: raw }); } else { cooked.raw = raw; }
-    return cooked;
-};
-
-var __setModuleDefault = Object.create ? (function(o, v) {
-    Object.defineProperty(o, "default", { enumerable: true, value: v });
-}) : function(o, v) {
-    o["default"] = v;
-};
-
-function __importStar(mod) {
-    if (mod && mod.__esModule) return mod;
-    var result = {};
-    if (mod != null) for (var k in mod) if (k !== "default" && Object.prototype.hasOwnProperty.call(mod, k)) __createBinding(result, mod, k);
-    __setModuleDefault(result, mod);
-    return result;
-}
-
-function __importDefault(mod) {
-    return (mod && mod.__esModule) ? mod : { default: mod };
-}
-
-function __classPrivateFieldGet(receiver, state, kind, f) {
-    if (kind === "a" && !f) throw new TypeError("Private accessor was defined without a getter");
-    if (typeof state === "function" ? receiver !== state || !f : !state.has(receiver)) throw new TypeError("Cannot read private member from an object whose class did not declare it");
-    return kind === "m" ? f : kind === "a" ? f.call(receiver) : f ? f.value : state.get(receiver);
-}
-
-function __classPrivateFieldSet(receiver, state, value, kind, f) {
-    if (kind === "m") throw new TypeError("Private method is not writable");
-    if (kind === "a" && !f) throw new TypeError("Private accessor was defined without a setter");
-    if (typeof state === "function" ? receiver !== state || !f : !state.has(receiver)) throw new TypeError("Cannot write private member to an object whose class did not declare it");
-    return (kind === "a" ? f.call(receiver, value) : f ? f.value = value : state.set(receiver, value)), value;
-}
+/*! *****************************************************************************
+Copyright (c) Microsoft Corporation.
+
+Permission to use, copy, modify, and/or distribute this software for any
+purpose with or without fee is hereby granted.
+
+THE SOFTWARE IS PROVIDED "AS IS" AND THE AUTHOR DISCLAIMS ALL WARRANTIES WITH
+REGARD TO THIS SOFTWARE INCLUDING ALL IMPLIED WARRANTIES OF MERCHANTABILITY
+AND FITNESS. IN NO EVENT SHALL THE AUTHOR BE LIABLE FOR ANY SPECIAL, DIRECT,
+INDIRECT, OR CONSEQUENTIAL DAMAGES OR ANY DAMAGES WHATSOEVER RESULTING FROM
+LOSS OF USE, DATA OR PROFITS, WHETHER IN AN ACTION OF CONTRACT, NEGLIGENCE OR
+OTHER TORTIOUS ACTION, ARISING OUT OF OR IN CONNECTION WITH THE USE OR
+PERFORMANCE OF THIS SOFTWARE.
+***************************************************************************** */
+/* global Reflect, Promise */
+
+var extendStatics = function(d, b) {
+    extendStatics = Object.setPrototypeOf ||
+        ({ __proto__: [] } instanceof Array && function (d, b) { d.__proto__ = b; }) ||
+        function (d, b) { for (var p in b) if (Object.prototype.hasOwnProperty.call(b, p)) d[p] = b[p]; };
+    return extendStatics(d, b);
+};
+
+function __extends(d, b) {
+    if (typeof b !== "function" && b !== null)
+        throw new TypeError("Class extends value " + String(b) + " is not a constructor or null");
+    extendStatics(d, b);
+    function __() { this.constructor = d; }
+    d.prototype = b === null ? Object.create(b) : (__.prototype = b.prototype, new __());
+}
+
+var __assign = function() {
+    __assign = Object.assign || function __assign(t) {
+        for (var s, i = 1, n = arguments.length; i < n; i++) {
+            s = arguments[i];
+            for (var p in s) if (Object.prototype.hasOwnProperty.call(s, p)) t[p] = s[p];
+        }
+        return t;
+    }
+    return __assign.apply(this, arguments);
+}
+
+function __rest(s, e) {
+    var t = {};
+    for (var p in s) if (Object.prototype.hasOwnProperty.call(s, p) && e.indexOf(p) < 0)
+        t[p] = s[p];
+    if (s != null && typeof Object.getOwnPropertySymbols === "function")
+        for (var i = 0, p = Object.getOwnPropertySymbols(s); i < p.length; i++) {
+            if (e.indexOf(p[i]) < 0 && Object.prototype.propertyIsEnumerable.call(s, p[i]))
+                t[p[i]] = s[p[i]];
+        }
+    return t;
+}
+
+function __decorate(decorators, target, key, desc) {
+    var c = arguments.length, r = c < 3 ? target : desc === null ? desc = Object.getOwnPropertyDescriptor(target, key) : desc, d;
+    if (typeof Reflect === "object" && typeof Reflect.decorate === "function") r = Reflect.decorate(decorators, target, key, desc);
+    else for (var i = decorators.length - 1; i >= 0; i--) if (d = decorators[i]) r = (c < 3 ? d(r) : c > 3 ? d(target, key, r) : d(target, key)) || r;
+    return c > 3 && r && Object.defineProperty(target, key, r), r;
+}
+
+function __param(paramIndex, decorator) {
+    return function (target, key) { decorator(target, key, paramIndex); }
+}
+
+function __metadata(metadataKey, metadataValue) {
+    if (typeof Reflect === "object" && typeof Reflect.metadata === "function") return Reflect.metadata(metadataKey, metadataValue);
+}
+
+function __awaiter(thisArg, _arguments, P, generator) {
+    function adopt(value) { return value instanceof P ? value : new P(function (resolve) { resolve(value); }); }
+    return new (P || (P = Promise))(function (resolve, reject) {
+        function fulfilled(value) { try { step(generator.next(value)); } catch (e) { reject(e); } }
+        function rejected(value) { try { step(generator["throw"](value)); } catch (e) { reject(e); } }
+        function step(result) { result.done ? resolve(result.value) : adopt(result.value).then(fulfilled, rejected); }
+        step((generator = generator.apply(thisArg, _arguments || [])).next());
+    });
+}
+
+function __generator(thisArg, body) {
+    var _ = { label: 0, sent: function() { if (t[0] & 1) throw t[1]; return t[1]; }, trys: [], ops: [] }, f, y, t, g;
+    return g = { next: verb(0), "throw": verb(1), "return": verb(2) }, typeof Symbol === "function" && (g[Symbol.iterator] = function() { return this; }), g;
+    function verb(n) { return function (v) { return step([n, v]); }; }
+    function step(op) {
+        if (f) throw new TypeError("Generator is already executing.");
+        while (_) try {
+            if (f = 1, y && (t = op[0] & 2 ? y["return"] : op[0] ? y["throw"] || ((t = y["return"]) && t.call(y), 0) : y.next) && !(t = t.call(y, op[1])).done) return t;
+            if (y = 0, t) op = [op[0] & 2, t.value];
+            switch (op[0]) {
+                case 0: case 1: t = op; break;
+                case 4: _.label++; return { value: op[1], done: false };
+                case 5: _.label++; y = op[1]; op = [0]; continue;
+                case 7: op = _.ops.pop(); _.trys.pop(); continue;
+                default:
+                    if (!(t = _.trys, t = t.length > 0 && t[t.length - 1]) && (op[0] === 6 || op[0] === 2)) { _ = 0; continue; }
+                    if (op[0] === 3 && (!t || (op[1] > t[0] && op[1] < t[3]))) { _.label = op[1]; break; }
+                    if (op[0] === 6 && _.label < t[1]) { _.label = t[1]; t = op; break; }
+                    if (t && _.label < t[2]) { _.label = t[2]; _.ops.push(op); break; }
+                    if (t[2]) _.ops.pop();
+                    _.trys.pop(); continue;
+            }
+            op = body.call(thisArg, _);
+        } catch (e) { op = [6, e]; y = 0; } finally { f = t = 0; }
+        if (op[0] & 5) throw op[1]; return { value: op[0] ? op[1] : void 0, done: true };
+    }
+}
+
+var __createBinding = Object.create ? (function(o, m, k, k2) {
+    if (k2 === undefined) k2 = k;
+    Object.defineProperty(o, k2, { enumerable: true, get: function() { return m[k]; } });
+}) : (function(o, m, k, k2) {
+    if (k2 === undefined) k2 = k;
+    o[k2] = m[k];
+});
+
+function __exportStar(m, o) {
+    for (var p in m) if (p !== "default" && !Object.prototype.hasOwnProperty.call(o, p)) __createBinding(o, m, p);
+}
+
+function __values(o) {
+    var s = typeof Symbol === "function" && Symbol.iterator, m = s && o[s], i = 0;
+    if (m) return m.call(o);
+    if (o && typeof o.length === "number") return {
+        next: function () {
+            if (o && i >= o.length) o = void 0;
+            return { value: o && o[i++], done: !o };
+        }
+    };
+    throw new TypeError(s ? "Object is not iterable." : "Symbol.iterator is not defined.");
+}
+
+function __read(o, n) {
+    var m = typeof Symbol === "function" && o[Symbol.iterator];
+    if (!m) return o;
+    var i = m.call(o), r, ar = [], e;
+    try {
+        while ((n === void 0 || n-- > 0) && !(r = i.next()).done) ar.push(r.value);
+    }
+    catch (error) { e = { error: error }; }
+    finally {
+        try {
+            if (r && !r.done && (m = i["return"])) m.call(i);
+        }
+        finally { if (e) throw e.error; }
+    }
+    return ar;
+}
+
+/** @deprecated */
+function __spread() {
+    for (var ar = [], i = 0; i < arguments.length; i++)
+        ar = ar.concat(__read(arguments[i]));
+    return ar;
+}
+
+/** @deprecated */
+function __spreadArrays() {
+    for (var s = 0, i = 0, il = arguments.length; i < il; i++) s += arguments[i].length;
+    for (var r = Array(s), k = 0, i = 0; i < il; i++)
+        for (var a = arguments[i], j = 0, jl = a.length; j < jl; j++, k++)
+            r[k] = a[j];
+    return r;
+}
+
+function __spreadArray(to, from, pack) {
+    if (pack || arguments.length === 2) for (var i = 0, l = from.length, ar; i < l; i++) {
+        if (ar || !(i in from)) {
+            if (!ar) ar = Array.prototype.slice.call(from, 0, i);
+            ar[i] = from[i];
+        }
+    }
+    return to.concat(ar || Array.prototype.slice.call(from));
+}
+
+function __await(v) {
+    return this instanceof __await ? (this.v = v, this) : new __await(v);
+}
+
+function __asyncGenerator(thisArg, _arguments, generator) {
+    if (!Symbol.asyncIterator) throw new TypeError("Symbol.asyncIterator is not defined.");
+    var g = generator.apply(thisArg, _arguments || []), i, q = [];
+    return i = {}, verb("next"), verb("throw"), verb("return"), i[Symbol.asyncIterator] = function () { return this; }, i;
+    function verb(n) { if (g[n]) i[n] = function (v) { return new Promise(function (a, b) { q.push([n, v, a, b]) > 1 || resume(n, v); }); }; }
+    function resume(n, v) { try { step(g[n](v)); } catch (e) { settle(q[0][3], e); } }
+    function step(r) { r.value instanceof __await ? Promise.resolve(r.value.v).then(fulfill, reject) : settle(q[0][2], r); }
+    function fulfill(value) { resume("next", value); }
+    function reject(value) { resume("throw", value); }
+    function settle(f, v) { if (f(v), q.shift(), q.length) resume(q[0][0], q[0][1]); }
+}
+
+function __asyncDelegator(o) {
+    var i, p;
+    return i = {}, verb("next"), verb("throw", function (e) { throw e; }), verb("return"), i[Symbol.iterator] = function () { return this; }, i;
+    function verb(n, f) { i[n] = o[n] ? function (v) { return (p = !p) ? { value: __await(o[n](v)), done: n === "return" } : f ? f(v) : v; } : f; }
+}
+
+function __asyncValues(o) {
+    if (!Symbol.asyncIterator) throw new TypeError("Symbol.asyncIterator is not defined.");
+    var m = o[Symbol.asyncIterator], i;
+    return m ? m.call(o) : (o = typeof __values === "function" ? __values(o) : o[Symbol.iterator](), i = {}, verb("next"), verb("throw"), verb("return"), i[Symbol.asyncIterator] = function () { return this; }, i);
+    function verb(n) { i[n] = o[n] && function (v) { return new Promise(function (resolve, reject) { v = o[n](v), settle(resolve, reject, v.done, v.value); }); }; }
+    function settle(resolve, reject, d, v) { Promise.resolve(v).then(function(v) { resolve({ value: v, done: d }); }, reject); }
+}
+
+function __makeTemplateObject(cooked, raw) {
+    if (Object.defineProperty) { Object.defineProperty(cooked, "raw", { value: raw }); } else { cooked.raw = raw; }
+    return cooked;
+};
+
+var __setModuleDefault = Object.create ? (function(o, v) {
+    Object.defineProperty(o, "default", { enumerable: true, value: v });
+}) : function(o, v) {
+    o["default"] = v;
+};
+
+function __importStar(mod) {
+    if (mod && mod.__esModule) return mod;
+    var result = {};
+    if (mod != null) for (var k in mod) if (k !== "default" && Object.prototype.hasOwnProperty.call(mod, k)) __createBinding(result, mod, k);
+    __setModuleDefault(result, mod);
+    return result;
+}
+
+function __importDefault(mod) {
+    return (mod && mod.__esModule) ? mod : { default: mod };
+}
+
+function __classPrivateFieldGet(receiver, state, kind, f) {
+    if (kind === "a" && !f) throw new TypeError("Private accessor was defined without a getter");
+    if (typeof state === "function" ? receiver !== state || !f : !state.has(receiver)) throw new TypeError("Cannot read private member from an object whose class did not declare it");
+    return kind === "m" ? f : kind === "a" ? f.call(receiver) : f ? f.value : state.get(receiver);
+}
+
+function __classPrivateFieldSet(receiver, state, value, kind, f) {
+    if (kind === "m") throw new TypeError("Private method is not writable");
+    if (kind === "a" && !f) throw new TypeError("Private accessor was defined without a setter");
+    if (typeof state === "function" ? receiver !== state || !f : !state.has(receiver)) throw new TypeError("Cannot write private member to an object whose class did not declare it");
+    return (kind === "a" ? f.call(receiver, value) : f ? f.value = value : state.set(receiver, value)), value;
+}
 
 
 /***/ }),
@@ -417,123 +413,119 @@
 "use strict";
 __webpack_require__.r(__webpack_exports__);
 /* harmony export (binding) */ __webpack_require__.d(__webpack_exports__, "EXT_lights_image_based", function() { return EXT_lights_image_based; });
-<<<<<<< HEAD
-/* harmony import */ var babylonjs_Maths_math_scalar__WEBPACK_IMPORTED_MODULE_0__ = __webpack_require__(/*! babylonjs/Maths/math.scalar */ "babylonjs/Maths/math.color");
-=======
 /* harmony import */ var babylonjs_Maths_math_scalar__WEBPACK_IMPORTED_MODULE_0__ = __webpack_require__(/*! babylonjs/Maths/math.scalar */ "babylonjs/Misc/observable");
->>>>>>> cebc7bae
 /* harmony import */ var babylonjs_Maths_math_scalar__WEBPACK_IMPORTED_MODULE_0___default = /*#__PURE__*/__webpack_require__.n(babylonjs_Maths_math_scalar__WEBPACK_IMPORTED_MODULE_0__);
 /* harmony import */ var _glTFLoader__WEBPACK_IMPORTED_MODULE_1__ = __webpack_require__(/*! ../glTFLoader */ "./glTF/2.0/glTFLoader.ts");
-
-
-
-
-
-var NAME = "EXT_lights_image_based";
-/**
- * [Specification](https://github.com/KhronosGroup/glTF/blob/master/extensions/2.0/Vendor/EXT_lights_image_based/README.md)
- */
-var EXT_lights_image_based = /** @class */ (function () {
-    /** @hidden */
-    function EXT_lights_image_based(loader) {
-        /**
-         * The name of this extension.
-         */
-        this.name = NAME;
-        this._loader = loader;
-        this.enabled = this._loader.isExtensionUsed(NAME);
-    }
-    /** @hidden */
-    EXT_lights_image_based.prototype.dispose = function () {
-        this._loader = null;
-        delete this._lights;
-    };
-    /** @hidden */
-    EXT_lights_image_based.prototype.onLoading = function () {
-        var extensions = this._loader.gltf.extensions;
-        if (extensions && extensions[this.name]) {
-            var extension = extensions[this.name];
-            this._lights = extension.lights;
-        }
-    };
-    /** @hidden */
-    EXT_lights_image_based.prototype.loadSceneAsync = function (context, scene) {
-        var _this = this;
-        return _glTFLoader__WEBPACK_IMPORTED_MODULE_1__["GLTFLoader"].LoadExtensionAsync(context, scene, this.name, function (extensionContext, extension) {
-            var promises = new Array();
-            promises.push(_this._loader.loadSceneAsync(context, scene));
-            _this._loader.logOpen("".concat(extensionContext));
-            var light = _glTFLoader__WEBPACK_IMPORTED_MODULE_1__["ArrayItem"].Get("".concat(extensionContext, "/light"), _this._lights, extension.light);
-            promises.push(_this._loadLightAsync("/extensions/".concat(_this.name, "/lights/").concat(extension.light), light).then(function (texture) {
-                _this._loader.babylonScene.environmentTexture = texture;
-            }));
-            _this._loader.logClose();
-            return Promise.all(promises).then(function () { });
-        });
-    };
-    EXT_lights_image_based.prototype._loadLightAsync = function (context, light) {
-        var _this = this;
-        if (!light._loaded) {
-            var promises = new Array();
-            this._loader.logOpen("".concat(context));
-            var imageData_1 = new Array(light.specularImages.length);
-            var _loop_1 = function (mipmap) {
-                var faces = light.specularImages[mipmap];
-                imageData_1[mipmap] = new Array(faces.length);
-                var _loop_2 = function (face) {
-                    var specularImageContext = "".concat(context, "/specularImages/").concat(mipmap, "/").concat(face);
-                    this_1._loader.logOpen("".concat(specularImageContext));
-                    var index = faces[face];
-                    var image = _glTFLoader__WEBPACK_IMPORTED_MODULE_1__["ArrayItem"].Get(specularImageContext, this_1._loader.gltf.images, index);
-                    promises.push(this_1._loader.loadImageAsync("/images/".concat(index), image).then(function (data) {
-                        imageData_1[mipmap][face] = data;
-                    }));
-                    this_1._loader.logClose();
-                };
-                for (var face = 0; face < faces.length; face++) {
-                    _loop_2(face);
-                }
-            };
-            var this_1 = this;
-            for (var mipmap = 0; mipmap < light.specularImages.length; mipmap++) {
-                _loop_1(mipmap);
-            }
-            this._loader.logClose();
-            light._loaded = Promise.all(promises).then(function () {
-                var babylonTexture = new babylonjs_Maths_math_scalar__WEBPACK_IMPORTED_MODULE_0__["RawCubeTexture"](_this._loader.babylonScene, null, light.specularImageSize);
-                babylonTexture.name = light.name || "environment";
-                light._babylonTexture = babylonTexture;
-                if (light.intensity != undefined) {
-                    babylonTexture.level = light.intensity;
-                }
-                if (light.rotation) {
-                    var rotation = babylonjs_Maths_math_scalar__WEBPACK_IMPORTED_MODULE_0__["Quaternion"].FromArray(light.rotation);
-                    // Invert the rotation so that positive rotation is counter-clockwise.
-                    if (!_this._loader.babylonScene.useRightHandedSystem) {
-                        rotation = babylonjs_Maths_math_scalar__WEBPACK_IMPORTED_MODULE_0__["Quaternion"].Inverse(rotation);
-                    }
-                    babylonjs_Maths_math_scalar__WEBPACK_IMPORTED_MODULE_0__["Matrix"].FromQuaternionToRef(rotation, babylonTexture.getReflectionTextureMatrix());
-                }
-                if (!light.irradianceCoefficients) {
-                    throw new Error("".concat(context, ": Irradiance coefficients are missing"));
-                }
-                var sphericalHarmonics = babylonjs_Maths_math_scalar__WEBPACK_IMPORTED_MODULE_0__["SphericalHarmonics"].FromArray(light.irradianceCoefficients);
-                sphericalHarmonics.scaleInPlace(light.intensity);
-                sphericalHarmonics.convertIrradianceToLambertianRadiance();
-                var sphericalPolynomial = babylonjs_Maths_math_scalar__WEBPACK_IMPORTED_MODULE_0__["SphericalPolynomial"].FromHarmonics(sphericalHarmonics);
-                // Compute the lod generation scale to fit exactly to the number of levels available.
-                var lodGenerationScale = (imageData_1.length - 1) / babylonjs_Maths_math_scalar__WEBPACK_IMPORTED_MODULE_0__["Scalar"].Log2(light.specularImageSize);
-                return babylonTexture.updateRGBDAsync(imageData_1, sphericalPolynomial, lodGenerationScale);
-            });
-        }
-        return light._loaded.then(function () {
-            return light._babylonTexture;
-        });
-    };
-    return EXT_lights_image_based;
-}());
-
-_glTFLoader__WEBPACK_IMPORTED_MODULE_1__["GLTFLoader"].RegisterExtension(NAME, function (loader) { return new EXT_lights_image_based(loader); });
+
+
+
+
+
+var NAME = "EXT_lights_image_based";
+/**
+ * [Specification](https://github.com/KhronosGroup/glTF/blob/master/extensions/2.0/Vendor/EXT_lights_image_based/README.md)
+ */
+var EXT_lights_image_based = /** @class */ (function () {
+    /** @hidden */
+    function EXT_lights_image_based(loader) {
+        /**
+         * The name of this extension.
+         */
+        this.name = NAME;
+        this._loader = loader;
+        this.enabled = this._loader.isExtensionUsed(NAME);
+    }
+    /** @hidden */
+    EXT_lights_image_based.prototype.dispose = function () {
+        this._loader = null;
+        delete this._lights;
+    };
+    /** @hidden */
+    EXT_lights_image_based.prototype.onLoading = function () {
+        var extensions = this._loader.gltf.extensions;
+        if (extensions && extensions[this.name]) {
+            var extension = extensions[this.name];
+            this._lights = extension.lights;
+        }
+    };
+    /** @hidden */
+    EXT_lights_image_based.prototype.loadSceneAsync = function (context, scene) {
+        var _this = this;
+        return _glTFLoader__WEBPACK_IMPORTED_MODULE_1__["GLTFLoader"].LoadExtensionAsync(context, scene, this.name, function (extensionContext, extension) {
+            var promises = new Array();
+            promises.push(_this._loader.loadSceneAsync(context, scene));
+            _this._loader.logOpen("".concat(extensionContext));
+            var light = _glTFLoader__WEBPACK_IMPORTED_MODULE_1__["ArrayItem"].Get("".concat(extensionContext, "/light"), _this._lights, extension.light);
+            promises.push(_this._loadLightAsync("/extensions/".concat(_this.name, "/lights/").concat(extension.light), light).then(function (texture) {
+                _this._loader.babylonScene.environmentTexture = texture;
+            }));
+            _this._loader.logClose();
+            return Promise.all(promises).then(function () { });
+        });
+    };
+    EXT_lights_image_based.prototype._loadLightAsync = function (context, light) {
+        var _this = this;
+        if (!light._loaded) {
+            var promises = new Array();
+            this._loader.logOpen("".concat(context));
+            var imageData_1 = new Array(light.specularImages.length);
+            var _loop_1 = function (mipmap) {
+                var faces = light.specularImages[mipmap];
+                imageData_1[mipmap] = new Array(faces.length);
+                var _loop_2 = function (face) {
+                    var specularImageContext = "".concat(context, "/specularImages/").concat(mipmap, "/").concat(face);
+                    this_1._loader.logOpen("".concat(specularImageContext));
+                    var index = faces[face];
+                    var image = _glTFLoader__WEBPACK_IMPORTED_MODULE_1__["ArrayItem"].Get(specularImageContext, this_1._loader.gltf.images, index);
+                    promises.push(this_1._loader.loadImageAsync("/images/".concat(index), image).then(function (data) {
+                        imageData_1[mipmap][face] = data;
+                    }));
+                    this_1._loader.logClose();
+                };
+                for (var face = 0; face < faces.length; face++) {
+                    _loop_2(face);
+                }
+            };
+            var this_1 = this;
+            for (var mipmap = 0; mipmap < light.specularImages.length; mipmap++) {
+                _loop_1(mipmap);
+            }
+            this._loader.logClose();
+            light._loaded = Promise.all(promises).then(function () {
+                var babylonTexture = new babylonjs_Maths_math_scalar__WEBPACK_IMPORTED_MODULE_0__["RawCubeTexture"](_this._loader.babylonScene, null, light.specularImageSize);
+                babylonTexture.name = light.name || "environment";
+                light._babylonTexture = babylonTexture;
+                if (light.intensity != undefined) {
+                    babylonTexture.level = light.intensity;
+                }
+                if (light.rotation) {
+                    var rotation = babylonjs_Maths_math_scalar__WEBPACK_IMPORTED_MODULE_0__["Quaternion"].FromArray(light.rotation);
+                    // Invert the rotation so that positive rotation is counter-clockwise.
+                    if (!_this._loader.babylonScene.useRightHandedSystem) {
+                        rotation = babylonjs_Maths_math_scalar__WEBPACK_IMPORTED_MODULE_0__["Quaternion"].Inverse(rotation);
+                    }
+                    babylonjs_Maths_math_scalar__WEBPACK_IMPORTED_MODULE_0__["Matrix"].FromQuaternionToRef(rotation, babylonTexture.getReflectionTextureMatrix());
+                }
+                if (!light.irradianceCoefficients) {
+                    throw new Error("".concat(context, ": Irradiance coefficients are missing"));
+                }
+                var sphericalHarmonics = babylonjs_Maths_math_scalar__WEBPACK_IMPORTED_MODULE_0__["SphericalHarmonics"].FromArray(light.irradianceCoefficients);
+                sphericalHarmonics.scaleInPlace(light.intensity);
+                sphericalHarmonics.convertIrradianceToLambertianRadiance();
+                var sphericalPolynomial = babylonjs_Maths_math_scalar__WEBPACK_IMPORTED_MODULE_0__["SphericalPolynomial"].FromHarmonics(sphericalHarmonics);
+                // Compute the lod generation scale to fit exactly to the number of levels available.
+                var lodGenerationScale = (imageData_1.length - 1) / babylonjs_Maths_math_scalar__WEBPACK_IMPORTED_MODULE_0__["Scalar"].Log2(light.specularImageSize);
+                return babylonTexture.updateRGBDAsync(imageData_1, sphericalPolynomial, lodGenerationScale);
+            });
+        }
+        return light._loaded.then(function () {
+            return light._babylonTexture;
+        });
+    };
+    return EXT_lights_image_based;
+}());
+
+_glTFLoader__WEBPACK_IMPORTED_MODULE_1__["GLTFLoader"].RegisterExtension(NAME, function (loader) { return new EXT_lights_image_based(loader); });
 
 
 /***/ }),
@@ -548,92 +540,88 @@
 "use strict";
 __webpack_require__.r(__webpack_exports__);
 /* harmony export (binding) */ __webpack_require__.d(__webpack_exports__, "EXT_mesh_gpu_instancing", function() { return EXT_mesh_gpu_instancing; });
-<<<<<<< HEAD
-/* harmony import */ var babylonjs_Maths_math_vector__WEBPACK_IMPORTED_MODULE_0__ = __webpack_require__(/*! babylonjs/Maths/math.vector */ "babylonjs/Maths/math.color");
-=======
 /* harmony import */ var babylonjs_Maths_math_vector__WEBPACK_IMPORTED_MODULE_0__ = __webpack_require__(/*! babylonjs/Maths/math.vector */ "babylonjs/Misc/observable");
->>>>>>> cebc7bae
 /* harmony import */ var babylonjs_Maths_math_vector__WEBPACK_IMPORTED_MODULE_0___default = /*#__PURE__*/__webpack_require__.n(babylonjs_Maths_math_vector__WEBPACK_IMPORTED_MODULE_0__);
 /* harmony import */ var _glTFLoader__WEBPACK_IMPORTED_MODULE_1__ = __webpack_require__(/*! ../glTFLoader */ "./glTF/2.0/glTFLoader.ts");
-
-
-
-var NAME = "EXT_mesh_gpu_instancing";
-/**
- * [Proposed Specification](https://github.com/KhronosGroup/glTF/pull/1691)
- * [Playground Sample](https://playground.babylonjs.com/#QFIGLW#9)
- * !!! Experimental Extension Subject to Changes !!!
- */
-var EXT_mesh_gpu_instancing = /** @class */ (function () {
-    /** @hidden */
-    function EXT_mesh_gpu_instancing(loader) {
-        /**
-         * The name of this extension.
-         */
-        this.name = NAME;
-        this._loader = loader;
-        this.enabled = this._loader.isExtensionUsed(NAME);
-    }
-    /** @hidden */
-    EXT_mesh_gpu_instancing.prototype.dispose = function () {
-        this._loader = null;
-    };
-    /** @hidden */
-    EXT_mesh_gpu_instancing.prototype.loadNodeAsync = function (context, node, assign) {
-        var _this = this;
-        return _glTFLoader__WEBPACK_IMPORTED_MODULE_1__["GLTFLoader"].LoadExtensionAsync(context, node, this.name, function (extensionContext, extension) {
-            _this._loader._disableInstancedMesh++;
-            var promise = _this._loader.loadNodeAsync("/nodes/".concat(node.index), node, assign);
-            _this._loader._disableInstancedMesh--;
-            if (!node._primitiveBabylonMeshes) {
-                return promise;
-            }
-            var promises = new Array();
-            var instanceCount = 0;
-            var loadAttribute = function (attribute) {
-                if (extension.attributes[attribute] == undefined) {
-                    promises.push(Promise.resolve(null));
-                    return;
-                }
-                var accessor = _glTFLoader__WEBPACK_IMPORTED_MODULE_1__["ArrayItem"].Get("".concat(extensionContext, "/attributes/").concat(attribute), _this._loader.gltf.accessors, extension.attributes[attribute]);
-                promises.push(_this._loader._loadFloatAccessorAsync("/accessors/".concat(accessor.bufferView), accessor));
-                if (instanceCount === 0) {
-                    instanceCount = accessor.count;
-                }
-                else if (instanceCount !== accessor.count) {
-                    throw new Error("".concat(extensionContext, "/attributes: Instance buffer accessors do not have the same count."));
-                }
-            };
-            loadAttribute("TRANSLATION");
-            loadAttribute("ROTATION");
-            loadAttribute("SCALE");
-            return promise.then(function (babylonTransformNode) {
-                return Promise.all(promises).then(function (_a) {
-                    var translationBuffer = _a[0], rotationBuffer = _a[1], scaleBuffer = _a[2];
-                    var matrices = new Float32Array(instanceCount * 16);
-                    babylonjs_Maths_math_vector__WEBPACK_IMPORTED_MODULE_0__["TmpVectors"].Vector3[0].copyFromFloats(0, 0, 0); // translation
-                    babylonjs_Maths_math_vector__WEBPACK_IMPORTED_MODULE_0__["TmpVectors"].Quaternion[0].copyFromFloats(0, 0, 0, 1); // rotation
-                    babylonjs_Maths_math_vector__WEBPACK_IMPORTED_MODULE_0__["TmpVectors"].Vector3[1].copyFromFloats(1, 1, 1); // scale
-                    for (var i = 0; i < instanceCount; ++i) {
-                        translationBuffer && babylonjs_Maths_math_vector__WEBPACK_IMPORTED_MODULE_0__["Vector3"].FromArrayToRef(translationBuffer, i * 3, babylonjs_Maths_math_vector__WEBPACK_IMPORTED_MODULE_0__["TmpVectors"].Vector3[0]);
-                        rotationBuffer && babylonjs_Maths_math_vector__WEBPACK_IMPORTED_MODULE_0__["Quaternion"].FromArrayToRef(rotationBuffer, i * 4, babylonjs_Maths_math_vector__WEBPACK_IMPORTED_MODULE_0__["TmpVectors"].Quaternion[0]);
-                        scaleBuffer && babylonjs_Maths_math_vector__WEBPACK_IMPORTED_MODULE_0__["Vector3"].FromArrayToRef(scaleBuffer, i * 3, babylonjs_Maths_math_vector__WEBPACK_IMPORTED_MODULE_0__["TmpVectors"].Vector3[1]);
-                        babylonjs_Maths_math_vector__WEBPACK_IMPORTED_MODULE_0__["Matrix"].ComposeToRef(babylonjs_Maths_math_vector__WEBPACK_IMPORTED_MODULE_0__["TmpVectors"].Vector3[1], babylonjs_Maths_math_vector__WEBPACK_IMPORTED_MODULE_0__["TmpVectors"].Quaternion[0], babylonjs_Maths_math_vector__WEBPACK_IMPORTED_MODULE_0__["TmpVectors"].Vector3[0], babylonjs_Maths_math_vector__WEBPACK_IMPORTED_MODULE_0__["TmpVectors"].Matrix[0]);
-                        babylonjs_Maths_math_vector__WEBPACK_IMPORTED_MODULE_0__["TmpVectors"].Matrix[0].copyToArray(matrices, i * 16);
-                    }
-                    for (var _i = 0, _b = node._primitiveBabylonMeshes; _i < _b.length; _i++) {
-                        var babylonMesh = _b[_i];
-                        babylonMesh.thinInstanceSetBuffer("matrix", matrices, 16, true);
-                    }
-                    return babylonTransformNode;
-                });
-            });
-        });
-    };
-    return EXT_mesh_gpu_instancing;
-}());
-
-_glTFLoader__WEBPACK_IMPORTED_MODULE_1__["GLTFLoader"].RegisterExtension(NAME, function (loader) { return new EXT_mesh_gpu_instancing(loader); });
+
+
+
+var NAME = "EXT_mesh_gpu_instancing";
+/**
+ * [Proposed Specification](https://github.com/KhronosGroup/glTF/pull/1691)
+ * [Playground Sample](https://playground.babylonjs.com/#QFIGLW#9)
+ * !!! Experimental Extension Subject to Changes !!!
+ */
+var EXT_mesh_gpu_instancing = /** @class */ (function () {
+    /** @hidden */
+    function EXT_mesh_gpu_instancing(loader) {
+        /**
+         * The name of this extension.
+         */
+        this.name = NAME;
+        this._loader = loader;
+        this.enabled = this._loader.isExtensionUsed(NAME);
+    }
+    /** @hidden */
+    EXT_mesh_gpu_instancing.prototype.dispose = function () {
+        this._loader = null;
+    };
+    /** @hidden */
+    EXT_mesh_gpu_instancing.prototype.loadNodeAsync = function (context, node, assign) {
+        var _this = this;
+        return _glTFLoader__WEBPACK_IMPORTED_MODULE_1__["GLTFLoader"].LoadExtensionAsync(context, node, this.name, function (extensionContext, extension) {
+            _this._loader._disableInstancedMesh++;
+            var promise = _this._loader.loadNodeAsync("/nodes/".concat(node.index), node, assign);
+            _this._loader._disableInstancedMesh--;
+            if (!node._primitiveBabylonMeshes) {
+                return promise;
+            }
+            var promises = new Array();
+            var instanceCount = 0;
+            var loadAttribute = function (attribute) {
+                if (extension.attributes[attribute] == undefined) {
+                    promises.push(Promise.resolve(null));
+                    return;
+                }
+                var accessor = _glTFLoader__WEBPACK_IMPORTED_MODULE_1__["ArrayItem"].Get("".concat(extensionContext, "/attributes/").concat(attribute), _this._loader.gltf.accessors, extension.attributes[attribute]);
+                promises.push(_this._loader._loadFloatAccessorAsync("/accessors/".concat(accessor.bufferView), accessor));
+                if (instanceCount === 0) {
+                    instanceCount = accessor.count;
+                }
+                else if (instanceCount !== accessor.count) {
+                    throw new Error("".concat(extensionContext, "/attributes: Instance buffer accessors do not have the same count."));
+                }
+            };
+            loadAttribute("TRANSLATION");
+            loadAttribute("ROTATION");
+            loadAttribute("SCALE");
+            return promise.then(function (babylonTransformNode) {
+                return Promise.all(promises).then(function (_a) {
+                    var translationBuffer = _a[0], rotationBuffer = _a[1], scaleBuffer = _a[2];
+                    var matrices = new Float32Array(instanceCount * 16);
+                    babylonjs_Maths_math_vector__WEBPACK_IMPORTED_MODULE_0__["TmpVectors"].Vector3[0].copyFromFloats(0, 0, 0); // translation
+                    babylonjs_Maths_math_vector__WEBPACK_IMPORTED_MODULE_0__["TmpVectors"].Quaternion[0].copyFromFloats(0, 0, 0, 1); // rotation
+                    babylonjs_Maths_math_vector__WEBPACK_IMPORTED_MODULE_0__["TmpVectors"].Vector3[1].copyFromFloats(1, 1, 1); // scale
+                    for (var i = 0; i < instanceCount; ++i) {
+                        translationBuffer && babylonjs_Maths_math_vector__WEBPACK_IMPORTED_MODULE_0__["Vector3"].FromArrayToRef(translationBuffer, i * 3, babylonjs_Maths_math_vector__WEBPACK_IMPORTED_MODULE_0__["TmpVectors"].Vector3[0]);
+                        rotationBuffer && babylonjs_Maths_math_vector__WEBPACK_IMPORTED_MODULE_0__["Quaternion"].FromArrayToRef(rotationBuffer, i * 4, babylonjs_Maths_math_vector__WEBPACK_IMPORTED_MODULE_0__["TmpVectors"].Quaternion[0]);
+                        scaleBuffer && babylonjs_Maths_math_vector__WEBPACK_IMPORTED_MODULE_0__["Vector3"].FromArrayToRef(scaleBuffer, i * 3, babylonjs_Maths_math_vector__WEBPACK_IMPORTED_MODULE_0__["TmpVectors"].Vector3[1]);
+                        babylonjs_Maths_math_vector__WEBPACK_IMPORTED_MODULE_0__["Matrix"].ComposeToRef(babylonjs_Maths_math_vector__WEBPACK_IMPORTED_MODULE_0__["TmpVectors"].Vector3[1], babylonjs_Maths_math_vector__WEBPACK_IMPORTED_MODULE_0__["TmpVectors"].Quaternion[0], babylonjs_Maths_math_vector__WEBPACK_IMPORTED_MODULE_0__["TmpVectors"].Vector3[0], babylonjs_Maths_math_vector__WEBPACK_IMPORTED_MODULE_0__["TmpVectors"].Matrix[0]);
+                        babylonjs_Maths_math_vector__WEBPACK_IMPORTED_MODULE_0__["TmpVectors"].Matrix[0].copyToArray(matrices, i * 16);
+                    }
+                    for (var _i = 0, _b = node._primitiveBabylonMeshes; _i < _b.length; _i++) {
+                        var babylonMesh = _b[_i];
+                        babylonMesh.thinInstanceSetBuffer("matrix", matrices, 16, true);
+                    }
+                    return babylonTransformNode;
+                });
+            });
+        });
+    };
+    return EXT_mesh_gpu_instancing;
+}());
+
+_glTFLoader__WEBPACK_IMPORTED_MODULE_1__["GLTFLoader"].RegisterExtension(NAME, function (loader) { return new EXT_mesh_gpu_instancing(loader); });
 
 
 /***/ }),
@@ -649,54 +637,50 @@
 __webpack_require__.r(__webpack_exports__);
 /* harmony export (binding) */ __webpack_require__.d(__webpack_exports__, "EXT_meshopt_compression", function() { return EXT_meshopt_compression; });
 /* harmony import */ var _glTFLoader__WEBPACK_IMPORTED_MODULE_0__ = __webpack_require__(/*! ../glTFLoader */ "./glTF/2.0/glTFLoader.ts");
-<<<<<<< HEAD
-/* harmony import */ var babylonjs_Meshes_Compression_meshoptCompression__WEBPACK_IMPORTED_MODULE_1__ = __webpack_require__(/*! babylonjs/Meshes/Compression/meshoptCompression */ "babylonjs/Maths/math.color");
-=======
 /* harmony import */ var babylonjs_Meshes_Compression_meshoptCompression__WEBPACK_IMPORTED_MODULE_1__ = __webpack_require__(/*! babylonjs/Meshes/Compression/meshoptCompression */ "babylonjs/Misc/observable");
->>>>>>> cebc7bae
 /* harmony import */ var babylonjs_Meshes_Compression_meshoptCompression__WEBPACK_IMPORTED_MODULE_1___default = /*#__PURE__*/__webpack_require__.n(babylonjs_Meshes_Compression_meshoptCompression__WEBPACK_IMPORTED_MODULE_1__);
-
-
-var NAME = "EXT_meshopt_compression";
-/**
- * [Specification](https://github.com/KhronosGroup/glTF/tree/master/extensions/2.0/Vendor/EXT_meshopt_compression)
- *
- * This extension uses a WebAssembly decoder module from https://github.com/zeux/meshoptimizer/tree/master/js
- * @since 5.0.0
- */
-var EXT_meshopt_compression = /** @class */ (function () {
-    /** @hidden */
-    function EXT_meshopt_compression(loader) {
-        /**
-         * The name of this extension.
-         */
-        this.name = NAME;
-        this.enabled = loader.isExtensionUsed(NAME);
-        this._loader = loader;
-    }
-    /** @hidden */
-    EXT_meshopt_compression.prototype.dispose = function () {
-        this._loader = null;
-    };
-    /** @hidden */
-    EXT_meshopt_compression.prototype.loadBufferViewAsync = function (context, bufferView) {
-        var _this = this;
-        return _glTFLoader__WEBPACK_IMPORTED_MODULE_0__["GLTFLoader"].LoadExtensionAsync(context, bufferView, this.name, function (extensionContext, extension) {
-            var bufferViewMeshopt = bufferView;
-            if (bufferViewMeshopt._meshOptData) {
-                return bufferViewMeshopt._meshOptData;
-            }
-            var buffer = _glTFLoader__WEBPACK_IMPORTED_MODULE_0__["ArrayItem"].Get("".concat(context, "/buffer"), _this._loader.gltf.buffers, extension.buffer);
-            bufferViewMeshopt._meshOptData = _this._loader.loadBufferAsync("/buffers/".concat(buffer.index), buffer, (extension.byteOffset || 0), extension.byteLength).then(function (buffer) {
-                return babylonjs_Meshes_Compression_meshoptCompression__WEBPACK_IMPORTED_MODULE_1__["MeshoptCompression"].Default.decodeGltfBufferAsync(buffer, extension.count, extension.byteStride, extension.mode, extension.filter);
-            });
-            return bufferViewMeshopt._meshOptData;
-        });
-    };
-    return EXT_meshopt_compression;
-}());
-
-_glTFLoader__WEBPACK_IMPORTED_MODULE_0__["GLTFLoader"].RegisterExtension(NAME, function (loader) { return new EXT_meshopt_compression(loader); });
+
+
+var NAME = "EXT_meshopt_compression";
+/**
+ * [Specification](https://github.com/KhronosGroup/glTF/tree/master/extensions/2.0/Vendor/EXT_meshopt_compression)
+ *
+ * This extension uses a WebAssembly decoder module from https://github.com/zeux/meshoptimizer/tree/master/js
+ * @since 5.0.0
+ */
+var EXT_meshopt_compression = /** @class */ (function () {
+    /** @hidden */
+    function EXT_meshopt_compression(loader) {
+        /**
+         * The name of this extension.
+         */
+        this.name = NAME;
+        this.enabled = loader.isExtensionUsed(NAME);
+        this._loader = loader;
+    }
+    /** @hidden */
+    EXT_meshopt_compression.prototype.dispose = function () {
+        this._loader = null;
+    };
+    /** @hidden */
+    EXT_meshopt_compression.prototype.loadBufferViewAsync = function (context, bufferView) {
+        var _this = this;
+        return _glTFLoader__WEBPACK_IMPORTED_MODULE_0__["GLTFLoader"].LoadExtensionAsync(context, bufferView, this.name, function (extensionContext, extension) {
+            var bufferViewMeshopt = bufferView;
+            if (bufferViewMeshopt._meshOptData) {
+                return bufferViewMeshopt._meshOptData;
+            }
+            var buffer = _glTFLoader__WEBPACK_IMPORTED_MODULE_0__["ArrayItem"].Get("".concat(context, "/buffer"), _this._loader.gltf.buffers, extension.buffer);
+            bufferViewMeshopt._meshOptData = _this._loader.loadBufferAsync("/buffers/".concat(buffer.index), buffer, (extension.byteOffset || 0), extension.byteLength).then(function (buffer) {
+                return babylonjs_Meshes_Compression_meshoptCompression__WEBPACK_IMPORTED_MODULE_1__["MeshoptCompression"].Default.decodeGltfBufferAsync(buffer, extension.count, extension.byteStride, extension.mode, extension.filter);
+            });
+            return bufferViewMeshopt._meshOptData;
+        });
+    };
+    return EXT_meshopt_compression;
+}());
+
+_glTFLoader__WEBPACK_IMPORTED_MODULE_0__["GLTFLoader"].RegisterExtension(NAME, function (loader) { return new EXT_meshopt_compression(loader); });
 
 
 /***/ }),
@@ -712,38 +696,38 @@
 __webpack_require__.r(__webpack_exports__);
 /* harmony export (binding) */ __webpack_require__.d(__webpack_exports__, "EXT_texture_webp", function() { return EXT_texture_webp; });
 /* harmony import */ var _glTFLoader__WEBPACK_IMPORTED_MODULE_0__ = __webpack_require__(/*! ../glTFLoader */ "./glTF/2.0/glTFLoader.ts");
-
-var NAME = "EXT_texture_webp";
-/**
- * [Specification](https://github.com/KhronosGroup/glTF/blob/master/extensions/2.0/Vendor/EXT_texture_webp/)
- */
-var EXT_texture_webp = /** @class */ (function () {
-    /** @hidden */
-    function EXT_texture_webp(loader) {
-        /** The name of this extension. */
-        this.name = NAME;
-        this._loader = loader;
-        this.enabled = loader.isExtensionUsed(NAME);
-    }
-    /** @hidden */
-    EXT_texture_webp.prototype.dispose = function () {
-        this._loader = null;
-    };
-    /** @hidden */
-    EXT_texture_webp.prototype._loadTextureAsync = function (context, texture, assign) {
-        var _this = this;
-        return _glTFLoader__WEBPACK_IMPORTED_MODULE_0__["GLTFLoader"].LoadExtensionAsync(context, texture, this.name, function (extensionContext, extension) {
-            var sampler = (texture.sampler == undefined ? _glTFLoader__WEBPACK_IMPORTED_MODULE_0__["GLTFLoader"].DefaultSampler : _glTFLoader__WEBPACK_IMPORTED_MODULE_0__["ArrayItem"].Get("".concat(context, "/sampler"), _this._loader.gltf.samplers, texture.sampler));
-            var image = _glTFLoader__WEBPACK_IMPORTED_MODULE_0__["ArrayItem"].Get("".concat(extensionContext, "/source"), _this._loader.gltf.images, extension.source);
-            return _this._loader._createTextureAsync(context, sampler, image, function (babylonTexture) {
-                assign(babylonTexture);
-            }, undefined, !texture._textureInfo.nonColorData);
-        });
-    };
-    return EXT_texture_webp;
-}());
-
-_glTFLoader__WEBPACK_IMPORTED_MODULE_0__["GLTFLoader"].RegisterExtension(NAME, function (loader) { return new EXT_texture_webp(loader); });
+
+var NAME = "EXT_texture_webp";
+/**
+ * [Specification](https://github.com/KhronosGroup/glTF/blob/master/extensions/2.0/Vendor/EXT_texture_webp/)
+ */
+var EXT_texture_webp = /** @class */ (function () {
+    /** @hidden */
+    function EXT_texture_webp(loader) {
+        /** The name of this extension. */
+        this.name = NAME;
+        this._loader = loader;
+        this.enabled = loader.isExtensionUsed(NAME);
+    }
+    /** @hidden */
+    EXT_texture_webp.prototype.dispose = function () {
+        this._loader = null;
+    };
+    /** @hidden */
+    EXT_texture_webp.prototype._loadTextureAsync = function (context, texture, assign) {
+        var _this = this;
+        return _glTFLoader__WEBPACK_IMPORTED_MODULE_0__["GLTFLoader"].LoadExtensionAsync(context, texture, this.name, function (extensionContext, extension) {
+            var sampler = (texture.sampler == undefined ? _glTFLoader__WEBPACK_IMPORTED_MODULE_0__["GLTFLoader"].DefaultSampler : _glTFLoader__WEBPACK_IMPORTED_MODULE_0__["ArrayItem"].Get("".concat(context, "/sampler"), _this._loader.gltf.samplers, texture.sampler));
+            var image = _glTFLoader__WEBPACK_IMPORTED_MODULE_0__["ArrayItem"].Get("".concat(extensionContext, "/source"), _this._loader.gltf.images, extension.source);
+            return _this._loader._createTextureAsync(context, sampler, image, function (babylonTexture) {
+                assign(babylonTexture);
+            }, undefined, !texture._textureInfo.nonColorData);
+        });
+    };
+    return EXT_texture_webp;
+}());
+
+_glTFLoader__WEBPACK_IMPORTED_MODULE_0__["GLTFLoader"].RegisterExtension(NAME, function (loader) { return new EXT_texture_webp(loader); });
 
 
 /***/ }),
@@ -759,61 +743,61 @@
 __webpack_require__.r(__webpack_exports__);
 /* harmony export (binding) */ __webpack_require__.d(__webpack_exports__, "ExtrasAsMetadata", function() { return ExtrasAsMetadata; });
 /* harmony import */ var _glTFLoader__WEBPACK_IMPORTED_MODULE_0__ = __webpack_require__(/*! ../glTFLoader */ "./glTF/2.0/glTFLoader.ts");
-
-var NAME = "ExtrasAsMetadata";
-/**
- * Store glTF extras (if present) in BJS objects' metadata
- */
-var ExtrasAsMetadata = /** @class */ (function () {
-    /** @hidden */
-    function ExtrasAsMetadata(loader) {
-        /**
-         * The name of this extension.
-         */
-        this.name = NAME;
-        /**
-         * Defines whether this extension is enabled.
-         */
-        this.enabled = true;
-        this._loader = loader;
-    }
-    ExtrasAsMetadata.prototype._assignExtras = function (babylonObject, gltfProp) {
-        if (gltfProp.extras && Object.keys(gltfProp.extras).length > 0) {
-            var metadata = (babylonObject.metadata = babylonObject.metadata || {});
-            var gltf = (metadata.gltf = metadata.gltf || {});
-            gltf.extras = gltfProp.extras;
-        }
-    };
-    /** @hidden */
-    ExtrasAsMetadata.prototype.dispose = function () {
-        this._loader = null;
-    };
-    /** @hidden */
-    ExtrasAsMetadata.prototype.loadNodeAsync = function (context, node, assign) {
-        var _this = this;
-        return this._loader.loadNodeAsync(context, node, function (babylonTransformNode) {
-            _this._assignExtras(babylonTransformNode, node);
-            assign(babylonTransformNode);
-        });
-    };
-    /** @hidden */
-    ExtrasAsMetadata.prototype.loadCameraAsync = function (context, camera, assign) {
-        var _this = this;
-        return this._loader.loadCameraAsync(context, camera, function (babylonCamera) {
-            _this._assignExtras(babylonCamera, camera);
-            assign(babylonCamera);
-        });
-    };
-    /** @hidden */
-    ExtrasAsMetadata.prototype.createMaterial = function (context, material, babylonDrawMode) {
-        var babylonMaterial = this._loader.createMaterial(context, material, babylonDrawMode);
-        this._assignExtras(babylonMaterial, material);
-        return babylonMaterial;
-    };
-    return ExtrasAsMetadata;
-}());
-
-_glTFLoader__WEBPACK_IMPORTED_MODULE_0__["GLTFLoader"].RegisterExtension(NAME, function (loader) { return new ExtrasAsMetadata(loader); });
+
+var NAME = "ExtrasAsMetadata";
+/**
+ * Store glTF extras (if present) in BJS objects' metadata
+ */
+var ExtrasAsMetadata = /** @class */ (function () {
+    /** @hidden */
+    function ExtrasAsMetadata(loader) {
+        /**
+         * The name of this extension.
+         */
+        this.name = NAME;
+        /**
+         * Defines whether this extension is enabled.
+         */
+        this.enabled = true;
+        this._loader = loader;
+    }
+    ExtrasAsMetadata.prototype._assignExtras = function (babylonObject, gltfProp) {
+        if (gltfProp.extras && Object.keys(gltfProp.extras).length > 0) {
+            var metadata = (babylonObject.metadata = babylonObject.metadata || {});
+            var gltf = (metadata.gltf = metadata.gltf || {});
+            gltf.extras = gltfProp.extras;
+        }
+    };
+    /** @hidden */
+    ExtrasAsMetadata.prototype.dispose = function () {
+        this._loader = null;
+    };
+    /** @hidden */
+    ExtrasAsMetadata.prototype.loadNodeAsync = function (context, node, assign) {
+        var _this = this;
+        return this._loader.loadNodeAsync(context, node, function (babylonTransformNode) {
+            _this._assignExtras(babylonTransformNode, node);
+            assign(babylonTransformNode);
+        });
+    };
+    /** @hidden */
+    ExtrasAsMetadata.prototype.loadCameraAsync = function (context, camera, assign) {
+        var _this = this;
+        return this._loader.loadCameraAsync(context, camera, function (babylonCamera) {
+            _this._assignExtras(babylonCamera, camera);
+            assign(babylonCamera);
+        });
+    };
+    /** @hidden */
+    ExtrasAsMetadata.prototype.createMaterial = function (context, material, babylonDrawMode) {
+        var babylonMaterial = this._loader.createMaterial(context, material, babylonDrawMode);
+        this._assignExtras(babylonMaterial, material);
+        return babylonMaterial;
+    };
+    return ExtrasAsMetadata;
+}());
+
+_glTFLoader__WEBPACK_IMPORTED_MODULE_0__["GLTFLoader"].RegisterExtension(NAME, function (loader) { return new ExtrasAsMetadata(loader); });
 
 
 /***/ }),
@@ -828,114 +812,110 @@
 "use strict";
 __webpack_require__.r(__webpack_exports__);
 /* harmony export (binding) */ __webpack_require__.d(__webpack_exports__, "KHR_draco_mesh_compression", function() { return KHR_draco_mesh_compression; });
-<<<<<<< HEAD
-/* harmony import */ var babylonjs_Meshes_Compression_dracoCompression__WEBPACK_IMPORTED_MODULE_0__ = __webpack_require__(/*! babylonjs/Meshes/Compression/dracoCompression */ "babylonjs/Maths/math.color");
-=======
 /* harmony import */ var babylonjs_Meshes_Compression_dracoCompression__WEBPACK_IMPORTED_MODULE_0__ = __webpack_require__(/*! babylonjs/Meshes/Compression/dracoCompression */ "babylonjs/Misc/observable");
->>>>>>> cebc7bae
 /* harmony import */ var babylonjs_Meshes_Compression_dracoCompression__WEBPACK_IMPORTED_MODULE_0___default = /*#__PURE__*/__webpack_require__.n(babylonjs_Meshes_Compression_dracoCompression__WEBPACK_IMPORTED_MODULE_0__);
 /* harmony import */ var _glTFLoader__WEBPACK_IMPORTED_MODULE_1__ = __webpack_require__(/*! ../glTFLoader */ "./glTF/2.0/glTFLoader.ts");
-
-
-
-
-var NAME = "KHR_draco_mesh_compression";
-/**
- * [Specification](https://github.com/KhronosGroup/glTF/tree/master/extensions/2.0/Khronos/KHR_draco_mesh_compression)
- */
-var KHR_draco_mesh_compression = /** @class */ (function () {
-    /** @hidden */
-    function KHR_draco_mesh_compression(loader) {
-        /**
-         * The name of this extension.
-         */
-        this.name = NAME;
-        this._loader = loader;
-        this.enabled = babylonjs_Meshes_Compression_dracoCompression__WEBPACK_IMPORTED_MODULE_0__["DracoCompression"].DecoderAvailable && this._loader.isExtensionUsed(NAME);
-    }
-    /** @hidden */
-    KHR_draco_mesh_compression.prototype.dispose = function () {
-        delete this.dracoCompression;
-        this._loader = null;
-    };
-    /** @hidden */
-    KHR_draco_mesh_compression.prototype._loadVertexDataAsync = function (context, primitive, babylonMesh) {
-        var _this = this;
-        return _glTFLoader__WEBPACK_IMPORTED_MODULE_1__["GLTFLoader"].LoadExtensionAsync(context, primitive, this.name, function (extensionContext, extension) {
-            if (primitive.mode != undefined) {
-                if (primitive.mode !== 5 /* TRIANGLE_STRIP */ &&
-                    primitive.mode !== 4 /* TRIANGLES */) {
-                    throw new Error("".concat(context, ": Unsupported mode ").concat(primitive.mode));
-                }
-                // TODO: handle triangle strips
-                if (primitive.mode === 5 /* TRIANGLE_STRIP */) {
-                    throw new Error("".concat(context, ": Mode ").concat(primitive.mode, " is not currently supported"));
-                }
-            }
-            var attributes = {};
-            var dividers = {};
-            var loadAttribute = function (name, kind) {
-                var uniqueId = extension.attributes[name];
-                if (uniqueId === undefined || primitive.attributes[name] === undefined) {
-                    return;
-                }
-                attributes[kind] = uniqueId;
-                var accessor = _glTFLoader__WEBPACK_IMPORTED_MODULE_1__["ArrayItem"].Get("".concat(context, "/attributes/").concat(name), _this._loader.gltf.accessors, primitive.attributes[name]);
-                if (accessor.normalized && accessor.componentType !== 5126 /* FLOAT */) {
-                    var divider = 1;
-                    switch (accessor.componentType) {
-                        case 5120 /* BYTE */:
-                            divider = 127.0;
-                            break;
-                        case 5121 /* UNSIGNED_BYTE */:
-                            divider = 255.0;
-                            break;
-                        case 5122 /* SHORT */:
-                            divider = 32767.0;
-                            break;
-                        case 5123 /* UNSIGNED_SHORT */:
-                            divider = 65535.0;
-                            break;
-                    }
-                    dividers[kind] = divider;
-                }
-                babylonMesh._delayInfo = babylonMesh._delayInfo || [];
-                if (babylonMesh._delayInfo.indexOf(kind) === -1) {
-                    babylonMesh._delayInfo.push(kind);
-                }
-            };
-            loadAttribute("POSITION", babylonjs_Meshes_Compression_dracoCompression__WEBPACK_IMPORTED_MODULE_0__["VertexBuffer"].PositionKind);
-            loadAttribute("NORMAL", babylonjs_Meshes_Compression_dracoCompression__WEBPACK_IMPORTED_MODULE_0__["VertexBuffer"].NormalKind);
-            loadAttribute("TANGENT", babylonjs_Meshes_Compression_dracoCompression__WEBPACK_IMPORTED_MODULE_0__["VertexBuffer"].TangentKind);
-            loadAttribute("TEXCOORD_0", babylonjs_Meshes_Compression_dracoCompression__WEBPACK_IMPORTED_MODULE_0__["VertexBuffer"].UVKind);
-            loadAttribute("TEXCOORD_1", babylonjs_Meshes_Compression_dracoCompression__WEBPACK_IMPORTED_MODULE_0__["VertexBuffer"].UV2Kind);
-            loadAttribute("TEXCOORD_2", babylonjs_Meshes_Compression_dracoCompression__WEBPACK_IMPORTED_MODULE_0__["VertexBuffer"].UV3Kind);
-            loadAttribute("TEXCOORD_3", babylonjs_Meshes_Compression_dracoCompression__WEBPACK_IMPORTED_MODULE_0__["VertexBuffer"].UV4Kind);
-            loadAttribute("TEXCOORD_4", babylonjs_Meshes_Compression_dracoCompression__WEBPACK_IMPORTED_MODULE_0__["VertexBuffer"].UV5Kind);
-            loadAttribute("TEXCOORD_5", babylonjs_Meshes_Compression_dracoCompression__WEBPACK_IMPORTED_MODULE_0__["VertexBuffer"].UV6Kind);
-            loadAttribute("JOINTS_0", babylonjs_Meshes_Compression_dracoCompression__WEBPACK_IMPORTED_MODULE_0__["VertexBuffer"].MatricesIndicesKind);
-            loadAttribute("WEIGHTS_0", babylonjs_Meshes_Compression_dracoCompression__WEBPACK_IMPORTED_MODULE_0__["VertexBuffer"].MatricesWeightsKind);
-            loadAttribute("COLOR_0", babylonjs_Meshes_Compression_dracoCompression__WEBPACK_IMPORTED_MODULE_0__["VertexBuffer"].ColorKind);
-            var bufferView = _glTFLoader__WEBPACK_IMPORTED_MODULE_1__["ArrayItem"].Get(extensionContext, _this._loader.gltf.bufferViews, extension.bufferView);
-            if (!bufferView._dracoBabylonGeometry) {
-                bufferView._dracoBabylonGeometry = _this._loader.loadBufferViewAsync("/bufferViews/".concat(bufferView.index), bufferView).then(function (data) {
-                    var dracoCompression = _this.dracoCompression || babylonjs_Meshes_Compression_dracoCompression__WEBPACK_IMPORTED_MODULE_0__["DracoCompression"].Default;
-                    return dracoCompression.decodeMeshAsync(data, attributes, dividers).then(function (babylonVertexData) {
-                        var babylonGeometry = new babylonjs_Meshes_Compression_dracoCompression__WEBPACK_IMPORTED_MODULE_0__["Geometry"](babylonMesh.name, _this._loader.babylonScene);
-                        babylonVertexData.applyToGeometry(babylonGeometry);
-                        return babylonGeometry;
-                    }).catch(function (error) {
-                        throw new Error("".concat(context, ": ").concat(error.message));
-                    });
-                });
-            }
-            return bufferView._dracoBabylonGeometry;
-        });
-    };
-    return KHR_draco_mesh_compression;
-}());
-
-_glTFLoader__WEBPACK_IMPORTED_MODULE_1__["GLTFLoader"].RegisterExtension(NAME, function (loader) { return new KHR_draco_mesh_compression(loader); });
+
+
+
+
+var NAME = "KHR_draco_mesh_compression";
+/**
+ * [Specification](https://github.com/KhronosGroup/glTF/tree/master/extensions/2.0/Khronos/KHR_draco_mesh_compression)
+ */
+var KHR_draco_mesh_compression = /** @class */ (function () {
+    /** @hidden */
+    function KHR_draco_mesh_compression(loader) {
+        /**
+         * The name of this extension.
+         */
+        this.name = NAME;
+        this._loader = loader;
+        this.enabled = babylonjs_Meshes_Compression_dracoCompression__WEBPACK_IMPORTED_MODULE_0__["DracoCompression"].DecoderAvailable && this._loader.isExtensionUsed(NAME);
+    }
+    /** @hidden */
+    KHR_draco_mesh_compression.prototype.dispose = function () {
+        delete this.dracoCompression;
+        this._loader = null;
+    };
+    /** @hidden */
+    KHR_draco_mesh_compression.prototype._loadVertexDataAsync = function (context, primitive, babylonMesh) {
+        var _this = this;
+        return _glTFLoader__WEBPACK_IMPORTED_MODULE_1__["GLTFLoader"].LoadExtensionAsync(context, primitive, this.name, function (extensionContext, extension) {
+            if (primitive.mode != undefined) {
+                if (primitive.mode !== 5 /* TRIANGLE_STRIP */ &&
+                    primitive.mode !== 4 /* TRIANGLES */) {
+                    throw new Error("".concat(context, ": Unsupported mode ").concat(primitive.mode));
+                }
+                // TODO: handle triangle strips
+                if (primitive.mode === 5 /* TRIANGLE_STRIP */) {
+                    throw new Error("".concat(context, ": Mode ").concat(primitive.mode, " is not currently supported"));
+                }
+            }
+            var attributes = {};
+            var dividers = {};
+            var loadAttribute = function (name, kind) {
+                var uniqueId = extension.attributes[name];
+                if (uniqueId === undefined || primitive.attributes[name] === undefined) {
+                    return;
+                }
+                attributes[kind] = uniqueId;
+                var accessor = _glTFLoader__WEBPACK_IMPORTED_MODULE_1__["ArrayItem"].Get("".concat(context, "/attributes/").concat(name), _this._loader.gltf.accessors, primitive.attributes[name]);
+                if (accessor.normalized && accessor.componentType !== 5126 /* FLOAT */) {
+                    var divider = 1;
+                    switch (accessor.componentType) {
+                        case 5120 /* BYTE */:
+                            divider = 127.0;
+                            break;
+                        case 5121 /* UNSIGNED_BYTE */:
+                            divider = 255.0;
+                            break;
+                        case 5122 /* SHORT */:
+                            divider = 32767.0;
+                            break;
+                        case 5123 /* UNSIGNED_SHORT */:
+                            divider = 65535.0;
+                            break;
+                    }
+                    dividers[kind] = divider;
+                }
+                babylonMesh._delayInfo = babylonMesh._delayInfo || [];
+                if (babylonMesh._delayInfo.indexOf(kind) === -1) {
+                    babylonMesh._delayInfo.push(kind);
+                }
+            };
+            loadAttribute("POSITION", babylonjs_Meshes_Compression_dracoCompression__WEBPACK_IMPORTED_MODULE_0__["VertexBuffer"].PositionKind);
+            loadAttribute("NORMAL", babylonjs_Meshes_Compression_dracoCompression__WEBPACK_IMPORTED_MODULE_0__["VertexBuffer"].NormalKind);
+            loadAttribute("TANGENT", babylonjs_Meshes_Compression_dracoCompression__WEBPACK_IMPORTED_MODULE_0__["VertexBuffer"].TangentKind);
+            loadAttribute("TEXCOORD_0", babylonjs_Meshes_Compression_dracoCompression__WEBPACK_IMPORTED_MODULE_0__["VertexBuffer"].UVKind);
+            loadAttribute("TEXCOORD_1", babylonjs_Meshes_Compression_dracoCompression__WEBPACK_IMPORTED_MODULE_0__["VertexBuffer"].UV2Kind);
+            loadAttribute("TEXCOORD_2", babylonjs_Meshes_Compression_dracoCompression__WEBPACK_IMPORTED_MODULE_0__["VertexBuffer"].UV3Kind);
+            loadAttribute("TEXCOORD_3", babylonjs_Meshes_Compression_dracoCompression__WEBPACK_IMPORTED_MODULE_0__["VertexBuffer"].UV4Kind);
+            loadAttribute("TEXCOORD_4", babylonjs_Meshes_Compression_dracoCompression__WEBPACK_IMPORTED_MODULE_0__["VertexBuffer"].UV5Kind);
+            loadAttribute("TEXCOORD_5", babylonjs_Meshes_Compression_dracoCompression__WEBPACK_IMPORTED_MODULE_0__["VertexBuffer"].UV6Kind);
+            loadAttribute("JOINTS_0", babylonjs_Meshes_Compression_dracoCompression__WEBPACK_IMPORTED_MODULE_0__["VertexBuffer"].MatricesIndicesKind);
+            loadAttribute("WEIGHTS_0", babylonjs_Meshes_Compression_dracoCompression__WEBPACK_IMPORTED_MODULE_0__["VertexBuffer"].MatricesWeightsKind);
+            loadAttribute("COLOR_0", babylonjs_Meshes_Compression_dracoCompression__WEBPACK_IMPORTED_MODULE_0__["VertexBuffer"].ColorKind);
+            var bufferView = _glTFLoader__WEBPACK_IMPORTED_MODULE_1__["ArrayItem"].Get(extensionContext, _this._loader.gltf.bufferViews, extension.bufferView);
+            if (!bufferView._dracoBabylonGeometry) {
+                bufferView._dracoBabylonGeometry = _this._loader.loadBufferViewAsync("/bufferViews/".concat(bufferView.index), bufferView).then(function (data) {
+                    var dracoCompression = _this.dracoCompression || babylonjs_Meshes_Compression_dracoCompression__WEBPACK_IMPORTED_MODULE_0__["DracoCompression"].Default;
+                    return dracoCompression.decodeMeshAsync(data, attributes, dividers).then(function (babylonVertexData) {
+                        var babylonGeometry = new babylonjs_Meshes_Compression_dracoCompression__WEBPACK_IMPORTED_MODULE_0__["Geometry"](babylonMesh.name, _this._loader.babylonScene);
+                        babylonVertexData.applyToGeometry(babylonGeometry);
+                        return babylonGeometry;
+                    }).catch(function (error) {
+                        throw new Error("".concat(context, ": ").concat(error.message));
+                    });
+                });
+            }
+            return bufferView._dracoBabylonGeometry;
+        });
+    };
+    return KHR_draco_mesh_compression;
+}());
+
+_glTFLoader__WEBPACK_IMPORTED_MODULE_1__["GLTFLoader"].RegisterExtension(NAME, function (loader) { return new KHR_draco_mesh_compression(loader); });
 
 
 /***/ }),
@@ -950,94 +930,90 @@
 "use strict";
 __webpack_require__.r(__webpack_exports__);
 /* harmony export (binding) */ __webpack_require__.d(__webpack_exports__, "KHR_lights", function() { return KHR_lights; });
-<<<<<<< HEAD
-/* harmony import */ var babylonjs_Maths_math_vector__WEBPACK_IMPORTED_MODULE_0__ = __webpack_require__(/*! babylonjs/Maths/math.vector */ "babylonjs/Maths/math.color");
-=======
 /* harmony import */ var babylonjs_Maths_math_vector__WEBPACK_IMPORTED_MODULE_0__ = __webpack_require__(/*! babylonjs/Maths/math.vector */ "babylonjs/Misc/observable");
->>>>>>> cebc7bae
 /* harmony import */ var babylonjs_Maths_math_vector__WEBPACK_IMPORTED_MODULE_0___default = /*#__PURE__*/__webpack_require__.n(babylonjs_Maths_math_vector__WEBPACK_IMPORTED_MODULE_0__);
 /* harmony import */ var _glTFLoader__WEBPACK_IMPORTED_MODULE_1__ = __webpack_require__(/*! ../glTFLoader */ "./glTF/2.0/glTFLoader.ts");
-
-
-
-
-
-
-
-var NAME = "KHR_lights_punctual";
-/**
- * [Specification](https://github.com/KhronosGroup/glTF/blob/master/extensions/2.0/Khronos/KHR_lights_punctual)
- */
-var KHR_lights = /** @class */ (function () {
-    /** @hidden */
-    function KHR_lights(loader) {
-        /**
-         * The name of this extension.
-         */
-        this.name = NAME;
-        this._loader = loader;
-        this.enabled = this._loader.isExtensionUsed(NAME);
-    }
-    /** @hidden */
-    KHR_lights.prototype.dispose = function () {
-        this._loader = null;
-        delete this._lights;
-    };
-    /** @hidden */
-    KHR_lights.prototype.onLoading = function () {
-        var extensions = this._loader.gltf.extensions;
-        if (extensions && extensions[this.name]) {
-            var extension = extensions[this.name];
-            this._lights = extension.lights;
-        }
-    };
-    /** @hidden */
-    KHR_lights.prototype.loadNodeAsync = function (context, node, assign) {
-        var _this = this;
-        return _glTFLoader__WEBPACK_IMPORTED_MODULE_1__["GLTFLoader"].LoadExtensionAsync(context, node, this.name, function (extensionContext, extension) {
-            return _this._loader.loadNodeAsync(context, node, function (babylonMesh) {
-                var babylonLight;
-                var light = _glTFLoader__WEBPACK_IMPORTED_MODULE_1__["ArrayItem"].Get(extensionContext, _this._lights, extension.light);
-                var name = light.name || babylonMesh.name;
-                _this._loader.babylonScene._blockEntityCollection = !!_this._loader._assetContainer;
-                switch (light.type) {
-                    case "directional" /* DIRECTIONAL */: {
-                        babylonLight = new babylonjs_Maths_math_vector__WEBPACK_IMPORTED_MODULE_0__["DirectionalLight"](name, babylonjs_Maths_math_vector__WEBPACK_IMPORTED_MODULE_0__["Vector3"].Backward(), _this._loader.babylonScene);
-                        break;
-                    }
-                    case "point" /* POINT */: {
-                        babylonLight = new babylonjs_Maths_math_vector__WEBPACK_IMPORTED_MODULE_0__["PointLight"](name, babylonjs_Maths_math_vector__WEBPACK_IMPORTED_MODULE_0__["Vector3"].Zero(), _this._loader.babylonScene);
-                        break;
-                    }
-                    case "spot" /* SPOT */: {
-                        var babylonSpotLight = new babylonjs_Maths_math_vector__WEBPACK_IMPORTED_MODULE_0__["SpotLight"](name, babylonjs_Maths_math_vector__WEBPACK_IMPORTED_MODULE_0__["Vector3"].Zero(), babylonjs_Maths_math_vector__WEBPACK_IMPORTED_MODULE_0__["Vector3"].Backward(), 0, 1, _this._loader.babylonScene);
-                        babylonSpotLight.angle = ((light.spot && light.spot.outerConeAngle) || Math.PI / 4) * 2;
-                        babylonSpotLight.innerAngle = ((light.spot && light.spot.innerConeAngle) || 0) * 2;
-                        babylonLight = babylonSpotLight;
-                        break;
-                    }
-                    default: {
-                        _this._loader.babylonScene._blockEntityCollection = false;
-                        throw new Error("".concat(extensionContext, ": Invalid light type (").concat(light.type, ")"));
-                    }
-                }
-                babylonLight._parentContainer = _this._loader._assetContainer;
-                _this._loader.babylonScene._blockEntityCollection = false;
-                babylonLight.falloffType = babylonjs_Maths_math_vector__WEBPACK_IMPORTED_MODULE_0__["Light"].FALLOFF_GLTF;
-                babylonLight.diffuse = light.color ? babylonjs_Maths_math_vector__WEBPACK_IMPORTED_MODULE_0__["Color3"].FromArray(light.color) : babylonjs_Maths_math_vector__WEBPACK_IMPORTED_MODULE_0__["Color3"].White();
-                babylonLight.intensity = light.intensity == undefined ? 1 : light.intensity;
-                babylonLight.range = light.range == undefined ? Number.MAX_VALUE : light.range;
-                babylonLight.parent = babylonMesh;
-                _this._loader._babylonLights.push(babylonLight);
-                _glTFLoader__WEBPACK_IMPORTED_MODULE_1__["GLTFLoader"].AddPointerMetadata(babylonLight, extensionContext);
-                assign(babylonMesh);
-            });
-        });
-    };
-    return KHR_lights;
-}());
-
-_glTFLoader__WEBPACK_IMPORTED_MODULE_1__["GLTFLoader"].RegisterExtension(NAME, function (loader) { return new KHR_lights(loader); });
+
+
+
+
+
+
+
+var NAME = "KHR_lights_punctual";
+/**
+ * [Specification](https://github.com/KhronosGroup/glTF/blob/master/extensions/2.0/Khronos/KHR_lights_punctual)
+ */
+var KHR_lights = /** @class */ (function () {
+    /** @hidden */
+    function KHR_lights(loader) {
+        /**
+         * The name of this extension.
+         */
+        this.name = NAME;
+        this._loader = loader;
+        this.enabled = this._loader.isExtensionUsed(NAME);
+    }
+    /** @hidden */
+    KHR_lights.prototype.dispose = function () {
+        this._loader = null;
+        delete this._lights;
+    };
+    /** @hidden */
+    KHR_lights.prototype.onLoading = function () {
+        var extensions = this._loader.gltf.extensions;
+        if (extensions && extensions[this.name]) {
+            var extension = extensions[this.name];
+            this._lights = extension.lights;
+        }
+    };
+    /** @hidden */
+    KHR_lights.prototype.loadNodeAsync = function (context, node, assign) {
+        var _this = this;
+        return _glTFLoader__WEBPACK_IMPORTED_MODULE_1__["GLTFLoader"].LoadExtensionAsync(context, node, this.name, function (extensionContext, extension) {
+            return _this._loader.loadNodeAsync(context, node, function (babylonMesh) {
+                var babylonLight;
+                var light = _glTFLoader__WEBPACK_IMPORTED_MODULE_1__["ArrayItem"].Get(extensionContext, _this._lights, extension.light);
+                var name = light.name || babylonMesh.name;
+                _this._loader.babylonScene._blockEntityCollection = !!_this._loader._assetContainer;
+                switch (light.type) {
+                    case "directional" /* DIRECTIONAL */: {
+                        babylonLight = new babylonjs_Maths_math_vector__WEBPACK_IMPORTED_MODULE_0__["DirectionalLight"](name, babylonjs_Maths_math_vector__WEBPACK_IMPORTED_MODULE_0__["Vector3"].Backward(), _this._loader.babylonScene);
+                        break;
+                    }
+                    case "point" /* POINT */: {
+                        babylonLight = new babylonjs_Maths_math_vector__WEBPACK_IMPORTED_MODULE_0__["PointLight"](name, babylonjs_Maths_math_vector__WEBPACK_IMPORTED_MODULE_0__["Vector3"].Zero(), _this._loader.babylonScene);
+                        break;
+                    }
+                    case "spot" /* SPOT */: {
+                        var babylonSpotLight = new babylonjs_Maths_math_vector__WEBPACK_IMPORTED_MODULE_0__["SpotLight"](name, babylonjs_Maths_math_vector__WEBPACK_IMPORTED_MODULE_0__["Vector3"].Zero(), babylonjs_Maths_math_vector__WEBPACK_IMPORTED_MODULE_0__["Vector3"].Backward(), 0, 1, _this._loader.babylonScene);
+                        babylonSpotLight.angle = ((light.spot && light.spot.outerConeAngle) || Math.PI / 4) * 2;
+                        babylonSpotLight.innerAngle = ((light.spot && light.spot.innerConeAngle) || 0) * 2;
+                        babylonLight = babylonSpotLight;
+                        break;
+                    }
+                    default: {
+                        _this._loader.babylonScene._blockEntityCollection = false;
+                        throw new Error("".concat(extensionContext, ": Invalid light type (").concat(light.type, ")"));
+                    }
+                }
+                babylonLight._parentContainer = _this._loader._assetContainer;
+                _this._loader.babylonScene._blockEntityCollection = false;
+                babylonLight.falloffType = babylonjs_Maths_math_vector__WEBPACK_IMPORTED_MODULE_0__["Light"].FALLOFF_GLTF;
+                babylonLight.diffuse = light.color ? babylonjs_Maths_math_vector__WEBPACK_IMPORTED_MODULE_0__["Color3"].FromArray(light.color) : babylonjs_Maths_math_vector__WEBPACK_IMPORTED_MODULE_0__["Color3"].White();
+                babylonLight.intensity = light.intensity == undefined ? 1 : light.intensity;
+                babylonLight.range = light.range == undefined ? Number.MAX_VALUE : light.range;
+                babylonLight.parent = babylonMesh;
+                _this._loader._babylonLights.push(babylonLight);
+                _glTFLoader__WEBPACK_IMPORTED_MODULE_1__["GLTFLoader"].AddPointerMetadata(babylonLight, extensionContext);
+                assign(babylonMesh);
+            });
+        });
+    };
+    return KHR_lights;
+}());
+
+_glTFLoader__WEBPACK_IMPORTED_MODULE_1__["GLTFLoader"].RegisterExtension(NAME, function (loader) { return new KHR_lights(loader); });
 
 
 /***/ }),
@@ -1052,99 +1028,95 @@
 "use strict";
 __webpack_require__.r(__webpack_exports__);
 /* harmony export (binding) */ __webpack_require__.d(__webpack_exports__, "KHR_materials_clearcoat", function() { return KHR_materials_clearcoat; });
-<<<<<<< HEAD
-/* harmony import */ var babylonjs_Materials_PBR_pbrMaterial__WEBPACK_IMPORTED_MODULE_0__ = __webpack_require__(/*! babylonjs/Materials/PBR/pbrMaterial */ "babylonjs/Maths/math.color");
-=======
 /* harmony import */ var babylonjs_Materials_PBR_pbrMaterial__WEBPACK_IMPORTED_MODULE_0__ = __webpack_require__(/*! babylonjs/Materials/PBR/pbrMaterial */ "babylonjs/Misc/observable");
->>>>>>> cebc7bae
 /* harmony import */ var babylonjs_Materials_PBR_pbrMaterial__WEBPACK_IMPORTED_MODULE_0___default = /*#__PURE__*/__webpack_require__.n(babylonjs_Materials_PBR_pbrMaterial__WEBPACK_IMPORTED_MODULE_0__);
 /* harmony import */ var _glTFLoader__WEBPACK_IMPORTED_MODULE_1__ = __webpack_require__(/*! ../glTFLoader */ "./glTF/2.0/glTFLoader.ts");
-
-
-var NAME = "KHR_materials_clearcoat";
-/**
- * [Specification](https://github.com/KhronosGroup/glTF/blob/master/extensions/2.0/Khronos/KHR_materials_clearcoat/README.md)
- * [Playground Sample](https://www.babylonjs-playground.com/frame.html#7F7PN6#8)
- */
-var KHR_materials_clearcoat = /** @class */ (function () {
-    /** @hidden */
-    function KHR_materials_clearcoat(loader) {
-        /**
-         * The name of this extension.
-         */
-        this.name = NAME;
-        /**
-         * Defines a number that determines the order the extensions are applied.
-         */
-        this.order = 190;
-        this._loader = loader;
-        this.enabled = this._loader.isExtensionUsed(NAME);
-    }
-    /** @hidden */
-    KHR_materials_clearcoat.prototype.dispose = function () {
-        this._loader = null;
-    };
-    /** @hidden */
-    KHR_materials_clearcoat.prototype.loadMaterialPropertiesAsync = function (context, material, babylonMaterial) {
-        var _this = this;
-        return _glTFLoader__WEBPACK_IMPORTED_MODULE_1__["GLTFLoader"].LoadExtensionAsync(context, material, this.name, function (extensionContext, extension) {
-            var promises = new Array();
-            promises.push(_this._loader.loadMaterialPropertiesAsync(context, material, babylonMaterial));
-            promises.push(_this._loadClearCoatPropertiesAsync(extensionContext, extension, babylonMaterial));
-            return Promise.all(promises).then(function () { });
-        });
-    };
-    KHR_materials_clearcoat.prototype._loadClearCoatPropertiesAsync = function (context, properties, babylonMaterial) {
-        if (!(babylonMaterial instanceof babylonjs_Materials_PBR_pbrMaterial__WEBPACK_IMPORTED_MODULE_0__["PBRMaterial"])) {
-            throw new Error("".concat(context, ": Material type not supported"));
-        }
-        var promises = new Array();
-        babylonMaterial.clearCoat.isEnabled = true;
-        babylonMaterial.clearCoat.useRoughnessFromMainTexture = false;
-        babylonMaterial.clearCoat.remapF0OnInterfaceChange = false;
-        if (properties.clearcoatFactor != undefined) {
-            babylonMaterial.clearCoat.intensity = properties.clearcoatFactor;
-        }
-        else {
-            babylonMaterial.clearCoat.intensity = 0;
-        }
-        if (properties.clearcoatTexture) {
-            promises.push(this._loader.loadTextureInfoAsync("".concat(context, "/clearcoatTexture"), properties.clearcoatTexture, function (texture) {
-                texture.name = "".concat(babylonMaterial.name, " (ClearCoat Intensity)");
-                babylonMaterial.clearCoat.texture = texture;
-            }));
-        }
-        if (properties.clearcoatRoughnessFactor != undefined) {
-            babylonMaterial.clearCoat.roughness = properties.clearcoatRoughnessFactor;
-        }
-        else {
-            babylonMaterial.clearCoat.roughness = 0;
-        }
-        if (properties.clearcoatRoughnessTexture) {
-            properties.clearcoatRoughnessTexture.nonColorData = true;
-            promises.push(this._loader.loadTextureInfoAsync("".concat(context, "/clearcoatRoughnessTexture"), properties.clearcoatRoughnessTexture, function (texture) {
-                texture.name = "".concat(babylonMaterial.name, " (ClearCoat Roughness)");
-                babylonMaterial.clearCoat.textureRoughness = texture;
-            }));
-        }
-        if (properties.clearcoatNormalTexture) {
-            properties.clearcoatNormalTexture.nonColorData = true;
-            promises.push(this._loader.loadTextureInfoAsync("".concat(context, "/clearcoatNormalTexture"), properties.clearcoatNormalTexture, function (texture) {
-                texture.name = "".concat(babylonMaterial.name, " (ClearCoat Normal)");
-                babylonMaterial.clearCoat.bumpTexture = texture;
-            }));
-            babylonMaterial.invertNormalMapX = !babylonMaterial.getScene().useRightHandedSystem;
-            babylonMaterial.invertNormalMapY = babylonMaterial.getScene().useRightHandedSystem;
-            if (properties.clearcoatNormalTexture.scale != undefined) {
-                babylonMaterial.clearCoat.bumpTexture.level = properties.clearcoatNormalTexture.scale;
-            }
-        }
-        return Promise.all(promises).then(function () { });
-    };
-    return KHR_materials_clearcoat;
-}());
-
-_glTFLoader__WEBPACK_IMPORTED_MODULE_1__["GLTFLoader"].RegisterExtension(NAME, function (loader) { return new KHR_materials_clearcoat(loader); });
+
+
+var NAME = "KHR_materials_clearcoat";
+/**
+ * [Specification](https://github.com/KhronosGroup/glTF/blob/master/extensions/2.0/Khronos/KHR_materials_clearcoat/README.md)
+ * [Playground Sample](https://www.babylonjs-playground.com/frame.html#7F7PN6#8)
+ */
+var KHR_materials_clearcoat = /** @class */ (function () {
+    /** @hidden */
+    function KHR_materials_clearcoat(loader) {
+        /**
+         * The name of this extension.
+         */
+        this.name = NAME;
+        /**
+         * Defines a number that determines the order the extensions are applied.
+         */
+        this.order = 190;
+        this._loader = loader;
+        this.enabled = this._loader.isExtensionUsed(NAME);
+    }
+    /** @hidden */
+    KHR_materials_clearcoat.prototype.dispose = function () {
+        this._loader = null;
+    };
+    /** @hidden */
+    KHR_materials_clearcoat.prototype.loadMaterialPropertiesAsync = function (context, material, babylonMaterial) {
+        var _this = this;
+        return _glTFLoader__WEBPACK_IMPORTED_MODULE_1__["GLTFLoader"].LoadExtensionAsync(context, material, this.name, function (extensionContext, extension) {
+            var promises = new Array();
+            promises.push(_this._loader.loadMaterialPropertiesAsync(context, material, babylonMaterial));
+            promises.push(_this._loadClearCoatPropertiesAsync(extensionContext, extension, babylonMaterial));
+            return Promise.all(promises).then(function () { });
+        });
+    };
+    KHR_materials_clearcoat.prototype._loadClearCoatPropertiesAsync = function (context, properties, babylonMaterial) {
+        if (!(babylonMaterial instanceof babylonjs_Materials_PBR_pbrMaterial__WEBPACK_IMPORTED_MODULE_0__["PBRMaterial"])) {
+            throw new Error("".concat(context, ": Material type not supported"));
+        }
+        var promises = new Array();
+        babylonMaterial.clearCoat.isEnabled = true;
+        babylonMaterial.clearCoat.useRoughnessFromMainTexture = false;
+        babylonMaterial.clearCoat.remapF0OnInterfaceChange = false;
+        if (properties.clearcoatFactor != undefined) {
+            babylonMaterial.clearCoat.intensity = properties.clearcoatFactor;
+        }
+        else {
+            babylonMaterial.clearCoat.intensity = 0;
+        }
+        if (properties.clearcoatTexture) {
+            promises.push(this._loader.loadTextureInfoAsync("".concat(context, "/clearcoatTexture"), properties.clearcoatTexture, function (texture) {
+                texture.name = "".concat(babylonMaterial.name, " (ClearCoat Intensity)");
+                babylonMaterial.clearCoat.texture = texture;
+            }));
+        }
+        if (properties.clearcoatRoughnessFactor != undefined) {
+            babylonMaterial.clearCoat.roughness = properties.clearcoatRoughnessFactor;
+        }
+        else {
+            babylonMaterial.clearCoat.roughness = 0;
+        }
+        if (properties.clearcoatRoughnessTexture) {
+            properties.clearcoatRoughnessTexture.nonColorData = true;
+            promises.push(this._loader.loadTextureInfoAsync("".concat(context, "/clearcoatRoughnessTexture"), properties.clearcoatRoughnessTexture, function (texture) {
+                texture.name = "".concat(babylonMaterial.name, " (ClearCoat Roughness)");
+                babylonMaterial.clearCoat.textureRoughness = texture;
+            }));
+        }
+        if (properties.clearcoatNormalTexture) {
+            properties.clearcoatNormalTexture.nonColorData = true;
+            promises.push(this._loader.loadTextureInfoAsync("".concat(context, "/clearcoatNormalTexture"), properties.clearcoatNormalTexture, function (texture) {
+                texture.name = "".concat(babylonMaterial.name, " (ClearCoat Normal)");
+                babylonMaterial.clearCoat.bumpTexture = texture;
+            }));
+            babylonMaterial.invertNormalMapX = !babylonMaterial.getScene().useRightHandedSystem;
+            babylonMaterial.invertNormalMapY = babylonMaterial.getScene().useRightHandedSystem;
+            if (properties.clearcoatNormalTexture.scale != undefined) {
+                babylonMaterial.clearCoat.bumpTexture.level = properties.clearcoatNormalTexture.scale;
+            }
+        }
+        return Promise.all(promises).then(function () { });
+    };
+    return KHR_materials_clearcoat;
+}());
+
+_glTFLoader__WEBPACK_IMPORTED_MODULE_1__["GLTFLoader"].RegisterExtension(NAME, function (loader) { return new KHR_materials_clearcoat(loader); });
 
 
 /***/ }),
@@ -1159,58 +1131,54 @@
 "use strict";
 __webpack_require__.r(__webpack_exports__);
 /* harmony export (binding) */ __webpack_require__.d(__webpack_exports__, "KHR_materials_emissive_strength", function() { return KHR_materials_emissive_strength; });
-<<<<<<< HEAD
-/* harmony import */ var babylonjs_Materials_PBR_pbrMaterial__WEBPACK_IMPORTED_MODULE_0__ = __webpack_require__(/*! babylonjs/Materials/PBR/pbrMaterial */ "babylonjs/Maths/math.color");
-=======
 /* harmony import */ var babylonjs_Materials_PBR_pbrMaterial__WEBPACK_IMPORTED_MODULE_0__ = __webpack_require__(/*! babylonjs/Materials/PBR/pbrMaterial */ "babylonjs/Misc/observable");
->>>>>>> cebc7bae
 /* harmony import */ var babylonjs_Materials_PBR_pbrMaterial__WEBPACK_IMPORTED_MODULE_0___default = /*#__PURE__*/__webpack_require__.n(babylonjs_Materials_PBR_pbrMaterial__WEBPACK_IMPORTED_MODULE_0__);
 /* harmony import */ var _glTFLoader__WEBPACK_IMPORTED_MODULE_1__ = __webpack_require__(/*! ../glTFLoader */ "./glTF/2.0/glTFLoader.ts");
-
-
-var NAME = "KHR_materials_emissive_strength";
-/**
- * [Experimental Spec](https://github.com/KhronosGroup/glTF/pull/1994)
- */
-var KHR_materials_emissive_strength = /** @class */ (function () {
-    /** @hidden */
-    function KHR_materials_emissive_strength(loader) {
-        /**
-         * The name of this extension.
-         */
-        this.name = NAME;
-        /**
-         * Defines a number that determines the order the extensions are applied.
-         */
-        this.order = 170;
-        this._loader = loader;
-        this.enabled = this._loader.isExtensionUsed(NAME);
-    }
-    /** @hidden */
-    KHR_materials_emissive_strength.prototype.dispose = function () {
-        this._loader = null;
-    };
-    /** @hidden */
-    KHR_materials_emissive_strength.prototype.loadMaterialPropertiesAsync = function (context, material, babylonMaterial) {
-        var _this = this;
-        return _glTFLoader__WEBPACK_IMPORTED_MODULE_1__["GLTFLoader"].LoadExtensionAsync(context, material, this.name, function (extensionContext, extension) {
-            return _this._loader.loadMaterialPropertiesAsync(context, material, babylonMaterial).then(function () {
-                _this._loadEmissiveProperties(extensionContext, extension, babylonMaterial);
-            });
-        });
-    };
-    KHR_materials_emissive_strength.prototype._loadEmissiveProperties = function (context, properties, babylonMaterial) {
-        if (!(babylonMaterial instanceof babylonjs_Materials_PBR_pbrMaterial__WEBPACK_IMPORTED_MODULE_0__["PBRMaterial"])) {
-            throw new Error("".concat(context, ": Material type not supported"));
-        }
-        if (properties.emissiveStrength !== undefined) {
-            babylonMaterial.emissiveColor.scaleToRef(properties.emissiveStrength, babylonMaterial.emissiveColor);
-        }
-    };
-    return KHR_materials_emissive_strength;
-}());
-
-_glTFLoader__WEBPACK_IMPORTED_MODULE_1__["GLTFLoader"].RegisterExtension(NAME, function (loader) { return new KHR_materials_emissive_strength(loader); });
+
+
+var NAME = "KHR_materials_emissive_strength";
+/**
+ * [Experimental Spec](https://github.com/KhronosGroup/glTF/pull/1994)
+ */
+var KHR_materials_emissive_strength = /** @class */ (function () {
+    /** @hidden */
+    function KHR_materials_emissive_strength(loader) {
+        /**
+         * The name of this extension.
+         */
+        this.name = NAME;
+        /**
+         * Defines a number that determines the order the extensions are applied.
+         */
+        this.order = 170;
+        this._loader = loader;
+        this.enabled = this._loader.isExtensionUsed(NAME);
+    }
+    /** @hidden */
+    KHR_materials_emissive_strength.prototype.dispose = function () {
+        this._loader = null;
+    };
+    /** @hidden */
+    KHR_materials_emissive_strength.prototype.loadMaterialPropertiesAsync = function (context, material, babylonMaterial) {
+        var _this = this;
+        return _glTFLoader__WEBPACK_IMPORTED_MODULE_1__["GLTFLoader"].LoadExtensionAsync(context, material, this.name, function (extensionContext, extension) {
+            return _this._loader.loadMaterialPropertiesAsync(context, material, babylonMaterial).then(function () {
+                _this._loadEmissiveProperties(extensionContext, extension, babylonMaterial);
+            });
+        });
+    };
+    KHR_materials_emissive_strength.prototype._loadEmissiveProperties = function (context, properties, babylonMaterial) {
+        if (!(babylonMaterial instanceof babylonjs_Materials_PBR_pbrMaterial__WEBPACK_IMPORTED_MODULE_0__["PBRMaterial"])) {
+            throw new Error("".concat(context, ": Material type not supported"));
+        }
+        if (properties.emissiveStrength !== undefined) {
+            babylonMaterial.emissiveColor.scaleToRef(properties.emissiveStrength, babylonMaterial.emissiveColor);
+        }
+    };
+    return KHR_materials_emissive_strength;
+}());
+
+_glTFLoader__WEBPACK_IMPORTED_MODULE_1__["GLTFLoader"].RegisterExtension(NAME, function (loader) { return new KHR_materials_emissive_strength(loader); });
 
 
 /***/ }),
@@ -1225,67 +1193,63 @@
 "use strict";
 __webpack_require__.r(__webpack_exports__);
 /* harmony export (binding) */ __webpack_require__.d(__webpack_exports__, "KHR_materials_ior", function() { return KHR_materials_ior; });
-<<<<<<< HEAD
-/* harmony import */ var babylonjs_Materials_PBR_pbrMaterial__WEBPACK_IMPORTED_MODULE_0__ = __webpack_require__(/*! babylonjs/Materials/PBR/pbrMaterial */ "babylonjs/Maths/math.color");
-=======
 /* harmony import */ var babylonjs_Materials_PBR_pbrMaterial__WEBPACK_IMPORTED_MODULE_0__ = __webpack_require__(/*! babylonjs/Materials/PBR/pbrMaterial */ "babylonjs/Misc/observable");
->>>>>>> cebc7bae
 /* harmony import */ var babylonjs_Materials_PBR_pbrMaterial__WEBPACK_IMPORTED_MODULE_0___default = /*#__PURE__*/__webpack_require__.n(babylonjs_Materials_PBR_pbrMaterial__WEBPACK_IMPORTED_MODULE_0__);
 /* harmony import */ var _glTFLoader__WEBPACK_IMPORTED_MODULE_1__ = __webpack_require__(/*! ../glTFLoader */ "./glTF/2.0/glTFLoader.ts");
-
-
-var NAME = "KHR_materials_ior";
-/**
- * [Specification](https://github.com/KhronosGroup/glTF/tree/master/extensions/2.0/Khronos/KHR_materials_ior)
- */
-var KHR_materials_ior = /** @class */ (function () {
-    /** @hidden */
-    function KHR_materials_ior(loader) {
-        /**
-         * The name of this extension.
-         */
-        this.name = NAME;
-        /**
-         * Defines a number that determines the order the extensions are applied.
-         */
-        this.order = 180;
-        this._loader = loader;
-        this.enabled = this._loader.isExtensionUsed(NAME);
-    }
-    /** @hidden */
-    KHR_materials_ior.prototype.dispose = function () {
-        this._loader = null;
-    };
-    /** @hidden */
-    KHR_materials_ior.prototype.loadMaterialPropertiesAsync = function (context, material, babylonMaterial) {
-        var _this = this;
-        return _glTFLoader__WEBPACK_IMPORTED_MODULE_1__["GLTFLoader"].LoadExtensionAsync(context, material, this.name, function (extensionContext, extension) {
-            var promises = new Array();
-            promises.push(_this._loader.loadMaterialPropertiesAsync(context, material, babylonMaterial));
-            promises.push(_this._loadIorPropertiesAsync(extensionContext, extension, babylonMaterial));
-            return Promise.all(promises).then(function () { });
-        });
-    };
-    KHR_materials_ior.prototype._loadIorPropertiesAsync = function (context, properties, babylonMaterial) {
-        if (!(babylonMaterial instanceof babylonjs_Materials_PBR_pbrMaterial__WEBPACK_IMPORTED_MODULE_0__["PBRMaterial"])) {
-            throw new Error("".concat(context, ": Material type not supported"));
-        }
-        if (properties.ior !== undefined) {
-            babylonMaterial.indexOfRefraction = properties.ior;
-        }
-        else {
-            babylonMaterial.indexOfRefraction = KHR_materials_ior._DEFAULT_IOR;
-        }
-        return Promise.resolve();
-    };
-    /**
-     * Default ior Value from the spec.
-     */
-    KHR_materials_ior._DEFAULT_IOR = 1.5;
-    return KHR_materials_ior;
-}());
-
-_glTFLoader__WEBPACK_IMPORTED_MODULE_1__["GLTFLoader"].RegisterExtension(NAME, function (loader) { return new KHR_materials_ior(loader); });
+
+
+var NAME = "KHR_materials_ior";
+/**
+ * [Specification](https://github.com/KhronosGroup/glTF/tree/master/extensions/2.0/Khronos/KHR_materials_ior)
+ */
+var KHR_materials_ior = /** @class */ (function () {
+    /** @hidden */
+    function KHR_materials_ior(loader) {
+        /**
+         * The name of this extension.
+         */
+        this.name = NAME;
+        /**
+         * Defines a number that determines the order the extensions are applied.
+         */
+        this.order = 180;
+        this._loader = loader;
+        this.enabled = this._loader.isExtensionUsed(NAME);
+    }
+    /** @hidden */
+    KHR_materials_ior.prototype.dispose = function () {
+        this._loader = null;
+    };
+    /** @hidden */
+    KHR_materials_ior.prototype.loadMaterialPropertiesAsync = function (context, material, babylonMaterial) {
+        var _this = this;
+        return _glTFLoader__WEBPACK_IMPORTED_MODULE_1__["GLTFLoader"].LoadExtensionAsync(context, material, this.name, function (extensionContext, extension) {
+            var promises = new Array();
+            promises.push(_this._loader.loadMaterialPropertiesAsync(context, material, babylonMaterial));
+            promises.push(_this._loadIorPropertiesAsync(extensionContext, extension, babylonMaterial));
+            return Promise.all(promises).then(function () { });
+        });
+    };
+    KHR_materials_ior.prototype._loadIorPropertiesAsync = function (context, properties, babylonMaterial) {
+        if (!(babylonMaterial instanceof babylonjs_Materials_PBR_pbrMaterial__WEBPACK_IMPORTED_MODULE_0__["PBRMaterial"])) {
+            throw new Error("".concat(context, ": Material type not supported"));
+        }
+        if (properties.ior !== undefined) {
+            babylonMaterial.indexOfRefraction = properties.ior;
+        }
+        else {
+            babylonMaterial.indexOfRefraction = KHR_materials_ior._DEFAULT_IOR;
+        }
+        return Promise.resolve();
+    };
+    /**
+     * Default ior Value from the spec.
+     */
+    KHR_materials_ior._DEFAULT_IOR = 1.5;
+    return KHR_materials_ior;
+}());
+
+_glTFLoader__WEBPACK_IMPORTED_MODULE_1__["GLTFLoader"].RegisterExtension(NAME, function (loader) { return new KHR_materials_ior(loader); });
 
 
 /***/ }),
@@ -1300,85 +1264,81 @@
 "use strict";
 __webpack_require__.r(__webpack_exports__);
 /* harmony export (binding) */ __webpack_require__.d(__webpack_exports__, "KHR_materials_pbrSpecularGlossiness", function() { return KHR_materials_pbrSpecularGlossiness; });
-<<<<<<< HEAD
-/* harmony import */ var babylonjs_Maths_math_color__WEBPACK_IMPORTED_MODULE_0__ = __webpack_require__(/*! babylonjs/Maths/math.color */ "babylonjs/Maths/math.color");
-=======
 /* harmony import */ var babylonjs_Maths_math_color__WEBPACK_IMPORTED_MODULE_0__ = __webpack_require__(/*! babylonjs/Maths/math.color */ "babylonjs/Misc/observable");
->>>>>>> cebc7bae
 /* harmony import */ var babylonjs_Maths_math_color__WEBPACK_IMPORTED_MODULE_0___default = /*#__PURE__*/__webpack_require__.n(babylonjs_Maths_math_color__WEBPACK_IMPORTED_MODULE_0__);
 /* harmony import */ var _glTFLoader__WEBPACK_IMPORTED_MODULE_1__ = __webpack_require__(/*! ../glTFLoader */ "./glTF/2.0/glTFLoader.ts");
-
-
-
-var NAME = "KHR_materials_pbrSpecularGlossiness";
-/**
- * [Specification](https://github.com/KhronosGroup/glTF/tree/master/extensions/2.0/Khronos/KHR_materials_pbrSpecularGlossiness)
- */
-var KHR_materials_pbrSpecularGlossiness = /** @class */ (function () {
-    /** @hidden */
-    function KHR_materials_pbrSpecularGlossiness(loader) {
-        /**
-         * The name of this extension.
-         */
-        this.name = NAME;
-        /**
-         * Defines a number that determines the order the extensions are applied.
-         */
-        this.order = 200;
-        this._loader = loader;
-        this.enabled = this._loader.isExtensionUsed(NAME);
-    }
-    /** @hidden */
-    KHR_materials_pbrSpecularGlossiness.prototype.dispose = function () {
-        this._loader = null;
-    };
-    /** @hidden */
-    KHR_materials_pbrSpecularGlossiness.prototype.loadMaterialPropertiesAsync = function (context, material, babylonMaterial) {
-        var _this = this;
-        return _glTFLoader__WEBPACK_IMPORTED_MODULE_1__["GLTFLoader"].LoadExtensionAsync(context, material, this.name, function (extensionContext, extension) {
-            var promises = new Array();
-            promises.push(_this._loader.loadMaterialBasePropertiesAsync(context, material, babylonMaterial));
-            promises.push(_this._loadSpecularGlossinessPropertiesAsync(extensionContext, material, extension, babylonMaterial));
-            _this._loader.loadMaterialAlphaProperties(context, material, babylonMaterial);
-            return Promise.all(promises).then(function () { });
-        });
-    };
-    KHR_materials_pbrSpecularGlossiness.prototype._loadSpecularGlossinessPropertiesAsync = function (context, material, properties, babylonMaterial) {
-        if (!(babylonMaterial instanceof babylonjs_Maths_math_color__WEBPACK_IMPORTED_MODULE_0__["PBRMaterial"])) {
-            throw new Error("".concat(context, ": Material type not supported"));
-        }
-        var promises = new Array();
-        babylonMaterial.metallic = null;
-        babylonMaterial.roughness = null;
-        if (properties.diffuseFactor) {
-            babylonMaterial.albedoColor = babylonjs_Maths_math_color__WEBPACK_IMPORTED_MODULE_0__["Color3"].FromArray(properties.diffuseFactor);
-            babylonMaterial.alpha = properties.diffuseFactor[3];
-        }
-        else {
-            babylonMaterial.albedoColor = babylonjs_Maths_math_color__WEBPACK_IMPORTED_MODULE_0__["Color3"].White();
-        }
-        babylonMaterial.reflectivityColor = properties.specularFactor ? babylonjs_Maths_math_color__WEBPACK_IMPORTED_MODULE_0__["Color3"].FromArray(properties.specularFactor) : babylonjs_Maths_math_color__WEBPACK_IMPORTED_MODULE_0__["Color3"].White();
-        babylonMaterial.microSurface = properties.glossinessFactor == undefined ? 1 : properties.glossinessFactor;
-        if (properties.diffuseTexture) {
-            promises.push(this._loader.loadTextureInfoAsync("".concat(context, "/diffuseTexture"), properties.diffuseTexture, function (texture) {
-                texture.name = "".concat(babylonMaterial.name, " (Diffuse)");
-                babylonMaterial.albedoTexture = texture;
-            }));
-        }
-        if (properties.specularGlossinessTexture) {
-            promises.push(this._loader.loadTextureInfoAsync("".concat(context, "/specularGlossinessTexture"), properties.specularGlossinessTexture, function (texture) {
-                texture.name = "".concat(babylonMaterial.name, " (Specular Glossiness)");
-                babylonMaterial.reflectivityTexture = texture;
-            }));
-            babylonMaterial.reflectivityTexture.hasAlpha = true;
-            babylonMaterial.useMicroSurfaceFromReflectivityMapAlpha = true;
-        }
-        return Promise.all(promises).then(function () { });
-    };
-    return KHR_materials_pbrSpecularGlossiness;
-}());
-
-_glTFLoader__WEBPACK_IMPORTED_MODULE_1__["GLTFLoader"].RegisterExtension(NAME, function (loader) { return new KHR_materials_pbrSpecularGlossiness(loader); });
+
+
+
+var NAME = "KHR_materials_pbrSpecularGlossiness";
+/**
+ * [Specification](https://github.com/KhronosGroup/glTF/tree/master/extensions/2.0/Khronos/KHR_materials_pbrSpecularGlossiness)
+ */
+var KHR_materials_pbrSpecularGlossiness = /** @class */ (function () {
+    /** @hidden */
+    function KHR_materials_pbrSpecularGlossiness(loader) {
+        /**
+         * The name of this extension.
+         */
+        this.name = NAME;
+        /**
+         * Defines a number that determines the order the extensions are applied.
+         */
+        this.order = 200;
+        this._loader = loader;
+        this.enabled = this._loader.isExtensionUsed(NAME);
+    }
+    /** @hidden */
+    KHR_materials_pbrSpecularGlossiness.prototype.dispose = function () {
+        this._loader = null;
+    };
+    /** @hidden */
+    KHR_materials_pbrSpecularGlossiness.prototype.loadMaterialPropertiesAsync = function (context, material, babylonMaterial) {
+        var _this = this;
+        return _glTFLoader__WEBPACK_IMPORTED_MODULE_1__["GLTFLoader"].LoadExtensionAsync(context, material, this.name, function (extensionContext, extension) {
+            var promises = new Array();
+            promises.push(_this._loader.loadMaterialBasePropertiesAsync(context, material, babylonMaterial));
+            promises.push(_this._loadSpecularGlossinessPropertiesAsync(extensionContext, material, extension, babylonMaterial));
+            _this._loader.loadMaterialAlphaProperties(context, material, babylonMaterial);
+            return Promise.all(promises).then(function () { });
+        });
+    };
+    KHR_materials_pbrSpecularGlossiness.prototype._loadSpecularGlossinessPropertiesAsync = function (context, material, properties, babylonMaterial) {
+        if (!(babylonMaterial instanceof babylonjs_Maths_math_color__WEBPACK_IMPORTED_MODULE_0__["PBRMaterial"])) {
+            throw new Error("".concat(context, ": Material type not supported"));
+        }
+        var promises = new Array();
+        babylonMaterial.metallic = null;
+        babylonMaterial.roughness = null;
+        if (properties.diffuseFactor) {
+            babylonMaterial.albedoColor = babylonjs_Maths_math_color__WEBPACK_IMPORTED_MODULE_0__["Color3"].FromArray(properties.diffuseFactor);
+            babylonMaterial.alpha = properties.diffuseFactor[3];
+        }
+        else {
+            babylonMaterial.albedoColor = babylonjs_Maths_math_color__WEBPACK_IMPORTED_MODULE_0__["Color3"].White();
+        }
+        babylonMaterial.reflectivityColor = properties.specularFactor ? babylonjs_Maths_math_color__WEBPACK_IMPORTED_MODULE_0__["Color3"].FromArray(properties.specularFactor) : babylonjs_Maths_math_color__WEBPACK_IMPORTED_MODULE_0__["Color3"].White();
+        babylonMaterial.microSurface = properties.glossinessFactor == undefined ? 1 : properties.glossinessFactor;
+        if (properties.diffuseTexture) {
+            promises.push(this._loader.loadTextureInfoAsync("".concat(context, "/diffuseTexture"), properties.diffuseTexture, function (texture) {
+                texture.name = "".concat(babylonMaterial.name, " (Diffuse)");
+                babylonMaterial.albedoTexture = texture;
+            }));
+        }
+        if (properties.specularGlossinessTexture) {
+            promises.push(this._loader.loadTextureInfoAsync("".concat(context, "/specularGlossinessTexture"), properties.specularGlossinessTexture, function (texture) {
+                texture.name = "".concat(babylonMaterial.name, " (Specular Glossiness)");
+                babylonMaterial.reflectivityTexture = texture;
+            }));
+            babylonMaterial.reflectivityTexture.hasAlpha = true;
+            babylonMaterial.useMicroSurfaceFromReflectivityMapAlpha = true;
+        }
+        return Promise.all(promises).then(function () { });
+    };
+    return KHR_materials_pbrSpecularGlossiness;
+}());
+
+_glTFLoader__WEBPACK_IMPORTED_MODULE_1__["GLTFLoader"].RegisterExtension(NAME, function (loader) { return new KHR_materials_pbrSpecularGlossiness(loader); });
 
 
 /***/ }),
@@ -1393,89 +1353,85 @@
 "use strict";
 __webpack_require__.r(__webpack_exports__);
 /* harmony export (binding) */ __webpack_require__.d(__webpack_exports__, "KHR_materials_sheen", function() { return KHR_materials_sheen; });
-<<<<<<< HEAD
-/* harmony import */ var babylonjs_Materials_PBR_pbrMaterial__WEBPACK_IMPORTED_MODULE_0__ = __webpack_require__(/*! babylonjs/Materials/PBR/pbrMaterial */ "babylonjs/Maths/math.color");
-=======
 /* harmony import */ var babylonjs_Materials_PBR_pbrMaterial__WEBPACK_IMPORTED_MODULE_0__ = __webpack_require__(/*! babylonjs/Materials/PBR/pbrMaterial */ "babylonjs/Misc/observable");
->>>>>>> cebc7bae
 /* harmony import */ var babylonjs_Materials_PBR_pbrMaterial__WEBPACK_IMPORTED_MODULE_0___default = /*#__PURE__*/__webpack_require__.n(babylonjs_Materials_PBR_pbrMaterial__WEBPACK_IMPORTED_MODULE_0__);
 /* harmony import */ var _glTFLoader__WEBPACK_IMPORTED_MODULE_1__ = __webpack_require__(/*! ../glTFLoader */ "./glTF/2.0/glTFLoader.ts");
-
-
-
-var NAME = "KHR_materials_sheen";
-/**
- * [Specification](https://github.com/KhronosGroup/glTF/blob/master/extensions/2.0/Khronos/KHR_materials_sheen/README.md)
- * [Playground Sample](https://www.babylonjs-playground.com/frame.html#BNIZX6#4)
- */
-var KHR_materials_sheen = /** @class */ (function () {
-    /** @hidden */
-    function KHR_materials_sheen(loader) {
-        /**
-         * The name of this extension.
-         */
-        this.name = NAME;
-        /**
-         * Defines a number that determines the order the extensions are applied.
-         */
-        this.order = 190;
-        this._loader = loader;
-        this.enabled = this._loader.isExtensionUsed(NAME);
-    }
-    /** @hidden */
-    KHR_materials_sheen.prototype.dispose = function () {
-        this._loader = null;
-    };
-    /** @hidden */
-    KHR_materials_sheen.prototype.loadMaterialPropertiesAsync = function (context, material, babylonMaterial) {
-        var _this = this;
-        return _glTFLoader__WEBPACK_IMPORTED_MODULE_1__["GLTFLoader"].LoadExtensionAsync(context, material, this.name, function (extensionContext, extension) {
-            var promises = new Array();
-            promises.push(_this._loader.loadMaterialPropertiesAsync(context, material, babylonMaterial));
-            promises.push(_this._loadSheenPropertiesAsync(extensionContext, extension, babylonMaterial));
-            return Promise.all(promises).then(function () { });
-        });
-    };
-    KHR_materials_sheen.prototype._loadSheenPropertiesAsync = function (context, properties, babylonMaterial) {
-        if (!(babylonMaterial instanceof babylonjs_Materials_PBR_pbrMaterial__WEBPACK_IMPORTED_MODULE_0__["PBRMaterial"])) {
-            throw new Error("".concat(context, ": Material type not supported"));
-        }
-        var promises = new Array();
-        babylonMaterial.sheen.isEnabled = true;
-        babylonMaterial.sheen.intensity = 1;
-        if (properties.sheenColorFactor != undefined) {
-            babylonMaterial.sheen.color = babylonjs_Materials_PBR_pbrMaterial__WEBPACK_IMPORTED_MODULE_0__["Color3"].FromArray(properties.sheenColorFactor);
-        }
-        else {
-            babylonMaterial.sheen.color = babylonjs_Materials_PBR_pbrMaterial__WEBPACK_IMPORTED_MODULE_0__["Color3"].Black();
-        }
-        if (properties.sheenColorTexture) {
-            promises.push(this._loader.loadTextureInfoAsync("".concat(context, "/sheenColorTexture"), properties.sheenColorTexture, function (texture) {
-                texture.name = "".concat(babylonMaterial.name, " (Sheen Color)");
-                babylonMaterial.sheen.texture = texture;
-            }));
-        }
-        if (properties.sheenRoughnessFactor !== undefined) {
-            babylonMaterial.sheen.roughness = properties.sheenRoughnessFactor;
-        }
-        else {
-            babylonMaterial.sheen.roughness = 0;
-        }
-        if (properties.sheenRoughnessTexture) {
-            properties.sheenRoughnessTexture.nonColorData = true;
-            promises.push(this._loader.loadTextureInfoAsync("".concat(context, "/sheenRoughnessTexture"), properties.sheenRoughnessTexture, function (texture) {
-                texture.name = "".concat(babylonMaterial.name, " (Sheen Roughness)");
-                babylonMaterial.sheen.textureRoughness = texture;
-            }));
-        }
-        babylonMaterial.sheen.albedoScaling = true;
-        babylonMaterial.sheen.useRoughnessFromMainTexture = false;
-        return Promise.all(promises).then(function () { });
-    };
-    return KHR_materials_sheen;
-}());
-
-_glTFLoader__WEBPACK_IMPORTED_MODULE_1__["GLTFLoader"].RegisterExtension(NAME, function (loader) { return new KHR_materials_sheen(loader); });
+
+
+
+var NAME = "KHR_materials_sheen";
+/**
+ * [Specification](https://github.com/KhronosGroup/glTF/blob/master/extensions/2.0/Khronos/KHR_materials_sheen/README.md)
+ * [Playground Sample](https://www.babylonjs-playground.com/frame.html#BNIZX6#4)
+ */
+var KHR_materials_sheen = /** @class */ (function () {
+    /** @hidden */
+    function KHR_materials_sheen(loader) {
+        /**
+         * The name of this extension.
+         */
+        this.name = NAME;
+        /**
+         * Defines a number that determines the order the extensions are applied.
+         */
+        this.order = 190;
+        this._loader = loader;
+        this.enabled = this._loader.isExtensionUsed(NAME);
+    }
+    /** @hidden */
+    KHR_materials_sheen.prototype.dispose = function () {
+        this._loader = null;
+    };
+    /** @hidden */
+    KHR_materials_sheen.prototype.loadMaterialPropertiesAsync = function (context, material, babylonMaterial) {
+        var _this = this;
+        return _glTFLoader__WEBPACK_IMPORTED_MODULE_1__["GLTFLoader"].LoadExtensionAsync(context, material, this.name, function (extensionContext, extension) {
+            var promises = new Array();
+            promises.push(_this._loader.loadMaterialPropertiesAsync(context, material, babylonMaterial));
+            promises.push(_this._loadSheenPropertiesAsync(extensionContext, extension, babylonMaterial));
+            return Promise.all(promises).then(function () { });
+        });
+    };
+    KHR_materials_sheen.prototype._loadSheenPropertiesAsync = function (context, properties, babylonMaterial) {
+        if (!(babylonMaterial instanceof babylonjs_Materials_PBR_pbrMaterial__WEBPACK_IMPORTED_MODULE_0__["PBRMaterial"])) {
+            throw new Error("".concat(context, ": Material type not supported"));
+        }
+        var promises = new Array();
+        babylonMaterial.sheen.isEnabled = true;
+        babylonMaterial.sheen.intensity = 1;
+        if (properties.sheenColorFactor != undefined) {
+            babylonMaterial.sheen.color = babylonjs_Materials_PBR_pbrMaterial__WEBPACK_IMPORTED_MODULE_0__["Color3"].FromArray(properties.sheenColorFactor);
+        }
+        else {
+            babylonMaterial.sheen.color = babylonjs_Materials_PBR_pbrMaterial__WEBPACK_IMPORTED_MODULE_0__["Color3"].Black();
+        }
+        if (properties.sheenColorTexture) {
+            promises.push(this._loader.loadTextureInfoAsync("".concat(context, "/sheenColorTexture"), properties.sheenColorTexture, function (texture) {
+                texture.name = "".concat(babylonMaterial.name, " (Sheen Color)");
+                babylonMaterial.sheen.texture = texture;
+            }));
+        }
+        if (properties.sheenRoughnessFactor !== undefined) {
+            babylonMaterial.sheen.roughness = properties.sheenRoughnessFactor;
+        }
+        else {
+            babylonMaterial.sheen.roughness = 0;
+        }
+        if (properties.sheenRoughnessTexture) {
+            properties.sheenRoughnessTexture.nonColorData = true;
+            promises.push(this._loader.loadTextureInfoAsync("".concat(context, "/sheenRoughnessTexture"), properties.sheenRoughnessTexture, function (texture) {
+                texture.name = "".concat(babylonMaterial.name, " (Sheen Roughness)");
+                babylonMaterial.sheen.textureRoughness = texture;
+            }));
+        }
+        babylonMaterial.sheen.albedoScaling = true;
+        babylonMaterial.sheen.useRoughnessFromMainTexture = false;
+        return Promise.all(promises).then(function () { });
+    };
+    return KHR_materials_sheen;
+}());
+
+_glTFLoader__WEBPACK_IMPORTED_MODULE_1__["GLTFLoader"].RegisterExtension(NAME, function (loader) { return new KHR_materials_sheen(loader); });
 
 
 /***/ }),
@@ -1490,79 +1446,75 @@
 "use strict";
 __webpack_require__.r(__webpack_exports__);
 /* harmony export (binding) */ __webpack_require__.d(__webpack_exports__, "KHR_materials_specular", function() { return KHR_materials_specular; });
-<<<<<<< HEAD
-/* harmony import */ var babylonjs_Materials_PBR_pbrMaterial__WEBPACK_IMPORTED_MODULE_0__ = __webpack_require__(/*! babylonjs/Materials/PBR/pbrMaterial */ "babylonjs/Maths/math.color");
-=======
 /* harmony import */ var babylonjs_Materials_PBR_pbrMaterial__WEBPACK_IMPORTED_MODULE_0__ = __webpack_require__(/*! babylonjs/Materials/PBR/pbrMaterial */ "babylonjs/Misc/observable");
->>>>>>> cebc7bae
 /* harmony import */ var babylonjs_Materials_PBR_pbrMaterial__WEBPACK_IMPORTED_MODULE_0___default = /*#__PURE__*/__webpack_require__.n(babylonjs_Materials_PBR_pbrMaterial__WEBPACK_IMPORTED_MODULE_0__);
 /* harmony import */ var _glTFLoader__WEBPACK_IMPORTED_MODULE_1__ = __webpack_require__(/*! ../glTFLoader */ "./glTF/2.0/glTFLoader.ts");
-
-
-
-var NAME = "KHR_materials_specular";
-/**
- * [Specification](https://github.com/KhronosGroup/glTF/tree/master/extensions/2.0/Khronos/KHR_materials_specular)
- */
-var KHR_materials_specular = /** @class */ (function () {
-    /** @hidden */
-    function KHR_materials_specular(loader) {
-        /**
-         * The name of this extension.
-         */
-        this.name = NAME;
-        /**
-         * Defines a number that determines the order the extensions are applied.
-         */
-        this.order = 190;
-        this._loader = loader;
-        this.enabled = this._loader.isExtensionUsed(NAME);
-    }
-    /** @hidden */
-    KHR_materials_specular.prototype.dispose = function () {
-        this._loader = null;
-    };
-    /** @hidden */
-    KHR_materials_specular.prototype.loadMaterialPropertiesAsync = function (context, material, babylonMaterial) {
-        var _this = this;
-        return _glTFLoader__WEBPACK_IMPORTED_MODULE_1__["GLTFLoader"].LoadExtensionAsync(context, material, this.name, function (extensionContext, extension) {
-            var promises = new Array();
-            promises.push(_this._loader.loadMaterialPropertiesAsync(context, material, babylonMaterial));
-            promises.push(_this._loadSpecularPropertiesAsync(extensionContext, extension, babylonMaterial));
-            return Promise.all(promises).then(function () { });
-        });
-    };
-    KHR_materials_specular.prototype._loadSpecularPropertiesAsync = function (context, properties, babylonMaterial) {
-        if (!(babylonMaterial instanceof babylonjs_Materials_PBR_pbrMaterial__WEBPACK_IMPORTED_MODULE_0__["PBRMaterial"])) {
-            throw new Error("".concat(context, ": Material type not supported"));
-        }
-        var promises = new Array();
-        if (properties.specularFactor !== undefined) {
-            babylonMaterial.metallicF0Factor = properties.specularFactor;
-        }
-        if (properties.specularColorFactor !== undefined) {
-            babylonMaterial.metallicReflectanceColor = babylonjs_Materials_PBR_pbrMaterial__WEBPACK_IMPORTED_MODULE_0__["Color3"].FromArray(properties.specularColorFactor);
-        }
-        if (properties.specularTexture) {
-            properties.specularTexture.nonColorData = true;
-            promises.push(this._loader.loadTextureInfoAsync("".concat(context, "/specularTexture"), properties.specularTexture, function (texture) {
-                texture.name = "".concat(babylonMaterial.name, " (Specular F0 Strength)");
-                babylonMaterial.metallicReflectanceTexture = texture;
-                babylonMaterial.useOnlyMetallicFromMetallicReflectanceTexture = true;
-            }));
-        }
-        if (properties.specularColorTexture) {
-            promises.push(this._loader.loadTextureInfoAsync("".concat(context, "/specularColorTexture"), properties.specularColorTexture, function (texture) {
-                texture.name = "".concat(babylonMaterial.name, " (Specular F0 Color)");
-                babylonMaterial.reflectanceTexture = texture;
-            }));
-        }
-        return Promise.all(promises).then(function () { });
-    };
-    return KHR_materials_specular;
-}());
-
-_glTFLoader__WEBPACK_IMPORTED_MODULE_1__["GLTFLoader"].RegisterExtension(NAME, function (loader) { return new KHR_materials_specular(loader); });
+
+
+
+var NAME = "KHR_materials_specular";
+/**
+ * [Specification](https://github.com/KhronosGroup/glTF/tree/master/extensions/2.0/Khronos/KHR_materials_specular)
+ */
+var KHR_materials_specular = /** @class */ (function () {
+    /** @hidden */
+    function KHR_materials_specular(loader) {
+        /**
+         * The name of this extension.
+         */
+        this.name = NAME;
+        /**
+         * Defines a number that determines the order the extensions are applied.
+         */
+        this.order = 190;
+        this._loader = loader;
+        this.enabled = this._loader.isExtensionUsed(NAME);
+    }
+    /** @hidden */
+    KHR_materials_specular.prototype.dispose = function () {
+        this._loader = null;
+    };
+    /** @hidden */
+    KHR_materials_specular.prototype.loadMaterialPropertiesAsync = function (context, material, babylonMaterial) {
+        var _this = this;
+        return _glTFLoader__WEBPACK_IMPORTED_MODULE_1__["GLTFLoader"].LoadExtensionAsync(context, material, this.name, function (extensionContext, extension) {
+            var promises = new Array();
+            promises.push(_this._loader.loadMaterialPropertiesAsync(context, material, babylonMaterial));
+            promises.push(_this._loadSpecularPropertiesAsync(extensionContext, extension, babylonMaterial));
+            return Promise.all(promises).then(function () { });
+        });
+    };
+    KHR_materials_specular.prototype._loadSpecularPropertiesAsync = function (context, properties, babylonMaterial) {
+        if (!(babylonMaterial instanceof babylonjs_Materials_PBR_pbrMaterial__WEBPACK_IMPORTED_MODULE_0__["PBRMaterial"])) {
+            throw new Error("".concat(context, ": Material type not supported"));
+        }
+        var promises = new Array();
+        if (properties.specularFactor !== undefined) {
+            babylonMaterial.metallicF0Factor = properties.specularFactor;
+        }
+        if (properties.specularColorFactor !== undefined) {
+            babylonMaterial.metallicReflectanceColor = babylonjs_Materials_PBR_pbrMaterial__WEBPACK_IMPORTED_MODULE_0__["Color3"].FromArray(properties.specularColorFactor);
+        }
+        if (properties.specularTexture) {
+            properties.specularTexture.nonColorData = true;
+            promises.push(this._loader.loadTextureInfoAsync("".concat(context, "/specularTexture"), properties.specularTexture, function (texture) {
+                texture.name = "".concat(babylonMaterial.name, " (Specular F0 Strength)");
+                babylonMaterial.metallicReflectanceTexture = texture;
+                babylonMaterial.useOnlyMetallicFromMetallicReflectanceTexture = true;
+            }));
+        }
+        if (properties.specularColorTexture) {
+            promises.push(this._loader.loadTextureInfoAsync("".concat(context, "/specularColorTexture"), properties.specularColorTexture, function (texture) {
+                texture.name = "".concat(babylonMaterial.name, " (Specular F0 Color)");
+                babylonMaterial.reflectanceTexture = texture;
+            }));
+        }
+        return Promise.all(promises).then(function () { });
+    };
+    return KHR_materials_specular;
+}());
+
+_glTFLoader__WEBPACK_IMPORTED_MODULE_1__["GLTFLoader"].RegisterExtension(NAME, function (loader) { return new KHR_materials_specular(loader); });
 
 
 /***/ }),
@@ -1577,89 +1529,85 @@
 "use strict";
 __webpack_require__.r(__webpack_exports__);
 /* harmony export (binding) */ __webpack_require__.d(__webpack_exports__, "KHR_materials_translucency", function() { return KHR_materials_translucency; });
-<<<<<<< HEAD
-/* harmony import */ var babylonjs_Materials_PBR_pbrMaterial__WEBPACK_IMPORTED_MODULE_0__ = __webpack_require__(/*! babylonjs/Materials/PBR/pbrMaterial */ "babylonjs/Maths/math.color");
-=======
 /* harmony import */ var babylonjs_Materials_PBR_pbrMaterial__WEBPACK_IMPORTED_MODULE_0__ = __webpack_require__(/*! babylonjs/Materials/PBR/pbrMaterial */ "babylonjs/Misc/observable");
->>>>>>> cebc7bae
 /* harmony import */ var babylonjs_Materials_PBR_pbrMaterial__WEBPACK_IMPORTED_MODULE_0___default = /*#__PURE__*/__webpack_require__.n(babylonjs_Materials_PBR_pbrMaterial__WEBPACK_IMPORTED_MODULE_0__);
 /* harmony import */ var _glTFLoader__WEBPACK_IMPORTED_MODULE_1__ = __webpack_require__(/*! ../glTFLoader */ "./glTF/2.0/glTFLoader.ts");
-
-
-var NAME = "KHR_materials_translucency";
-/**
- * [Proposed Specification](https://github.com/KhronosGroup/glTF/pull/1825)
- * !!! Experimental Extension Subject to Changes !!!
- */
-var KHR_materials_translucency = /** @class */ (function () {
-    /** @hidden */
-    function KHR_materials_translucency(loader) {
-        /**
-         * The name of this extension.
-         */
-        this.name = NAME;
-        /**
-         * Defines a number that determines the order the extensions are applied.
-         */
-        this.order = 174;
-        this._loader = loader;
-        this.enabled = this._loader.isExtensionUsed(NAME);
-        if (this.enabled) {
-            loader.parent.transparencyAsCoverage = true;
-        }
-    }
-    /** @hidden */
-    KHR_materials_translucency.prototype.dispose = function () {
-        this._loader = null;
-    };
-    /** @hidden */
-    KHR_materials_translucency.prototype.loadMaterialPropertiesAsync = function (context, material, babylonMaterial) {
-        var _this = this;
-        return _glTFLoader__WEBPACK_IMPORTED_MODULE_1__["GLTFLoader"].LoadExtensionAsync(context, material, this.name, function (extensionContext, extension) {
-            var promises = new Array();
-            promises.push(_this._loader.loadMaterialBasePropertiesAsync(context, material, babylonMaterial));
-            promises.push(_this._loader.loadMaterialPropertiesAsync(context, material, babylonMaterial));
-            promises.push(_this._loadTranslucentPropertiesAsync(extensionContext, material, babylonMaterial, extension));
-            return Promise.all(promises).then(function () { });
-        });
-    };
-    KHR_materials_translucency.prototype._loadTranslucentPropertiesAsync = function (context, material, babylonMaterial, extension) {
-        if (!(babylonMaterial instanceof babylonjs_Materials_PBR_pbrMaterial__WEBPACK_IMPORTED_MODULE_0__["PBRMaterial"])) {
-            throw new Error("".concat(context, ": Material type not supported"));
-        }
-        var pbrMaterial = babylonMaterial;
-        // Enables "translucency" texture which represents diffusely-transmitted light.
-        pbrMaterial.subSurface.isTranslucencyEnabled = true;
-        // Since this extension models thin-surface transmission only, we must make the
-        // internal IOR == 1.0 and set the thickness to 0.
-        pbrMaterial.subSurface.volumeIndexOfRefraction = 1.0;
-        pbrMaterial.subSurface.minimumThickness = 0.0;
-        pbrMaterial.subSurface.maximumThickness = 0.0;
-        // Albedo colour will tint transmission.
-        pbrMaterial.subSurface.useAlbedoToTintTranslucency = true;
-        if (extension.translucencyFactor !== undefined) {
-            pbrMaterial.subSurface.translucencyIntensity = extension.translucencyFactor;
-        }
-        else {
-            pbrMaterial.subSurface.translucencyIntensity = 0.0;
-            pbrMaterial.subSurface.isTranslucencyEnabled = false;
-            return Promise.resolve();
-        }
-        if (extension.translucencyTexture) {
-            extension.translucencyTexture.nonColorData = true;
-            return this._loader.loadTextureInfoAsync("".concat(context, "/translucencyTexture"), extension.translucencyTexture)
-                .then(function (texture) {
-                pbrMaterial.subSurface.translucencyIntensityTexture = texture;
-            });
-        }
-        else {
-            return Promise.resolve();
-        }
-    };
-    return KHR_materials_translucency;
-}());
-
-_glTFLoader__WEBPACK_IMPORTED_MODULE_1__["GLTFLoader"].RegisterExtension(NAME, function (loader) { return new KHR_materials_translucency(loader); });
+
+
+var NAME = "KHR_materials_translucency";
+/**
+ * [Proposed Specification](https://github.com/KhronosGroup/glTF/pull/1825)
+ * !!! Experimental Extension Subject to Changes !!!
+ */
+var KHR_materials_translucency = /** @class */ (function () {
+    /** @hidden */
+    function KHR_materials_translucency(loader) {
+        /**
+         * The name of this extension.
+         */
+        this.name = NAME;
+        /**
+         * Defines a number that determines the order the extensions are applied.
+         */
+        this.order = 174;
+        this._loader = loader;
+        this.enabled = this._loader.isExtensionUsed(NAME);
+        if (this.enabled) {
+            loader.parent.transparencyAsCoverage = true;
+        }
+    }
+    /** @hidden */
+    KHR_materials_translucency.prototype.dispose = function () {
+        this._loader = null;
+    };
+    /** @hidden */
+    KHR_materials_translucency.prototype.loadMaterialPropertiesAsync = function (context, material, babylonMaterial) {
+        var _this = this;
+        return _glTFLoader__WEBPACK_IMPORTED_MODULE_1__["GLTFLoader"].LoadExtensionAsync(context, material, this.name, function (extensionContext, extension) {
+            var promises = new Array();
+            promises.push(_this._loader.loadMaterialBasePropertiesAsync(context, material, babylonMaterial));
+            promises.push(_this._loader.loadMaterialPropertiesAsync(context, material, babylonMaterial));
+            promises.push(_this._loadTranslucentPropertiesAsync(extensionContext, material, babylonMaterial, extension));
+            return Promise.all(promises).then(function () { });
+        });
+    };
+    KHR_materials_translucency.prototype._loadTranslucentPropertiesAsync = function (context, material, babylonMaterial, extension) {
+        if (!(babylonMaterial instanceof babylonjs_Materials_PBR_pbrMaterial__WEBPACK_IMPORTED_MODULE_0__["PBRMaterial"])) {
+            throw new Error("".concat(context, ": Material type not supported"));
+        }
+        var pbrMaterial = babylonMaterial;
+        // Enables "translucency" texture which represents diffusely-transmitted light.
+        pbrMaterial.subSurface.isTranslucencyEnabled = true;
+        // Since this extension models thin-surface transmission only, we must make the
+        // internal IOR == 1.0 and set the thickness to 0.
+        pbrMaterial.subSurface.volumeIndexOfRefraction = 1.0;
+        pbrMaterial.subSurface.minimumThickness = 0.0;
+        pbrMaterial.subSurface.maximumThickness = 0.0;
+        // Albedo colour will tint transmission.
+        pbrMaterial.subSurface.useAlbedoToTintTranslucency = true;
+        if (extension.translucencyFactor !== undefined) {
+            pbrMaterial.subSurface.translucencyIntensity = extension.translucencyFactor;
+        }
+        else {
+            pbrMaterial.subSurface.translucencyIntensity = 0.0;
+            pbrMaterial.subSurface.isTranslucencyEnabled = false;
+            return Promise.resolve();
+        }
+        if (extension.translucencyTexture) {
+            extension.translucencyTexture.nonColorData = true;
+            return this._loader.loadTextureInfoAsync("".concat(context, "/translucencyTexture"), extension.translucencyTexture)
+                .then(function (texture) {
+                pbrMaterial.subSurface.translucencyIntensityTexture = texture;
+            });
+        }
+        else {
+            return Promise.resolve();
+        }
+    };
+    return KHR_materials_translucency;
+}());
+
+_glTFLoader__WEBPACK_IMPORTED_MODULE_1__["GLTFLoader"].RegisterExtension(NAME, function (loader) { return new KHR_materials_translucency(loader); });
 
 
 /***/ }),
@@ -1675,290 +1623,286 @@
 __webpack_require__.r(__webpack_exports__);
 /* harmony export (binding) */ __webpack_require__.d(__webpack_exports__, "KHR_materials_transmission", function() { return KHR_materials_transmission; });
 /* harmony import */ var tslib__WEBPACK_IMPORTED_MODULE_0__ = __webpack_require__(/*! tslib */ "../../node_modules/tslib/tslib.es6.js");
-<<<<<<< HEAD
-/* harmony import */ var babylonjs_Materials_PBR_pbrMaterial__WEBPACK_IMPORTED_MODULE_1__ = __webpack_require__(/*! babylonjs/Materials/PBR/pbrMaterial */ "babylonjs/Maths/math.color");
-=======
 /* harmony import */ var babylonjs_Materials_PBR_pbrMaterial__WEBPACK_IMPORTED_MODULE_1__ = __webpack_require__(/*! babylonjs/Materials/PBR/pbrMaterial */ "babylonjs/Misc/observable");
->>>>>>> cebc7bae
 /* harmony import */ var babylonjs_Materials_PBR_pbrMaterial__WEBPACK_IMPORTED_MODULE_1___default = /*#__PURE__*/__webpack_require__.n(babylonjs_Materials_PBR_pbrMaterial__WEBPACK_IMPORTED_MODULE_1__);
 /* harmony import */ var _glTFLoader__WEBPACK_IMPORTED_MODULE_2__ = __webpack_require__(/*! ../glTFLoader */ "./glTF/2.0/glTFLoader.ts");
-
-
-
-
-
-
-
-/**
- * A class to handle setting up the rendering of opaque objects to be shown through transmissive objects.
- */
-var TransmissionHelper = /** @class */ (function () {
-    /**
-     * constructor
-     * @param options Defines the options we want to customize the helper
-     * @param scene The scene to add the material to
-     */
-    function TransmissionHelper(options, scene) {
-        var _this = this;
-        this._opaqueRenderTarget = null;
-        this._opaqueMeshesCache = [];
-        this._transparentMeshesCache = [];
-        this._materialObservers = {};
-        this._options = Object(tslib__WEBPACK_IMPORTED_MODULE_0__["__assign"])(Object(tslib__WEBPACK_IMPORTED_MODULE_0__["__assign"])({}, TransmissionHelper._getDefaultOptions()), options);
-        this._scene = scene;
-        this._scene._transmissionHelper = this;
-        this.onErrorObservable = new babylonjs_Materials_PBR_pbrMaterial__WEBPACK_IMPORTED_MODULE_1__["Observable"]();
-        this._scene.onDisposeObservable.addOnce(function (scene) {
-            _this.dispose();
-        });
-        this._parseScene();
-        this._setupRenderTargets();
-    }
-    /**
-     * Creates the default options for the helper.
-     */
-    TransmissionHelper._getDefaultOptions = function () {
-        return {
-            renderSize: 1024,
-            samples: 4,
-            lodGenerationScale: 1,
-            lodGenerationOffset: -4,
-            renderTargetTextureType: babylonjs_Materials_PBR_pbrMaterial__WEBPACK_IMPORTED_MODULE_1__["Constants"].TEXTURETYPE_HALF_FLOAT,
-            generateMipmaps: true,
-        };
-    };
-    /**
-     * Updates the background according to the new options
-     * @param options
-     */
-    TransmissionHelper.prototype.updateOptions = function (options) {
-        var _this = this;
-        // First check if any options are actually being changed. If not, exit.
-        var newValues = Object.keys(options).filter(function (key) { return _this._options[key] !== options[key]; });
-        if (!newValues.length) {
-            return;
-        }
-        var newOptions = Object(tslib__WEBPACK_IMPORTED_MODULE_0__["__assign"])(Object(tslib__WEBPACK_IMPORTED_MODULE_0__["__assign"])({}, this._options), options);
-        var oldOptions = this._options;
-        this._options = newOptions;
-        // If size changes, recreate everything
-        if (newOptions.renderSize !== oldOptions.renderSize || newOptions.renderTargetTextureType !== oldOptions.renderTargetTextureType || newOptions.generateMipmaps !== oldOptions.generateMipmaps || !this._opaqueRenderTarget) {
-            this._setupRenderTargets();
-        }
-        else {
-            this._opaqueRenderTarget.samples = newOptions.samples;
-            this._opaqueRenderTarget.lodGenerationScale = newOptions.lodGenerationScale;
-            this._opaqueRenderTarget.lodGenerationOffset = newOptions.lodGenerationOffset;
-        }
-    };
-    TransmissionHelper.prototype.getOpaqueTarget = function () {
-        return this._opaqueRenderTarget;
-    };
-    TransmissionHelper.prototype.shouldRenderAsTransmission = function (material) {
-        if (!material) {
-            return false;
-        }
-        if (material instanceof babylonjs_Materials_PBR_pbrMaterial__WEBPACK_IMPORTED_MODULE_1__["PBRMaterial"] && (material.subSurface.isRefractionEnabled)) {
-            return true;
-        }
-        return false;
-    };
-    TransmissionHelper.prototype._addMesh = function (mesh) {
-        var _this = this;
-        this._materialObservers[mesh.uniqueId] = mesh.onMaterialChangedObservable.add(this._onMeshMaterialChanged.bind(this));
-        // we need to defer the processing because _addMesh may be called as part as an instance mesh creation, in which case some
-        // internal properties are not setup yet, like _sourceMesh (needed when doing mesh.material below)
-        babylonjs_Materials_PBR_pbrMaterial__WEBPACK_IMPORTED_MODULE_1__["Tools"].SetImmediate(function () {
-            if (_this.shouldRenderAsTransmission(mesh.material)) {
-                mesh.material.refractionTexture = _this._opaqueRenderTarget;
-                _this._transparentMeshesCache.push(mesh);
-            }
-            else {
-                _this._opaqueMeshesCache.push(mesh);
-            }
-        });
-    };
-    TransmissionHelper.prototype._removeMesh = function (mesh) {
-        mesh.onMaterialChangedObservable.remove(this._materialObservers[mesh.uniqueId]);
-        delete this._materialObservers[mesh.uniqueId];
-        var idx = this._transparentMeshesCache.indexOf(mesh);
-        if (idx !== -1) {
-            this._transparentMeshesCache.splice(idx, 1);
-        }
-        idx = this._opaqueMeshesCache.indexOf(mesh);
-        if (idx !== -1) {
-            this._opaqueMeshesCache.splice(idx, 1);
-        }
-    };
-    TransmissionHelper.prototype._parseScene = function () {
-        this._scene.meshes.forEach(this._addMesh.bind(this));
-        // Listen for when a mesh is added to the scene and add it to our cache lists.
-        this._scene.onNewMeshAddedObservable.add(this._addMesh.bind(this));
-        // Listen for when a mesh is removed from to the scene and remove it from our cache lists.
-        this._scene.onMeshRemovedObservable.add(this._removeMesh.bind(this));
-    };
-    // When one of the meshes in the scene has its material changed, make sure that it's in the correct cache list.
-    TransmissionHelper.prototype._onMeshMaterialChanged = function (mesh) {
-        var transparentIdx = this._transparentMeshesCache.indexOf(mesh);
-        var opaqueIdx = this._opaqueMeshesCache.indexOf(mesh);
-        // If the material is transparent, make sure that it's added to the transparent list and removed from the opaque list
-        var useTransmission = this.shouldRenderAsTransmission(mesh.material);
-        if (useTransmission) {
-            if (mesh.material instanceof babylonjs_Materials_PBR_pbrMaterial__WEBPACK_IMPORTED_MODULE_1__["PBRMaterial"]) {
-                mesh.material.subSurface.refractionTexture = this._opaqueRenderTarget;
-            }
-            if (opaqueIdx !== -1) {
-                this._opaqueMeshesCache.splice(opaqueIdx, 1);
-                this._transparentMeshesCache.push(mesh);
-            }
-            else if (transparentIdx === -1) {
-                this._transparentMeshesCache.push(mesh);
-            }
-            // If the material is opaque, make sure that it's added to the opaque list and removed from the transparent list
-        }
-        else {
-            if (transparentIdx !== -1) {
-                this._transparentMeshesCache.splice(transparentIdx, 1);
-                this._opaqueMeshesCache.push(mesh);
-            }
-            else if (opaqueIdx === -1) {
-                this._opaqueMeshesCache.push(mesh);
-            }
-        }
-    };
-    /**
-     * Setup the render targets according to the specified options.
-     */
-    TransmissionHelper.prototype._setupRenderTargets = function () {
-        var _this = this;
-        var _a, _b;
-        if (this._opaqueRenderTarget) {
-            this._opaqueRenderTarget.dispose();
-        }
-        this._opaqueRenderTarget = new babylonjs_Materials_PBR_pbrMaterial__WEBPACK_IMPORTED_MODULE_1__["RenderTargetTexture"]("opaqueSceneTexture", this._options.renderSize, this._scene, this._options.generateMipmaps, undefined, this._options.renderTargetTextureType);
-        this._opaqueRenderTarget.ignoreCameraViewport = true;
-        this._opaqueRenderTarget.renderList = this._opaqueMeshesCache;
-        this._opaqueRenderTarget.clearColor = (_b = (_a = this._options.clearColor) === null || _a === void 0 ? void 0 : _a.clone()) !== null && _b !== void 0 ? _b : this._scene.clearColor.clone();
-        this._opaqueRenderTarget.gammaSpace = false;
-        this._opaqueRenderTarget.lodGenerationScale = this._options.lodGenerationScale;
-        this._opaqueRenderTarget.lodGenerationOffset = this._options.lodGenerationOffset;
-        this._opaqueRenderTarget.samples = this._options.samples;
-        var sceneImageProcessingapplyByPostProcess;
-        var saveSceneEnvIntensity;
-        this._opaqueRenderTarget.onBeforeBindObservable.add(function (opaqueRenderTarget) {
-            saveSceneEnvIntensity = _this._scene.environmentIntensity;
-            _this._scene.environmentIntensity = 1.0;
-            sceneImageProcessingapplyByPostProcess = _this._scene.imageProcessingConfiguration.applyByPostProcess;
-            if (!_this._options.clearColor) {
-                _this._scene.clearColor.toLinearSpaceToRef(opaqueRenderTarget.clearColor);
-            }
-            else {
-                opaqueRenderTarget.clearColor.copyFrom(_this._options.clearColor);
-            }
-            // we do not use the applyByPostProcess setter to avoid flagging all the materials as "image processing dirty"!
-            _this._scene.imageProcessingConfiguration._applyByPostProcess = true;
-        });
-        this._opaqueRenderTarget.onAfterUnbindObservable.add(function () {
-            _this._scene.environmentIntensity = saveSceneEnvIntensity;
-            _this._scene.imageProcessingConfiguration._applyByPostProcess = sceneImageProcessingapplyByPostProcess;
-        });
-        this._transparentMeshesCache.forEach(function (mesh) {
-            if (_this.shouldRenderAsTransmission(mesh.material)) {
-                mesh.material.refractionTexture = _this._opaqueRenderTarget;
-            }
-        });
-    };
-    /**
-     * Dispose all the elements created by the Helper.
-     */
-    TransmissionHelper.prototype.dispose = function () {
-        this._scene._transmissionHelper = undefined;
-        if (this._opaqueRenderTarget) {
-            this._opaqueRenderTarget.dispose();
-            this._opaqueRenderTarget = null;
-        }
-        this._transparentMeshesCache = [];
-        this._opaqueMeshesCache = [];
-    };
-    return TransmissionHelper;
-}());
-var NAME = "KHR_materials_transmission";
-/**
- * [Specification](https://github.com/KhronosGroup/glTF/blob/master/extensions/2.0/Khronos/KHR_materials_transmission/README.md)
- */
-var KHR_materials_transmission = /** @class */ (function () {
-    /** @hidden */
-    function KHR_materials_transmission(loader) {
-        /**
-         * The name of this extension.
-         */
-        this.name = NAME;
-        /**
-         * Defines a number that determines the order the extensions are applied.
-         */
-        this.order = 175;
-        this._loader = loader;
-        this.enabled = this._loader.isExtensionUsed(NAME);
-        if (this.enabled) {
-            loader.parent.transparencyAsCoverage = true;
-        }
-    }
-    /** @hidden */
-    KHR_materials_transmission.prototype.dispose = function () {
-        this._loader = null;
-    };
-    /** @hidden */
-    KHR_materials_transmission.prototype.loadMaterialPropertiesAsync = function (context, material, babylonMaterial) {
-        var _this = this;
-        return _glTFLoader__WEBPACK_IMPORTED_MODULE_2__["GLTFLoader"].LoadExtensionAsync(context, material, this.name, function (extensionContext, extension) {
-            var promises = new Array();
-            promises.push(_this._loader.loadMaterialBasePropertiesAsync(context, material, babylonMaterial));
-            promises.push(_this._loader.loadMaterialPropertiesAsync(context, material, babylonMaterial));
-            promises.push(_this._loadTransparentPropertiesAsync(extensionContext, material, babylonMaterial, extension));
-            return Promise.all(promises).then(function () { });
-        });
-    };
-    KHR_materials_transmission.prototype._loadTransparentPropertiesAsync = function (context, material, babylonMaterial, extension) {
-        if (!(babylonMaterial instanceof babylonjs_Materials_PBR_pbrMaterial__WEBPACK_IMPORTED_MODULE_1__["PBRMaterial"])) {
-            throw new Error("".concat(context, ": Material type not supported"));
-        }
-        var pbrMaterial = babylonMaterial;
-        // Enables "refraction" texture which represents transmitted light.
-        pbrMaterial.subSurface.isRefractionEnabled = true;
-        // Since this extension models thin-surface transmission only, we must make IOR = 1.0
-        pbrMaterial.subSurface.volumeIndexOfRefraction = 1.0;
-        // Albedo colour will tint transmission.
-        pbrMaterial.subSurface.useAlbedoToTintRefraction = true;
-        if (extension.transmissionFactor !== undefined) {
-            pbrMaterial.subSurface.refractionIntensity = extension.transmissionFactor;
-            var scene = pbrMaterial.getScene();
-            if (pbrMaterial.subSurface.refractionIntensity && !scene._transmissionHelper) {
-                new TransmissionHelper({}, pbrMaterial.getScene());
-            }
-        }
-        else {
-            pbrMaterial.subSurface.refractionIntensity = 0.0;
-            pbrMaterial.subSurface.isRefractionEnabled = false;
-            return Promise.resolve();
-        }
-        pbrMaterial.subSurface.minimumThickness = 0.0;
-        pbrMaterial.subSurface.maximumThickness = 0.0;
-        if (extension.transmissionTexture) {
-            extension.transmissionTexture.nonColorData = true;
-            return this._loader.loadTextureInfoAsync("".concat(context, "/transmissionTexture"), extension.transmissionTexture, undefined)
-                .then(function (texture) {
-                pbrMaterial.subSurface.refractionIntensityTexture = texture;
-                pbrMaterial.subSurface.useGltfStyleTextures = true;
-            });
-        }
-        else {
-            return Promise.resolve();
-        }
-    };
-    return KHR_materials_transmission;
-}());
-
-_glTFLoader__WEBPACK_IMPORTED_MODULE_2__["GLTFLoader"].RegisterExtension(NAME, function (loader) { return new KHR_materials_transmission(loader); });
+
+
+
+
+
+
+
+/**
+ * A class to handle setting up the rendering of opaque objects to be shown through transmissive objects.
+ */
+var TransmissionHelper = /** @class */ (function () {
+    /**
+     * constructor
+     * @param options Defines the options we want to customize the helper
+     * @param scene The scene to add the material to
+     */
+    function TransmissionHelper(options, scene) {
+        var _this = this;
+        this._opaqueRenderTarget = null;
+        this._opaqueMeshesCache = [];
+        this._transparentMeshesCache = [];
+        this._materialObservers = {};
+        this._options = Object(tslib__WEBPACK_IMPORTED_MODULE_0__["__assign"])(Object(tslib__WEBPACK_IMPORTED_MODULE_0__["__assign"])({}, TransmissionHelper._getDefaultOptions()), options);
+        this._scene = scene;
+        this._scene._transmissionHelper = this;
+        this.onErrorObservable = new babylonjs_Materials_PBR_pbrMaterial__WEBPACK_IMPORTED_MODULE_1__["Observable"]();
+        this._scene.onDisposeObservable.addOnce(function (scene) {
+            _this.dispose();
+        });
+        this._parseScene();
+        this._setupRenderTargets();
+    }
+    /**
+     * Creates the default options for the helper.
+     */
+    TransmissionHelper._getDefaultOptions = function () {
+        return {
+            renderSize: 1024,
+            samples: 4,
+            lodGenerationScale: 1,
+            lodGenerationOffset: -4,
+            renderTargetTextureType: babylonjs_Materials_PBR_pbrMaterial__WEBPACK_IMPORTED_MODULE_1__["Constants"].TEXTURETYPE_HALF_FLOAT,
+            generateMipmaps: true,
+        };
+    };
+    /**
+     * Updates the background according to the new options
+     * @param options
+     */
+    TransmissionHelper.prototype.updateOptions = function (options) {
+        var _this = this;
+        // First check if any options are actually being changed. If not, exit.
+        var newValues = Object.keys(options).filter(function (key) { return _this._options[key] !== options[key]; });
+        if (!newValues.length) {
+            return;
+        }
+        var newOptions = Object(tslib__WEBPACK_IMPORTED_MODULE_0__["__assign"])(Object(tslib__WEBPACK_IMPORTED_MODULE_0__["__assign"])({}, this._options), options);
+        var oldOptions = this._options;
+        this._options = newOptions;
+        // If size changes, recreate everything
+        if (newOptions.renderSize !== oldOptions.renderSize || newOptions.renderTargetTextureType !== oldOptions.renderTargetTextureType || newOptions.generateMipmaps !== oldOptions.generateMipmaps || !this._opaqueRenderTarget) {
+            this._setupRenderTargets();
+        }
+        else {
+            this._opaqueRenderTarget.samples = newOptions.samples;
+            this._opaqueRenderTarget.lodGenerationScale = newOptions.lodGenerationScale;
+            this._opaqueRenderTarget.lodGenerationOffset = newOptions.lodGenerationOffset;
+        }
+    };
+    TransmissionHelper.prototype.getOpaqueTarget = function () {
+        return this._opaqueRenderTarget;
+    };
+    TransmissionHelper.prototype.shouldRenderAsTransmission = function (material) {
+        if (!material) {
+            return false;
+        }
+        if (material instanceof babylonjs_Materials_PBR_pbrMaterial__WEBPACK_IMPORTED_MODULE_1__["PBRMaterial"] && (material.subSurface.isRefractionEnabled)) {
+            return true;
+        }
+        return false;
+    };
+    TransmissionHelper.prototype._addMesh = function (mesh) {
+        var _this = this;
+        this._materialObservers[mesh.uniqueId] = mesh.onMaterialChangedObservable.add(this._onMeshMaterialChanged.bind(this));
+        // we need to defer the processing because _addMesh may be called as part as an instance mesh creation, in which case some
+        // internal properties are not setup yet, like _sourceMesh (needed when doing mesh.material below)
+        babylonjs_Materials_PBR_pbrMaterial__WEBPACK_IMPORTED_MODULE_1__["Tools"].SetImmediate(function () {
+            if (_this.shouldRenderAsTransmission(mesh.material)) {
+                mesh.material.refractionTexture = _this._opaqueRenderTarget;
+                _this._transparentMeshesCache.push(mesh);
+            }
+            else {
+                _this._opaqueMeshesCache.push(mesh);
+            }
+        });
+    };
+    TransmissionHelper.prototype._removeMesh = function (mesh) {
+        mesh.onMaterialChangedObservable.remove(this._materialObservers[mesh.uniqueId]);
+        delete this._materialObservers[mesh.uniqueId];
+        var idx = this._transparentMeshesCache.indexOf(mesh);
+        if (idx !== -1) {
+            this._transparentMeshesCache.splice(idx, 1);
+        }
+        idx = this._opaqueMeshesCache.indexOf(mesh);
+        if (idx !== -1) {
+            this._opaqueMeshesCache.splice(idx, 1);
+        }
+    };
+    TransmissionHelper.prototype._parseScene = function () {
+        this._scene.meshes.forEach(this._addMesh.bind(this));
+        // Listen for when a mesh is added to the scene and add it to our cache lists.
+        this._scene.onNewMeshAddedObservable.add(this._addMesh.bind(this));
+        // Listen for when a mesh is removed from to the scene and remove it from our cache lists.
+        this._scene.onMeshRemovedObservable.add(this._removeMesh.bind(this));
+    };
+    // When one of the meshes in the scene has its material changed, make sure that it's in the correct cache list.
+    TransmissionHelper.prototype._onMeshMaterialChanged = function (mesh) {
+        var transparentIdx = this._transparentMeshesCache.indexOf(mesh);
+        var opaqueIdx = this._opaqueMeshesCache.indexOf(mesh);
+        // If the material is transparent, make sure that it's added to the transparent list and removed from the opaque list
+        var useTransmission = this.shouldRenderAsTransmission(mesh.material);
+        if (useTransmission) {
+            if (mesh.material instanceof babylonjs_Materials_PBR_pbrMaterial__WEBPACK_IMPORTED_MODULE_1__["PBRMaterial"]) {
+                mesh.material.subSurface.refractionTexture = this._opaqueRenderTarget;
+            }
+            if (opaqueIdx !== -1) {
+                this._opaqueMeshesCache.splice(opaqueIdx, 1);
+                this._transparentMeshesCache.push(mesh);
+            }
+            else if (transparentIdx === -1) {
+                this._transparentMeshesCache.push(mesh);
+            }
+            // If the material is opaque, make sure that it's added to the opaque list and removed from the transparent list
+        }
+        else {
+            if (transparentIdx !== -1) {
+                this._transparentMeshesCache.splice(transparentIdx, 1);
+                this._opaqueMeshesCache.push(mesh);
+            }
+            else if (opaqueIdx === -1) {
+                this._opaqueMeshesCache.push(mesh);
+            }
+        }
+    };
+    /**
+     * Setup the render targets according to the specified options.
+     */
+    TransmissionHelper.prototype._setupRenderTargets = function () {
+        var _this = this;
+        var _a, _b;
+        if (this._opaqueRenderTarget) {
+            this._opaqueRenderTarget.dispose();
+        }
+        this._opaqueRenderTarget = new babylonjs_Materials_PBR_pbrMaterial__WEBPACK_IMPORTED_MODULE_1__["RenderTargetTexture"]("opaqueSceneTexture", this._options.renderSize, this._scene, this._options.generateMipmaps, undefined, this._options.renderTargetTextureType);
+        this._opaqueRenderTarget.ignoreCameraViewport = true;
+        this._opaqueRenderTarget.renderList = this._opaqueMeshesCache;
+        this._opaqueRenderTarget.clearColor = (_b = (_a = this._options.clearColor) === null || _a === void 0 ? void 0 : _a.clone()) !== null && _b !== void 0 ? _b : this._scene.clearColor.clone();
+        this._opaqueRenderTarget.gammaSpace = false;
+        this._opaqueRenderTarget.lodGenerationScale = this._options.lodGenerationScale;
+        this._opaqueRenderTarget.lodGenerationOffset = this._options.lodGenerationOffset;
+        this._opaqueRenderTarget.samples = this._options.samples;
+        var sceneImageProcessingapplyByPostProcess;
+        var saveSceneEnvIntensity;
+        this._opaqueRenderTarget.onBeforeBindObservable.add(function (opaqueRenderTarget) {
+            saveSceneEnvIntensity = _this._scene.environmentIntensity;
+            _this._scene.environmentIntensity = 1.0;
+            sceneImageProcessingapplyByPostProcess = _this._scene.imageProcessingConfiguration.applyByPostProcess;
+            if (!_this._options.clearColor) {
+                _this._scene.clearColor.toLinearSpaceToRef(opaqueRenderTarget.clearColor);
+            }
+            else {
+                opaqueRenderTarget.clearColor.copyFrom(_this._options.clearColor);
+            }
+            // we do not use the applyByPostProcess setter to avoid flagging all the materials as "image processing dirty"!
+            _this._scene.imageProcessingConfiguration._applyByPostProcess = true;
+        });
+        this._opaqueRenderTarget.onAfterUnbindObservable.add(function () {
+            _this._scene.environmentIntensity = saveSceneEnvIntensity;
+            _this._scene.imageProcessingConfiguration._applyByPostProcess = sceneImageProcessingapplyByPostProcess;
+        });
+        this._transparentMeshesCache.forEach(function (mesh) {
+            if (_this.shouldRenderAsTransmission(mesh.material)) {
+                mesh.material.refractionTexture = _this._opaqueRenderTarget;
+            }
+        });
+    };
+    /**
+     * Dispose all the elements created by the Helper.
+     */
+    TransmissionHelper.prototype.dispose = function () {
+        this._scene._transmissionHelper = undefined;
+        if (this._opaqueRenderTarget) {
+            this._opaqueRenderTarget.dispose();
+            this._opaqueRenderTarget = null;
+        }
+        this._transparentMeshesCache = [];
+        this._opaqueMeshesCache = [];
+    };
+    return TransmissionHelper;
+}());
+var NAME = "KHR_materials_transmission";
+/**
+ * [Specification](https://github.com/KhronosGroup/glTF/blob/master/extensions/2.0/Khronos/KHR_materials_transmission/README.md)
+ */
+var KHR_materials_transmission = /** @class */ (function () {
+    /** @hidden */
+    function KHR_materials_transmission(loader) {
+        /**
+         * The name of this extension.
+         */
+        this.name = NAME;
+        /**
+         * Defines a number that determines the order the extensions are applied.
+         */
+        this.order = 175;
+        this._loader = loader;
+        this.enabled = this._loader.isExtensionUsed(NAME);
+        if (this.enabled) {
+            loader.parent.transparencyAsCoverage = true;
+        }
+    }
+    /** @hidden */
+    KHR_materials_transmission.prototype.dispose = function () {
+        this._loader = null;
+    };
+    /** @hidden */
+    KHR_materials_transmission.prototype.loadMaterialPropertiesAsync = function (context, material, babylonMaterial) {
+        var _this = this;
+        return _glTFLoader__WEBPACK_IMPORTED_MODULE_2__["GLTFLoader"].LoadExtensionAsync(context, material, this.name, function (extensionContext, extension) {
+            var promises = new Array();
+            promises.push(_this._loader.loadMaterialBasePropertiesAsync(context, material, babylonMaterial));
+            promises.push(_this._loader.loadMaterialPropertiesAsync(context, material, babylonMaterial));
+            promises.push(_this._loadTransparentPropertiesAsync(extensionContext, material, babylonMaterial, extension));
+            return Promise.all(promises).then(function () { });
+        });
+    };
+    KHR_materials_transmission.prototype._loadTransparentPropertiesAsync = function (context, material, babylonMaterial, extension) {
+        if (!(babylonMaterial instanceof babylonjs_Materials_PBR_pbrMaterial__WEBPACK_IMPORTED_MODULE_1__["PBRMaterial"])) {
+            throw new Error("".concat(context, ": Material type not supported"));
+        }
+        var pbrMaterial = babylonMaterial;
+        // Enables "refraction" texture which represents transmitted light.
+        pbrMaterial.subSurface.isRefractionEnabled = true;
+        // Since this extension models thin-surface transmission only, we must make IOR = 1.0
+        pbrMaterial.subSurface.volumeIndexOfRefraction = 1.0;
+        // Albedo colour will tint transmission.
+        pbrMaterial.subSurface.useAlbedoToTintRefraction = true;
+        if (extension.transmissionFactor !== undefined) {
+            pbrMaterial.subSurface.refractionIntensity = extension.transmissionFactor;
+            var scene = pbrMaterial.getScene();
+            if (pbrMaterial.subSurface.refractionIntensity && !scene._transmissionHelper) {
+                new TransmissionHelper({}, pbrMaterial.getScene());
+            }
+        }
+        else {
+            pbrMaterial.subSurface.refractionIntensity = 0.0;
+            pbrMaterial.subSurface.isRefractionEnabled = false;
+            return Promise.resolve();
+        }
+        pbrMaterial.subSurface.minimumThickness = 0.0;
+        pbrMaterial.subSurface.maximumThickness = 0.0;
+        if (extension.transmissionTexture) {
+            extension.transmissionTexture.nonColorData = true;
+            return this._loader.loadTextureInfoAsync("".concat(context, "/transmissionTexture"), extension.transmissionTexture, undefined)
+                .then(function (texture) {
+                pbrMaterial.subSurface.refractionIntensityTexture = texture;
+                pbrMaterial.subSurface.useGltfStyleTextures = true;
+            });
+        }
+        else {
+            return Promise.resolve();
+        }
+    };
+    return KHR_materials_transmission;
+}());
+
+_glTFLoader__WEBPACK_IMPORTED_MODULE_2__["GLTFLoader"].RegisterExtension(NAME, function (loader) { return new KHR_materials_transmission(loader); });
 
 
 /***/ }),
@@ -1973,78 +1917,74 @@
 "use strict";
 __webpack_require__.r(__webpack_exports__);
 /* harmony export (binding) */ __webpack_require__.d(__webpack_exports__, "KHR_materials_unlit", function() { return KHR_materials_unlit; });
-<<<<<<< HEAD
-/* harmony import */ var babylonjs_Maths_math_color__WEBPACK_IMPORTED_MODULE_0__ = __webpack_require__(/*! babylonjs/Maths/math.color */ "babylonjs/Maths/math.color");
-=======
 /* harmony import */ var babylonjs_Maths_math_color__WEBPACK_IMPORTED_MODULE_0__ = __webpack_require__(/*! babylonjs/Maths/math.color */ "babylonjs/Misc/observable");
->>>>>>> cebc7bae
 /* harmony import */ var babylonjs_Maths_math_color__WEBPACK_IMPORTED_MODULE_0___default = /*#__PURE__*/__webpack_require__.n(babylonjs_Maths_math_color__WEBPACK_IMPORTED_MODULE_0__);
 /* harmony import */ var _glTFLoader__WEBPACK_IMPORTED_MODULE_1__ = __webpack_require__(/*! ../glTFLoader */ "./glTF/2.0/glTFLoader.ts");
-
-
-
-var NAME = "KHR_materials_unlit";
-/**
- * [Specification](https://github.com/KhronosGroup/glTF/tree/master/extensions/2.0/Khronos/KHR_materials_unlit)
- */
-var KHR_materials_unlit = /** @class */ (function () {
-    /** @hidden */
-    function KHR_materials_unlit(loader) {
-        /**
-         * The name of this extension.
-         */
-        this.name = NAME;
-        /**
-         * Defines a number that determines the order the extensions are applied.
-         */
-        this.order = 210;
-        this._loader = loader;
-        this.enabled = this._loader.isExtensionUsed(NAME);
-    }
-    /** @hidden */
-    KHR_materials_unlit.prototype.dispose = function () {
-        this._loader = null;
-    };
-    /** @hidden */
-    KHR_materials_unlit.prototype.loadMaterialPropertiesAsync = function (context, material, babylonMaterial) {
-        var _this = this;
-        return _glTFLoader__WEBPACK_IMPORTED_MODULE_1__["GLTFLoader"].LoadExtensionAsync(context, material, this.name, function () {
-            return _this._loadUnlitPropertiesAsync(context, material, babylonMaterial);
-        });
-    };
-    KHR_materials_unlit.prototype._loadUnlitPropertiesAsync = function (context, material, babylonMaterial) {
-        if (!(babylonMaterial instanceof babylonjs_Maths_math_color__WEBPACK_IMPORTED_MODULE_0__["PBRMaterial"])) {
-            throw new Error("".concat(context, ": Material type not supported"));
-        }
-        var promises = new Array();
-        babylonMaterial.unlit = true;
-        var properties = material.pbrMetallicRoughness;
-        if (properties) {
-            if (properties.baseColorFactor) {
-                babylonMaterial.albedoColor = babylonjs_Maths_math_color__WEBPACK_IMPORTED_MODULE_0__["Color3"].FromArray(properties.baseColorFactor);
-                babylonMaterial.alpha = properties.baseColorFactor[3];
-            }
-            else {
-                babylonMaterial.albedoColor = babylonjs_Maths_math_color__WEBPACK_IMPORTED_MODULE_0__["Color3"].White();
-            }
-            if (properties.baseColorTexture) {
-                promises.push(this._loader.loadTextureInfoAsync("".concat(context, "/baseColorTexture"), properties.baseColorTexture, function (texture) {
-                    texture.name = "".concat(babylonMaterial.name, " (Base Color)");
-                    babylonMaterial.albedoTexture = texture;
-                }));
-            }
-        }
-        if (material.doubleSided) {
-            babylonMaterial.backFaceCulling = false;
-            babylonMaterial.twoSidedLighting = true;
-        }
-        this._loader.loadMaterialAlphaProperties(context, material, babylonMaterial);
-        return Promise.all(promises).then(function () { });
-    };
-    return KHR_materials_unlit;
-}());
-
-_glTFLoader__WEBPACK_IMPORTED_MODULE_1__["GLTFLoader"].RegisterExtension(NAME, function (loader) { return new KHR_materials_unlit(loader); });
+
+
+
+var NAME = "KHR_materials_unlit";
+/**
+ * [Specification](https://github.com/KhronosGroup/glTF/tree/master/extensions/2.0/Khronos/KHR_materials_unlit)
+ */
+var KHR_materials_unlit = /** @class */ (function () {
+    /** @hidden */
+    function KHR_materials_unlit(loader) {
+        /**
+         * The name of this extension.
+         */
+        this.name = NAME;
+        /**
+         * Defines a number that determines the order the extensions are applied.
+         */
+        this.order = 210;
+        this._loader = loader;
+        this.enabled = this._loader.isExtensionUsed(NAME);
+    }
+    /** @hidden */
+    KHR_materials_unlit.prototype.dispose = function () {
+        this._loader = null;
+    };
+    /** @hidden */
+    KHR_materials_unlit.prototype.loadMaterialPropertiesAsync = function (context, material, babylonMaterial) {
+        var _this = this;
+        return _glTFLoader__WEBPACK_IMPORTED_MODULE_1__["GLTFLoader"].LoadExtensionAsync(context, material, this.name, function () {
+            return _this._loadUnlitPropertiesAsync(context, material, babylonMaterial);
+        });
+    };
+    KHR_materials_unlit.prototype._loadUnlitPropertiesAsync = function (context, material, babylonMaterial) {
+        if (!(babylonMaterial instanceof babylonjs_Maths_math_color__WEBPACK_IMPORTED_MODULE_0__["PBRMaterial"])) {
+            throw new Error("".concat(context, ": Material type not supported"));
+        }
+        var promises = new Array();
+        babylonMaterial.unlit = true;
+        var properties = material.pbrMetallicRoughness;
+        if (properties) {
+            if (properties.baseColorFactor) {
+                babylonMaterial.albedoColor = babylonjs_Maths_math_color__WEBPACK_IMPORTED_MODULE_0__["Color3"].FromArray(properties.baseColorFactor);
+                babylonMaterial.alpha = properties.baseColorFactor[3];
+            }
+            else {
+                babylonMaterial.albedoColor = babylonjs_Maths_math_color__WEBPACK_IMPORTED_MODULE_0__["Color3"].White();
+            }
+            if (properties.baseColorTexture) {
+                promises.push(this._loader.loadTextureInfoAsync("".concat(context, "/baseColorTexture"), properties.baseColorTexture, function (texture) {
+                    texture.name = "".concat(babylonMaterial.name, " (Base Color)");
+                    babylonMaterial.albedoTexture = texture;
+                }));
+            }
+        }
+        if (material.doubleSided) {
+            babylonMaterial.backFaceCulling = false;
+            babylonMaterial.twoSidedLighting = true;
+        }
+        this._loader.loadMaterialAlphaProperties(context, material, babylonMaterial);
+        return Promise.all(promises).then(function () { });
+    };
+    return KHR_materials_unlit;
+}());
+
+_glTFLoader__WEBPACK_IMPORTED_MODULE_1__["GLTFLoader"].RegisterExtension(NAME, function (loader) { return new KHR_materials_unlit(loader); });
 
 
 /***/ }),
@@ -2060,255 +2000,251 @@
 __webpack_require__.r(__webpack_exports__);
 /* harmony export (binding) */ __webpack_require__.d(__webpack_exports__, "KHR_materials_variants", function() { return KHR_materials_variants; });
 /* harmony import */ var _glTFLoader__WEBPACK_IMPORTED_MODULE_0__ = __webpack_require__(/*! ../glTFLoader */ "./glTF/2.0/glTFLoader.ts");
-<<<<<<< HEAD
-/* harmony import */ var babylonjs_Meshes_mesh__WEBPACK_IMPORTED_MODULE_1__ = __webpack_require__(/*! babylonjs/Meshes/mesh */ "babylonjs/Maths/math.color");
-=======
 /* harmony import */ var babylonjs_Meshes_mesh__WEBPACK_IMPORTED_MODULE_1__ = __webpack_require__(/*! babylonjs/Meshes/mesh */ "babylonjs/Misc/observable");
->>>>>>> cebc7bae
 /* harmony import */ var babylonjs_Meshes_mesh__WEBPACK_IMPORTED_MODULE_1___default = /*#__PURE__*/__webpack_require__.n(babylonjs_Meshes_mesh__WEBPACK_IMPORTED_MODULE_1__);
-
-
-var NAME = "KHR_materials_variants";
-/**
- * [Specification](https://github.com/KhronosGroup/glTF/blob/master/extensions/2.0/Khronos/KHR_materials_variants/README.md)
- */
-var KHR_materials_variants = /** @class */ (function () {
-    /** @hidden */
-    function KHR_materials_variants(loader) {
-        /**
-         * The name of this extension.
-         */
-        this.name = NAME;
-        this._loader = loader;
-        this.enabled = this._loader.isExtensionUsed(NAME);
-    }
-    /** @hidden */
-    KHR_materials_variants.prototype.dispose = function () {
-        this._loader = null;
-    };
-    /**
-     * Gets the list of available variant names for this asset.
-     * @param rootMesh The glTF root mesh
-     * @returns the list of all the variant names for this model
-     */
-    KHR_materials_variants.GetAvailableVariants = function (rootMesh) {
-        var extensionMetadata = this._GetExtensionMetadata(rootMesh);
-        if (!extensionMetadata) {
-            return [];
-        }
-        return Object.keys(extensionMetadata.variants);
-    };
-    /**
-     * Gets the list of available variant names for this asset.
-     * @param rootMesh The glTF root mesh
-     * @returns the list of all the variant names for this model
-     */
-    KHR_materials_variants.prototype.getAvailableVariants = function (rootMesh) {
-        return KHR_materials_variants.GetAvailableVariants(rootMesh);
-    };
-    /**
-     * Select a variant given a variant name or a list of variant names.
-     * @param rootMesh The glTF root mesh
-     * @param variantName The variant name(s) to select.
-     */
-    KHR_materials_variants.SelectVariant = function (rootMesh, variantName) {
-        var extensionMetadata = this._GetExtensionMetadata(rootMesh);
-        if (!extensionMetadata) {
-            throw new Error("Cannot select variant on a glTF mesh that does not have the ".concat(NAME, " extension"));
-        }
-        var select = function (variantName) {
-            var entries = extensionMetadata.variants[variantName];
-            if (entries) {
-                for (var _i = 0, entries_1 = entries; _i < entries_1.length; _i++) {
-                    var entry = entries_1[_i];
-                    entry.mesh.material = entry.material;
-                }
-            }
-        };
-        if (variantName instanceof Array) {
-            for (var _i = 0, variantName_1 = variantName; _i < variantName_1.length; _i++) {
-                var name_1 = variantName_1[_i];
-                select(name_1);
-            }
-        }
-        else {
-            select(variantName);
-        }
-        extensionMetadata.lastSelected = variantName;
-    };
-    /**
-     * Select a variant given a variant name or a list of variant names.
-     * @param rootMesh The glTF root mesh
-     * @param variantName The variant name(s) to select.
-     */
-    KHR_materials_variants.prototype.selectVariant = function (rootMesh, variantName) {
-        return KHR_materials_variants.SelectVariant(rootMesh, variantName);
-    };
-    /**
-     * Reset back to the original before selecting a variant.
-     * @param rootMesh The glTF root mesh
-     */
-    KHR_materials_variants.Reset = function (rootMesh) {
-        var extensionMetadata = this._GetExtensionMetadata(rootMesh);
-        if (!extensionMetadata) {
-            throw new Error("Cannot reset on a glTF mesh that does not have the ".concat(NAME, " extension"));
-        }
-        for (var _i = 0, _a = extensionMetadata.original; _i < _a.length; _i++) {
-            var entry = _a[_i];
-            entry.mesh.material = entry.material;
-        }
-        extensionMetadata.lastSelected = null;
-    };
-    /**
-     * Reset back to the original before selecting a variant.
-     * @param rootMesh The glTF root mesh
-     */
-    KHR_materials_variants.prototype.reset = function (rootMesh) {
-        return KHR_materials_variants.Reset(rootMesh);
-    };
-    /**
-     * Gets the last selected variant name(s) or null if original.
-     * @param rootMesh The glTF root mesh
-     * @returns The selected variant name(s).
-     */
-    KHR_materials_variants.GetLastSelectedVariant = function (rootMesh) {
-        var extensionMetadata = this._GetExtensionMetadata(rootMesh);
-        if (!extensionMetadata) {
-            throw new Error("Cannot get the last selected variant on a glTF mesh that does not have the ".concat(NAME, " extension"));
-        }
-        return extensionMetadata.lastSelected;
-    };
-    /**
-     * Gets the last selected variant name(s) or null if original.
-     * @param rootMesh The glTF root mesh
-     * @returns The selected variant name(s).
-     */
-    KHR_materials_variants.prototype.getLastSelectedVariant = function (rootMesh) {
-        return KHR_materials_variants.GetLastSelectedVariant(rootMesh);
-    };
-    KHR_materials_variants._GetExtensionMetadata = function (rootMesh) {
-        var _a, _b;
-        return ((_b = (_a = rootMesh === null || rootMesh === void 0 ? void 0 : rootMesh.metadata) === null || _a === void 0 ? void 0 : _a.gltf) === null || _b === void 0 ? void 0 : _b[NAME]) || null;
-    };
-    /** @hidden */
-    KHR_materials_variants.prototype.onLoading = function () {
-        var extensions = this._loader.gltf.extensions;
-        if (extensions && extensions[this.name]) {
-            var extension = extensions[this.name];
-            this._variants = extension.variants;
-        }
-    };
-    /** @hidden */
-    KHR_materials_variants.prototype._loadMeshPrimitiveAsync = function (context, name, node, mesh, primitive, assign) {
-        var _this = this;
-        return _glTFLoader__WEBPACK_IMPORTED_MODULE_0__["GLTFLoader"].LoadExtensionAsync(context, primitive, this.name, function (extensionContext, extension) {
-            var promises = new Array();
-            promises.push(_this._loader._loadMeshPrimitiveAsync(context, name, node, mesh, primitive, function (babylonMesh) {
-                assign(babylonMesh);
-                if (babylonMesh instanceof babylonjs_Meshes_mesh__WEBPACK_IMPORTED_MODULE_1__["Mesh"]) {
-                    var babylonDrawMode = _glTFLoader__WEBPACK_IMPORTED_MODULE_0__["GLTFLoader"]._GetDrawMode(context, primitive.mode);
-                    var root_1 = _this._loader.rootBabylonMesh;
-                    var metadata = (root_1 ? root_1.metadata = root_1.metadata || {} : {});
-                    var gltf = (metadata.gltf = metadata.gltf || {});
-                    var extensionMetadata_1 = (gltf[NAME] = gltf[NAME] || { lastSelected: null, original: [], variants: {} });
-                    // Store the original material.
-                    extensionMetadata_1.original.push({ mesh: babylonMesh, material: babylonMesh.material });
-                    var _loop_1 = function (mappingIndex) {
-                        var mapping = extension.mappings[mappingIndex];
-                        var material = _glTFLoader__WEBPACK_IMPORTED_MODULE_0__["ArrayItem"].Get("".concat(extensionContext, "/mappings/").concat(mappingIndex, "/material"), _this._loader.gltf.materials, mapping.material);
-                        promises.push(_this._loader._loadMaterialAsync("#/materials/".concat(mapping.material), material, babylonMesh, babylonDrawMode, function (babylonMaterial) {
-                            var _loop_2 = function (mappingVariantIndex) {
-                                var variantIndex = mapping.variants[mappingVariantIndex];
-                                var variant = _glTFLoader__WEBPACK_IMPORTED_MODULE_0__["ArrayItem"].Get("/extensions/".concat(NAME, "/variants/").concat(variantIndex), _this._variants, variantIndex);
-                                extensionMetadata_1.variants[variant.name] = extensionMetadata_1.variants[variant.name] || [];
-                                extensionMetadata_1.variants[variant.name].push({
-                                    mesh: babylonMesh,
-                                    material: babylonMaterial
-                                });
-                                // Replace the target when original mesh is cloned
-                                babylonMesh.onClonedObservable.add(function (newOne) {
-                                    var newMesh = newOne;
-                                    var metadata = null;
-                                    var newRoot = newMesh;
-                                    // Find root to get medata
-                                    do {
-                                        newRoot = newRoot.parent;
-                                        if (!newRoot) {
-                                            return;
-                                        }
-                                        metadata = KHR_materials_variants._GetExtensionMetadata(newRoot);
-                                    } while (metadata === null);
-                                    // Need to clone the metadata on the root (first time only)
-                                    if (root_1 && metadata === KHR_materials_variants._GetExtensionMetadata(root_1)) {
-                                        // Copy main metadata
-                                        newRoot.metadata = {};
-                                        for (var key in root_1.metadata) {
-                                            newRoot.metadata[key] = root_1.metadata[key];
-                                        }
-                                        // Copy the gltf metadata
-                                        newRoot.metadata.gltf = [];
-                                        for (var key in root_1.metadata.gltf) {
-                                            newRoot.metadata.gltf[key] = root_1.metadata.gltf[key];
-                                        }
-                                        // Duplicate the extension specific metadata
-                                        newRoot.metadata.gltf[NAME] = { lastSelected: null, original: [], variants: {} };
-                                        for (var _i = 0, _a = metadata.original; _i < _a.length; _i++) {
-                                            var original = _a[_i];
-                                            newRoot.metadata.gltf[NAME].original.push({
-                                                mesh: original.mesh,
-                                                material: original.material
-                                            });
-                                        }
-                                        for (var key in metadata.variants) {
-                                            if (metadata.variants.hasOwnProperty(key)) {
-                                                newRoot.metadata.gltf[NAME].variants[key] = [];
-                                                for (var _b = 0, _c = metadata.variants[key]; _b < _c.length; _b++) {
-                                                    var variantEntry = _c[_b];
-                                                    newRoot.metadata.gltf[NAME].variants[key].push({
-                                                        mesh: variantEntry.mesh,
-                                                        material: variantEntry.material
-                                                    });
-                                                }
-                                            }
-                                        }
-                                        metadata = newRoot.metadata.gltf[NAME];
-                                    }
-                                    // Relocate
-                                    for (var _d = 0, _e = metadata.original; _d < _e.length; _d++) {
-                                        var target = _e[_d];
-                                        if (target.mesh === babylonMesh) {
-                                            target.mesh = newMesh;
-                                        }
-                                    }
-                                    for (var _f = 0, _g = metadata.variants[variant.name]; _f < _g.length; _f++) {
-                                        var target = _g[_f];
-                                        if (target.mesh === babylonMesh) {
-                                            target.mesh = newMesh;
-                                        }
-                                    }
-                                });
-                            };
-                            for (var mappingVariantIndex = 0; mappingVariantIndex < mapping.variants.length; ++mappingVariantIndex) {
-                                _loop_2(mappingVariantIndex);
-                            }
-                        }));
-                    };
-                    // For each mapping, look at the variants and make a new entry for them.
-                    for (var mappingIndex = 0; mappingIndex < extension.mappings.length; ++mappingIndex) {
-                        _loop_1(mappingIndex);
-                    }
-                }
-            }));
-            return Promise.all(promises).then(function (_a) {
-                var babylonMesh = _a[0];
-                return babylonMesh;
-            });
-        });
-    };
-    return KHR_materials_variants;
-}());
-
-_glTFLoader__WEBPACK_IMPORTED_MODULE_0__["GLTFLoader"].RegisterExtension(NAME, function (loader) { return new KHR_materials_variants(loader); });
+
+
+var NAME = "KHR_materials_variants";
+/**
+ * [Specification](https://github.com/KhronosGroup/glTF/blob/master/extensions/2.0/Khronos/KHR_materials_variants/README.md)
+ */
+var KHR_materials_variants = /** @class */ (function () {
+    /** @hidden */
+    function KHR_materials_variants(loader) {
+        /**
+         * The name of this extension.
+         */
+        this.name = NAME;
+        this._loader = loader;
+        this.enabled = this._loader.isExtensionUsed(NAME);
+    }
+    /** @hidden */
+    KHR_materials_variants.prototype.dispose = function () {
+        this._loader = null;
+    };
+    /**
+     * Gets the list of available variant names for this asset.
+     * @param rootMesh The glTF root mesh
+     * @returns the list of all the variant names for this model
+     */
+    KHR_materials_variants.GetAvailableVariants = function (rootMesh) {
+        var extensionMetadata = this._GetExtensionMetadata(rootMesh);
+        if (!extensionMetadata) {
+            return [];
+        }
+        return Object.keys(extensionMetadata.variants);
+    };
+    /**
+     * Gets the list of available variant names for this asset.
+     * @param rootMesh The glTF root mesh
+     * @returns the list of all the variant names for this model
+     */
+    KHR_materials_variants.prototype.getAvailableVariants = function (rootMesh) {
+        return KHR_materials_variants.GetAvailableVariants(rootMesh);
+    };
+    /**
+     * Select a variant given a variant name or a list of variant names.
+     * @param rootMesh The glTF root mesh
+     * @param variantName The variant name(s) to select.
+     */
+    KHR_materials_variants.SelectVariant = function (rootMesh, variantName) {
+        var extensionMetadata = this._GetExtensionMetadata(rootMesh);
+        if (!extensionMetadata) {
+            throw new Error("Cannot select variant on a glTF mesh that does not have the ".concat(NAME, " extension"));
+        }
+        var select = function (variantName) {
+            var entries = extensionMetadata.variants[variantName];
+            if (entries) {
+                for (var _i = 0, entries_1 = entries; _i < entries_1.length; _i++) {
+                    var entry = entries_1[_i];
+                    entry.mesh.material = entry.material;
+                }
+            }
+        };
+        if (variantName instanceof Array) {
+            for (var _i = 0, variantName_1 = variantName; _i < variantName_1.length; _i++) {
+                var name_1 = variantName_1[_i];
+                select(name_1);
+            }
+        }
+        else {
+            select(variantName);
+        }
+        extensionMetadata.lastSelected = variantName;
+    };
+    /**
+     * Select a variant given a variant name or a list of variant names.
+     * @param rootMesh The glTF root mesh
+     * @param variantName The variant name(s) to select.
+     */
+    KHR_materials_variants.prototype.selectVariant = function (rootMesh, variantName) {
+        return KHR_materials_variants.SelectVariant(rootMesh, variantName);
+    };
+    /**
+     * Reset back to the original before selecting a variant.
+     * @param rootMesh The glTF root mesh
+     */
+    KHR_materials_variants.Reset = function (rootMesh) {
+        var extensionMetadata = this._GetExtensionMetadata(rootMesh);
+        if (!extensionMetadata) {
+            throw new Error("Cannot reset on a glTF mesh that does not have the ".concat(NAME, " extension"));
+        }
+        for (var _i = 0, _a = extensionMetadata.original; _i < _a.length; _i++) {
+            var entry = _a[_i];
+            entry.mesh.material = entry.material;
+        }
+        extensionMetadata.lastSelected = null;
+    };
+    /**
+     * Reset back to the original before selecting a variant.
+     * @param rootMesh The glTF root mesh
+     */
+    KHR_materials_variants.prototype.reset = function (rootMesh) {
+        return KHR_materials_variants.Reset(rootMesh);
+    };
+    /**
+     * Gets the last selected variant name(s) or null if original.
+     * @param rootMesh The glTF root mesh
+     * @returns The selected variant name(s).
+     */
+    KHR_materials_variants.GetLastSelectedVariant = function (rootMesh) {
+        var extensionMetadata = this._GetExtensionMetadata(rootMesh);
+        if (!extensionMetadata) {
+            throw new Error("Cannot get the last selected variant on a glTF mesh that does not have the ".concat(NAME, " extension"));
+        }
+        return extensionMetadata.lastSelected;
+    };
+    /**
+     * Gets the last selected variant name(s) or null if original.
+     * @param rootMesh The glTF root mesh
+     * @returns The selected variant name(s).
+     */
+    KHR_materials_variants.prototype.getLastSelectedVariant = function (rootMesh) {
+        return KHR_materials_variants.GetLastSelectedVariant(rootMesh);
+    };
+    KHR_materials_variants._GetExtensionMetadata = function (rootMesh) {
+        var _a, _b;
+        return ((_b = (_a = rootMesh === null || rootMesh === void 0 ? void 0 : rootMesh.metadata) === null || _a === void 0 ? void 0 : _a.gltf) === null || _b === void 0 ? void 0 : _b[NAME]) || null;
+    };
+    /** @hidden */
+    KHR_materials_variants.prototype.onLoading = function () {
+        var extensions = this._loader.gltf.extensions;
+        if (extensions && extensions[this.name]) {
+            var extension = extensions[this.name];
+            this._variants = extension.variants;
+        }
+    };
+    /** @hidden */
+    KHR_materials_variants.prototype._loadMeshPrimitiveAsync = function (context, name, node, mesh, primitive, assign) {
+        var _this = this;
+        return _glTFLoader__WEBPACK_IMPORTED_MODULE_0__["GLTFLoader"].LoadExtensionAsync(context, primitive, this.name, function (extensionContext, extension) {
+            var promises = new Array();
+            promises.push(_this._loader._loadMeshPrimitiveAsync(context, name, node, mesh, primitive, function (babylonMesh) {
+                assign(babylonMesh);
+                if (babylonMesh instanceof babylonjs_Meshes_mesh__WEBPACK_IMPORTED_MODULE_1__["Mesh"]) {
+                    var babylonDrawMode = _glTFLoader__WEBPACK_IMPORTED_MODULE_0__["GLTFLoader"]._GetDrawMode(context, primitive.mode);
+                    var root_1 = _this._loader.rootBabylonMesh;
+                    var metadata = (root_1 ? root_1.metadata = root_1.metadata || {} : {});
+                    var gltf = (metadata.gltf = metadata.gltf || {});
+                    var extensionMetadata_1 = (gltf[NAME] = gltf[NAME] || { lastSelected: null, original: [], variants: {} });
+                    // Store the original material.
+                    extensionMetadata_1.original.push({ mesh: babylonMesh, material: babylonMesh.material });
+                    var _loop_1 = function (mappingIndex) {
+                        var mapping = extension.mappings[mappingIndex];
+                        var material = _glTFLoader__WEBPACK_IMPORTED_MODULE_0__["ArrayItem"].Get("".concat(extensionContext, "/mappings/").concat(mappingIndex, "/material"), _this._loader.gltf.materials, mapping.material);
+                        promises.push(_this._loader._loadMaterialAsync("#/materials/".concat(mapping.material), material, babylonMesh, babylonDrawMode, function (babylonMaterial) {
+                            var _loop_2 = function (mappingVariantIndex) {
+                                var variantIndex = mapping.variants[mappingVariantIndex];
+                                var variant = _glTFLoader__WEBPACK_IMPORTED_MODULE_0__["ArrayItem"].Get("/extensions/".concat(NAME, "/variants/").concat(variantIndex), _this._variants, variantIndex);
+                                extensionMetadata_1.variants[variant.name] = extensionMetadata_1.variants[variant.name] || [];
+                                extensionMetadata_1.variants[variant.name].push({
+                                    mesh: babylonMesh,
+                                    material: babylonMaterial
+                                });
+                                // Replace the target when original mesh is cloned
+                                babylonMesh.onClonedObservable.add(function (newOne) {
+                                    var newMesh = newOne;
+                                    var metadata = null;
+                                    var newRoot = newMesh;
+                                    // Find root to get medata
+                                    do {
+                                        newRoot = newRoot.parent;
+                                        if (!newRoot) {
+                                            return;
+                                        }
+                                        metadata = KHR_materials_variants._GetExtensionMetadata(newRoot);
+                                    } while (metadata === null);
+                                    // Need to clone the metadata on the root (first time only)
+                                    if (root_1 && metadata === KHR_materials_variants._GetExtensionMetadata(root_1)) {
+                                        // Copy main metadata
+                                        newRoot.metadata = {};
+                                        for (var key in root_1.metadata) {
+                                            newRoot.metadata[key] = root_1.metadata[key];
+                                        }
+                                        // Copy the gltf metadata
+                                        newRoot.metadata.gltf = [];
+                                        for (var key in root_1.metadata.gltf) {
+                                            newRoot.metadata.gltf[key] = root_1.metadata.gltf[key];
+                                        }
+                                        // Duplicate the extension specific metadata
+                                        newRoot.metadata.gltf[NAME] = { lastSelected: null, original: [], variants: {} };
+                                        for (var _i = 0, _a = metadata.original; _i < _a.length; _i++) {
+                                            var original = _a[_i];
+                                            newRoot.metadata.gltf[NAME].original.push({
+                                                mesh: original.mesh,
+                                                material: original.material
+                                            });
+                                        }
+                                        for (var key in metadata.variants) {
+                                            if (metadata.variants.hasOwnProperty(key)) {
+                                                newRoot.metadata.gltf[NAME].variants[key] = [];
+                                                for (var _b = 0, _c = metadata.variants[key]; _b < _c.length; _b++) {
+                                                    var variantEntry = _c[_b];
+                                                    newRoot.metadata.gltf[NAME].variants[key].push({
+                                                        mesh: variantEntry.mesh,
+                                                        material: variantEntry.material
+                                                    });
+                                                }
+                                            }
+                                        }
+                                        metadata = newRoot.metadata.gltf[NAME];
+                                    }
+                                    // Relocate
+                                    for (var _d = 0, _e = metadata.original; _d < _e.length; _d++) {
+                                        var target = _e[_d];
+                                        if (target.mesh === babylonMesh) {
+                                            target.mesh = newMesh;
+                                        }
+                                    }
+                                    for (var _f = 0, _g = metadata.variants[variant.name]; _f < _g.length; _f++) {
+                                        var target = _g[_f];
+                                        if (target.mesh === babylonMesh) {
+                                            target.mesh = newMesh;
+                                        }
+                                    }
+                                });
+                            };
+                            for (var mappingVariantIndex = 0; mappingVariantIndex < mapping.variants.length; ++mappingVariantIndex) {
+                                _loop_2(mappingVariantIndex);
+                            }
+                        }));
+                    };
+                    // For each mapping, look at the variants and make a new entry for them.
+                    for (var mappingIndex = 0; mappingIndex < extension.mappings.length; ++mappingIndex) {
+                        _loop_1(mappingIndex);
+                    }
+                }
+            }));
+            return Promise.all(promises).then(function (_a) {
+                var babylonMesh = _a[0];
+                return babylonMesh;
+            });
+        });
+    };
+    return KHR_materials_variants;
+}());
+
+_glTFLoader__WEBPACK_IMPORTED_MODULE_0__["GLTFLoader"].RegisterExtension(NAME, function (loader) { return new KHR_materials_variants(loader); });
 
 
 /***/ }),
@@ -2323,91 +2259,87 @@
 "use strict";
 __webpack_require__.r(__webpack_exports__);
 /* harmony export (binding) */ __webpack_require__.d(__webpack_exports__, "KHR_materials_volume", function() { return KHR_materials_volume; });
-<<<<<<< HEAD
-/* harmony import */ var babylonjs_Materials_PBR_pbrMaterial__WEBPACK_IMPORTED_MODULE_0__ = __webpack_require__(/*! babylonjs/Materials/PBR/pbrMaterial */ "babylonjs/Maths/math.color");
-=======
 /* harmony import */ var babylonjs_Materials_PBR_pbrMaterial__WEBPACK_IMPORTED_MODULE_0__ = __webpack_require__(/*! babylonjs/Materials/PBR/pbrMaterial */ "babylonjs/Misc/observable");
->>>>>>> cebc7bae
 /* harmony import */ var babylonjs_Materials_PBR_pbrMaterial__WEBPACK_IMPORTED_MODULE_0___default = /*#__PURE__*/__webpack_require__.n(babylonjs_Materials_PBR_pbrMaterial__WEBPACK_IMPORTED_MODULE_0__);
 /* harmony import */ var _glTFLoader__WEBPACK_IMPORTED_MODULE_1__ = __webpack_require__(/*! ../glTFLoader */ "./glTF/2.0/glTFLoader.ts");
-
-
-var NAME = "KHR_materials_volume";
-/**
- * [Specification](https://github.com/KhronosGroup/glTF/tree/master/extensions/2.0/Khronos/KHR_materials_volume)
- * @since 5.0.0
- */
-var KHR_materials_volume = /** @class */ (function () {
-    /** @hidden */
-    function KHR_materials_volume(loader) {
-        /**
-         * The name of this extension.
-         */
-        this.name = NAME;
-        /**
-         * Defines a number that determines the order the extensions are applied.
-         */
-        this.order = 173;
-        this._loader = loader;
-        this.enabled = this._loader.isExtensionUsed(NAME);
-        if (this.enabled) {
-            // We need to disable instance usage because the attenuation factor depends on the node scale of each individual mesh
-            this._loader._disableInstancedMesh++;
-        }
-    }
-    /** @hidden */
-    KHR_materials_volume.prototype.dispose = function () {
-        if (this.enabled) {
-            this._loader._disableInstancedMesh--;
-        }
-        this._loader = null;
-    };
-    /** @hidden */
-    KHR_materials_volume.prototype.loadMaterialPropertiesAsync = function (context, material, babylonMaterial) {
-        var _this = this;
-        return _glTFLoader__WEBPACK_IMPORTED_MODULE_1__["GLTFLoader"].LoadExtensionAsync(context, material, this.name, function (extensionContext, extension) {
-            var promises = new Array();
-            promises.push(_this._loader.loadMaterialBasePropertiesAsync(context, material, babylonMaterial));
-            promises.push(_this._loader.loadMaterialPropertiesAsync(context, material, babylonMaterial));
-            promises.push(_this._loadVolumePropertiesAsync(extensionContext, material, babylonMaterial, extension));
-            return Promise.all(promises).then(function () { });
-        });
-    };
-    KHR_materials_volume.prototype._loadVolumePropertiesAsync = function (context, material, babylonMaterial, extension) {
-        if (!(babylonMaterial instanceof babylonjs_Materials_PBR_pbrMaterial__WEBPACK_IMPORTED_MODULE_0__["PBRMaterial"])) {
-            throw new Error("".concat(context, ": Material type not supported"));
-        }
-        // If transparency isn't enabled already, this extension shouldn't do anything.
-        // i.e. it requires either the KHR_materials_transmission or KHR_materials_translucency extensions.
-        if (!babylonMaterial.subSurface.isRefractionEnabled && !babylonMaterial.subSurface.isTranslucencyEnabled || !extension.thicknessFactor) {
-            return Promise.resolve();
-        }
-        // IOR in this extension only affects interior.
-        babylonMaterial.subSurface.volumeIndexOfRefraction = babylonMaterial.indexOfRefraction;
-        var attenuationDistance = extension.attenuationDistance !== undefined ? extension.attenuationDistance : Number.MAX_VALUE;
-        babylonMaterial.subSurface.tintColorAtDistance = attenuationDistance;
-        if (extension.attenuationColor !== undefined && extension.attenuationColor.length == 3) {
-            babylonMaterial.subSurface.tintColor.copyFromFloats(extension.attenuationColor[0], extension.attenuationColor[1], extension.attenuationColor[2]);
-        }
-        babylonMaterial.subSurface.minimumThickness = 0.0;
-        babylonMaterial.subSurface.maximumThickness = extension.thicknessFactor;
-        babylonMaterial.subSurface.useThicknessAsDepth = true;
-        if (extension.thicknessTexture) {
-            extension.thicknessTexture.nonColorData = true;
-            return this._loader.loadTextureInfoAsync("".concat(context, "/thicknessTexture"), extension.thicknessTexture)
-                .then(function (texture) {
-                babylonMaterial.subSurface.thicknessTexture = texture;
-                babylonMaterial.subSurface.useGltfStyleTextures = true;
-            });
-        }
-        else {
-            return Promise.resolve();
-        }
-    };
-    return KHR_materials_volume;
-}());
-
-_glTFLoader__WEBPACK_IMPORTED_MODULE_1__["GLTFLoader"].RegisterExtension(NAME, function (loader) { return new KHR_materials_volume(loader); });
+
+
+var NAME = "KHR_materials_volume";
+/**
+ * [Specification](https://github.com/KhronosGroup/glTF/tree/master/extensions/2.0/Khronos/KHR_materials_volume)
+ * @since 5.0.0
+ */
+var KHR_materials_volume = /** @class */ (function () {
+    /** @hidden */
+    function KHR_materials_volume(loader) {
+        /**
+         * The name of this extension.
+         */
+        this.name = NAME;
+        /**
+         * Defines a number that determines the order the extensions are applied.
+         */
+        this.order = 173;
+        this._loader = loader;
+        this.enabled = this._loader.isExtensionUsed(NAME);
+        if (this.enabled) {
+            // We need to disable instance usage because the attenuation factor depends on the node scale of each individual mesh
+            this._loader._disableInstancedMesh++;
+        }
+    }
+    /** @hidden */
+    KHR_materials_volume.prototype.dispose = function () {
+        if (this.enabled) {
+            this._loader._disableInstancedMesh--;
+        }
+        this._loader = null;
+    };
+    /** @hidden */
+    KHR_materials_volume.prototype.loadMaterialPropertiesAsync = function (context, material, babylonMaterial) {
+        var _this = this;
+        return _glTFLoader__WEBPACK_IMPORTED_MODULE_1__["GLTFLoader"].LoadExtensionAsync(context, material, this.name, function (extensionContext, extension) {
+            var promises = new Array();
+            promises.push(_this._loader.loadMaterialBasePropertiesAsync(context, material, babylonMaterial));
+            promises.push(_this._loader.loadMaterialPropertiesAsync(context, material, babylonMaterial));
+            promises.push(_this._loadVolumePropertiesAsync(extensionContext, material, babylonMaterial, extension));
+            return Promise.all(promises).then(function () { });
+        });
+    };
+    KHR_materials_volume.prototype._loadVolumePropertiesAsync = function (context, material, babylonMaterial, extension) {
+        if (!(babylonMaterial instanceof babylonjs_Materials_PBR_pbrMaterial__WEBPACK_IMPORTED_MODULE_0__["PBRMaterial"])) {
+            throw new Error("".concat(context, ": Material type not supported"));
+        }
+        // If transparency isn't enabled already, this extension shouldn't do anything.
+        // i.e. it requires either the KHR_materials_transmission or KHR_materials_translucency extensions.
+        if (!babylonMaterial.subSurface.isRefractionEnabled && !babylonMaterial.subSurface.isTranslucencyEnabled || !extension.thicknessFactor) {
+            return Promise.resolve();
+        }
+        // IOR in this extension only affects interior.
+        babylonMaterial.subSurface.volumeIndexOfRefraction = babylonMaterial.indexOfRefraction;
+        var attenuationDistance = extension.attenuationDistance !== undefined ? extension.attenuationDistance : Number.MAX_VALUE;
+        babylonMaterial.subSurface.tintColorAtDistance = attenuationDistance;
+        if (extension.attenuationColor !== undefined && extension.attenuationColor.length == 3) {
+            babylonMaterial.subSurface.tintColor.copyFromFloats(extension.attenuationColor[0], extension.attenuationColor[1], extension.attenuationColor[2]);
+        }
+        babylonMaterial.subSurface.minimumThickness = 0.0;
+        babylonMaterial.subSurface.maximumThickness = extension.thicknessFactor;
+        babylonMaterial.subSurface.useThicknessAsDepth = true;
+        if (extension.thicknessTexture) {
+            extension.thicknessTexture.nonColorData = true;
+            return this._loader.loadTextureInfoAsync("".concat(context, "/thicknessTexture"), extension.thicknessTexture)
+                .then(function (texture) {
+                babylonMaterial.subSurface.thicknessTexture = texture;
+                babylonMaterial.subSurface.useGltfStyleTextures = true;
+            });
+        }
+        else {
+            return Promise.resolve();
+        }
+    };
+    return KHR_materials_volume;
+}());
+
+_glTFLoader__WEBPACK_IMPORTED_MODULE_1__["GLTFLoader"].RegisterExtension(NAME, function (loader) { return new KHR_materials_volume(loader); });
 
 
 /***/ }),
@@ -2423,27 +2355,27 @@
 __webpack_require__.r(__webpack_exports__);
 /* harmony export (binding) */ __webpack_require__.d(__webpack_exports__, "KHR_mesh_quantization", function() { return KHR_mesh_quantization; });
 /* harmony import */ var _glTFLoader__WEBPACK_IMPORTED_MODULE_0__ = __webpack_require__(/*! ../glTFLoader */ "./glTF/2.0/glTFLoader.ts");
-
-var NAME = "KHR_mesh_quantization";
-/**
- * [Specification](https://github.com/KhronosGroup/glTF/tree/master/extensions/2.0/Khronos/KHR_mesh_quantization)
- */
-var KHR_mesh_quantization = /** @class */ (function () {
-    /** @hidden */
-    function KHR_mesh_quantization(loader) {
-        /**
-         * The name of this extension.
-         */
-        this.name = NAME;
-        this.enabled = loader.isExtensionUsed(NAME);
-    }
-    /** @hidden */
-    KHR_mesh_quantization.prototype.dispose = function () {
-    };
-    return KHR_mesh_quantization;
-}());
-
-_glTFLoader__WEBPACK_IMPORTED_MODULE_0__["GLTFLoader"].RegisterExtension(NAME, function (loader) { return new KHR_mesh_quantization(loader); });
+
+var NAME = "KHR_mesh_quantization";
+/**
+ * [Specification](https://github.com/KhronosGroup/glTF/tree/master/extensions/2.0/Khronos/KHR_mesh_quantization)
+ */
+var KHR_mesh_quantization = /** @class */ (function () {
+    /** @hidden */
+    function KHR_mesh_quantization(loader) {
+        /**
+         * The name of this extension.
+         */
+        this.name = NAME;
+        this.enabled = loader.isExtensionUsed(NAME);
+    }
+    /** @hidden */
+    KHR_mesh_quantization.prototype.dispose = function () {
+    };
+    return KHR_mesh_quantization;
+}());
+
+_glTFLoader__WEBPACK_IMPORTED_MODULE_0__["GLTFLoader"].RegisterExtension(NAME, function (loader) { return new KHR_mesh_quantization(loader); });
 
 
 /***/ }),
@@ -2459,38 +2391,38 @@
 __webpack_require__.r(__webpack_exports__);
 /* harmony export (binding) */ __webpack_require__.d(__webpack_exports__, "KHR_texture_basisu", function() { return KHR_texture_basisu; });
 /* harmony import */ var _glTFLoader__WEBPACK_IMPORTED_MODULE_0__ = __webpack_require__(/*! ../glTFLoader */ "./glTF/2.0/glTFLoader.ts");
-
-var NAME = "KHR_texture_basisu";
-/**
- * [Specification](https://github.com/KhronosGroup/glTF/tree/master/extensions/2.0/Khronos/KHR_texture_basisu)
- */
-var KHR_texture_basisu = /** @class */ (function () {
-    /** @hidden */
-    function KHR_texture_basisu(loader) {
-        /** The name of this extension. */
-        this.name = NAME;
-        this._loader = loader;
-        this.enabled = loader.isExtensionUsed(NAME);
-    }
-    /** @hidden */
-    KHR_texture_basisu.prototype.dispose = function () {
-        this._loader = null;
-    };
-    /** @hidden */
-    KHR_texture_basisu.prototype._loadTextureAsync = function (context, texture, assign) {
-        var _this = this;
-        return _glTFLoader__WEBPACK_IMPORTED_MODULE_0__["GLTFLoader"].LoadExtensionAsync(context, texture, this.name, function (extensionContext, extension) {
-            var sampler = (texture.sampler == undefined ? _glTFLoader__WEBPACK_IMPORTED_MODULE_0__["GLTFLoader"].DefaultSampler : _glTFLoader__WEBPACK_IMPORTED_MODULE_0__["ArrayItem"].Get("".concat(context, "/sampler"), _this._loader.gltf.samplers, texture.sampler));
-            var image = _glTFLoader__WEBPACK_IMPORTED_MODULE_0__["ArrayItem"].Get("".concat(extensionContext, "/source"), _this._loader.gltf.images, extension.source);
-            return _this._loader._createTextureAsync(context, sampler, image, function (babylonTexture) {
-                assign(babylonTexture);
-            }, texture._textureInfo.nonColorData ? { useRGBAIfASTCBC7NotAvailableWhenUASTC: true } : undefined, !texture._textureInfo.nonColorData);
-        });
-    };
-    return KHR_texture_basisu;
-}());
-
-_glTFLoader__WEBPACK_IMPORTED_MODULE_0__["GLTFLoader"].RegisterExtension(NAME, function (loader) { return new KHR_texture_basisu(loader); });
+
+var NAME = "KHR_texture_basisu";
+/**
+ * [Specification](https://github.com/KhronosGroup/glTF/tree/master/extensions/2.0/Khronos/KHR_texture_basisu)
+ */
+var KHR_texture_basisu = /** @class */ (function () {
+    /** @hidden */
+    function KHR_texture_basisu(loader) {
+        /** The name of this extension. */
+        this.name = NAME;
+        this._loader = loader;
+        this.enabled = loader.isExtensionUsed(NAME);
+    }
+    /** @hidden */
+    KHR_texture_basisu.prototype.dispose = function () {
+        this._loader = null;
+    };
+    /** @hidden */
+    KHR_texture_basisu.prototype._loadTextureAsync = function (context, texture, assign) {
+        var _this = this;
+        return _glTFLoader__WEBPACK_IMPORTED_MODULE_0__["GLTFLoader"].LoadExtensionAsync(context, texture, this.name, function (extensionContext, extension) {
+            var sampler = (texture.sampler == undefined ? _glTFLoader__WEBPACK_IMPORTED_MODULE_0__["GLTFLoader"].DefaultSampler : _glTFLoader__WEBPACK_IMPORTED_MODULE_0__["ArrayItem"].Get("".concat(context, "/sampler"), _this._loader.gltf.samplers, texture.sampler));
+            var image = _glTFLoader__WEBPACK_IMPORTED_MODULE_0__["ArrayItem"].Get("".concat(extensionContext, "/source"), _this._loader.gltf.images, extension.source);
+            return _this._loader._createTextureAsync(context, sampler, image, function (babylonTexture) {
+                assign(babylonTexture);
+            }, texture._textureInfo.nonColorData ? { useRGBAIfASTCBC7NotAvailableWhenUASTC: true } : undefined, !texture._textureInfo.nonColorData);
+        });
+    };
+    return KHR_texture_basisu;
+}());
+
+_glTFLoader__WEBPACK_IMPORTED_MODULE_0__["GLTFLoader"].RegisterExtension(NAME, function (loader) { return new KHR_texture_basisu(loader); });
 
 
 /***/ }),
@@ -2505,66 +2437,62 @@
 "use strict";
 __webpack_require__.r(__webpack_exports__);
 /* harmony export (binding) */ __webpack_require__.d(__webpack_exports__, "KHR_texture_transform", function() { return KHR_texture_transform; });
-<<<<<<< HEAD
-/* harmony import */ var babylonjs_Materials_Textures_texture__WEBPACK_IMPORTED_MODULE_0__ = __webpack_require__(/*! babylonjs/Materials/Textures/texture */ "babylonjs/Maths/math.color");
-=======
 /* harmony import */ var babylonjs_Materials_Textures_texture__WEBPACK_IMPORTED_MODULE_0__ = __webpack_require__(/*! babylonjs/Materials/Textures/texture */ "babylonjs/Misc/observable");
->>>>>>> cebc7bae
 /* harmony import */ var babylonjs_Materials_Textures_texture__WEBPACK_IMPORTED_MODULE_0___default = /*#__PURE__*/__webpack_require__.n(babylonjs_Materials_Textures_texture__WEBPACK_IMPORTED_MODULE_0__);
 /* harmony import */ var _glTFLoader__WEBPACK_IMPORTED_MODULE_1__ = __webpack_require__(/*! ../glTFLoader */ "./glTF/2.0/glTFLoader.ts");
-
-
-var NAME = "KHR_texture_transform";
-/**
- * [Specification](https://github.com/KhronosGroup/glTF/blob/master/extensions/2.0/Khronos/KHR_texture_transform)
- */
-var KHR_texture_transform = /** @class */ (function () {
-    /** @hidden */
-    function KHR_texture_transform(loader) {
-        /**
-         * The name of this extension.
-         */
-        this.name = NAME;
-        this._loader = loader;
-        this.enabled = this._loader.isExtensionUsed(NAME);
-    }
-    /** @hidden */
-    KHR_texture_transform.prototype.dispose = function () {
-        this._loader = null;
-    };
-    /** @hidden */
-    KHR_texture_transform.prototype.loadTextureInfoAsync = function (context, textureInfo, assign) {
-        var _this = this;
-        return _glTFLoader__WEBPACK_IMPORTED_MODULE_1__["GLTFLoader"].LoadExtensionAsync(context, textureInfo, this.name, function (extensionContext, extension) {
-            return _this._loader.loadTextureInfoAsync(context, textureInfo, function (babylonTexture) {
-                if (!(babylonTexture instanceof babylonjs_Materials_Textures_texture__WEBPACK_IMPORTED_MODULE_0__["Texture"])) {
-                    throw new Error("".concat(extensionContext, ": Texture type not supported"));
-                }
-                if (extension.offset) {
-                    babylonTexture.uOffset = extension.offset[0];
-                    babylonTexture.vOffset = extension.offset[1];
-                }
-                // Always rotate around the origin.
-                babylonTexture.uRotationCenter = 0;
-                babylonTexture.vRotationCenter = 0;
-                if (extension.rotation) {
-                    babylonTexture.wAng = -extension.rotation;
-                }
-                if (extension.scale) {
-                    babylonTexture.uScale = extension.scale[0];
-                    babylonTexture.vScale = extension.scale[1];
-                }
-                if (extension.texCoord != undefined) {
-                    babylonTexture.coordinatesIndex = extension.texCoord;
-                }
-                assign(babylonTexture);
-            });
-        });
-    };
-    return KHR_texture_transform;
-}());
-
-_glTFLoader__WEBPACK_IMPORTED_MODULE_1__["GLTFLoader"].RegisterExtension(NAME, function (loader) { return new KHR_texture_transform(loader); });
+
+
+var NAME = "KHR_texture_transform";
+/**
+ * [Specification](https://github.com/KhronosGroup/glTF/blob/master/extensions/2.0/Khronos/KHR_texture_transform)
+ */
+var KHR_texture_transform = /** @class */ (function () {
+    /** @hidden */
+    function KHR_texture_transform(loader) {
+        /**
+         * The name of this extension.
+         */
+        this.name = NAME;
+        this._loader = loader;
+        this.enabled = this._loader.isExtensionUsed(NAME);
+    }
+    /** @hidden */
+    KHR_texture_transform.prototype.dispose = function () {
+        this._loader = null;
+    };
+    /** @hidden */
+    KHR_texture_transform.prototype.loadTextureInfoAsync = function (context, textureInfo, assign) {
+        var _this = this;
+        return _glTFLoader__WEBPACK_IMPORTED_MODULE_1__["GLTFLoader"].LoadExtensionAsync(context, textureInfo, this.name, function (extensionContext, extension) {
+            return _this._loader.loadTextureInfoAsync(context, textureInfo, function (babylonTexture) {
+                if (!(babylonTexture instanceof babylonjs_Materials_Textures_texture__WEBPACK_IMPORTED_MODULE_0__["Texture"])) {
+                    throw new Error("".concat(extensionContext, ": Texture type not supported"));
+                }
+                if (extension.offset) {
+                    babylonTexture.uOffset = extension.offset[0];
+                    babylonTexture.vOffset = extension.offset[1];
+                }
+                // Always rotate around the origin.
+                babylonTexture.uRotationCenter = 0;
+                babylonTexture.vRotationCenter = 0;
+                if (extension.rotation) {
+                    babylonTexture.wAng = -extension.rotation;
+                }
+                if (extension.scale) {
+                    babylonTexture.uScale = extension.scale[0];
+                    babylonTexture.vScale = extension.scale[1];
+                }
+                if (extension.texCoord != undefined) {
+                    babylonTexture.coordinatesIndex = extension.texCoord;
+                }
+                assign(babylonTexture);
+            });
+        });
+    };
+    return KHR_texture_transform;
+}());
+
+_glTFLoader__WEBPACK_IMPORTED_MODULE_1__["GLTFLoader"].RegisterExtension(NAME, function (loader) { return new KHR_texture_transform(loader); });
 
 
 /***/ }),
@@ -2580,52 +2508,52 @@
 __webpack_require__.r(__webpack_exports__);
 /* harmony export (binding) */ __webpack_require__.d(__webpack_exports__, "KHR_xmp_json_ld", function() { return KHR_xmp_json_ld; });
 /* harmony import */ var _glTFLoader__WEBPACK_IMPORTED_MODULE_0__ = __webpack_require__(/*! ../glTFLoader */ "./glTF/2.0/glTFLoader.ts");
-
-var NAME = "KHR_xmp_json_ld";
-/**
- * [Specification](https://github.com/KhronosGroup/glTF/tree/master/extensions/2.0/Khronos/KHR_xmp_json_ld)
- * @since 5.0.0
- */
-var KHR_xmp_json_ld = /** @class */ (function () {
-    /** @hidden */
-    function KHR_xmp_json_ld(loader) {
-        /**
-         * The name of this extension.
-         */
-        this.name = NAME;
-        /**
-         * Defines a number that determines the order the extensions are applied.
-         */
-        this.order = 100;
-        this._loader = loader;
-        this.enabled = this._loader.isExtensionUsed(NAME);
-    }
-    /** @hidden */
-    KHR_xmp_json_ld.prototype.dispose = function () {
-        this._loader = null;
-    };
-    /**
-     * Called after the loader state changes to LOADING.
-     */
-    KHR_xmp_json_ld.prototype.onLoading = function () {
-        var _a, _b, _c;
-        if (this._loader.rootBabylonMesh === null) {
-            return;
-        }
-        var xmp_gltf = (_a = this._loader.gltf.extensions) === null || _a === void 0 ? void 0 : _a.KHR_xmp_json_ld;
-        var xmp_node = (_c = (_b = this._loader.gltf.asset) === null || _b === void 0 ? void 0 : _b.extensions) === null || _c === void 0 ? void 0 : _c.KHR_xmp_json_ld;
-        if (xmp_gltf && xmp_node) {
-            var packet = +xmp_node.packet;
-            if (xmp_gltf.packets && packet < xmp_gltf.packets.length) {
-                this._loader.rootBabylonMesh.metadata = this._loader.rootBabylonMesh.metadata || {};
-                this._loader.rootBabylonMesh.metadata.xmp = xmp_gltf.packets[packet];
-            }
-        }
-    };
-    return KHR_xmp_json_ld;
-}());
-
-_glTFLoader__WEBPACK_IMPORTED_MODULE_0__["GLTFLoader"].RegisterExtension(NAME, function (loader) { return new KHR_xmp_json_ld(loader); });
+
+var NAME = "KHR_xmp_json_ld";
+/**
+ * [Specification](https://github.com/KhronosGroup/glTF/tree/master/extensions/2.0/Khronos/KHR_xmp_json_ld)
+ * @since 5.0.0
+ */
+var KHR_xmp_json_ld = /** @class */ (function () {
+    /** @hidden */
+    function KHR_xmp_json_ld(loader) {
+        /**
+         * The name of this extension.
+         */
+        this.name = NAME;
+        /**
+         * Defines a number that determines the order the extensions are applied.
+         */
+        this.order = 100;
+        this._loader = loader;
+        this.enabled = this._loader.isExtensionUsed(NAME);
+    }
+    /** @hidden */
+    KHR_xmp_json_ld.prototype.dispose = function () {
+        this._loader = null;
+    };
+    /**
+     * Called after the loader state changes to LOADING.
+     */
+    KHR_xmp_json_ld.prototype.onLoading = function () {
+        var _a, _b, _c;
+        if (this._loader.rootBabylonMesh === null) {
+            return;
+        }
+        var xmp_gltf = (_a = this._loader.gltf.extensions) === null || _a === void 0 ? void 0 : _a.KHR_xmp_json_ld;
+        var xmp_node = (_c = (_b = this._loader.gltf.asset) === null || _b === void 0 ? void 0 : _b.extensions) === null || _c === void 0 ? void 0 : _c.KHR_xmp_json_ld;
+        if (xmp_gltf && xmp_node) {
+            var packet = +xmp_node.packet;
+            if (xmp_gltf.packets && packet < xmp_gltf.packets.length) {
+                this._loader.rootBabylonMesh.metadata = this._loader.rootBabylonMesh.metadata || {};
+                this._loader.rootBabylonMesh.metadata.xmp = xmp_gltf.packets[packet];
+            }
+        }
+    };
+    return KHR_xmp_json_ld;
+}());
+
+_glTFLoader__WEBPACK_IMPORTED_MODULE_0__["GLTFLoader"].RegisterExtension(NAME, function (loader) { return new KHR_xmp_json_ld(loader); });
 
 
 /***/ }),
@@ -2640,229 +2568,225 @@
 "use strict";
 __webpack_require__.r(__webpack_exports__);
 /* harmony export (binding) */ __webpack_require__.d(__webpack_exports__, "MSFT_audio_emitter", function() { return MSFT_audio_emitter; });
-<<<<<<< HEAD
-/* harmony import */ var babylonjs_Maths_math_vector__WEBPACK_IMPORTED_MODULE_0__ = __webpack_require__(/*! babylonjs/Maths/math.vector */ "babylonjs/Maths/math.color");
-=======
 /* harmony import */ var babylonjs_Maths_math_vector__WEBPACK_IMPORTED_MODULE_0__ = __webpack_require__(/*! babylonjs/Maths/math.vector */ "babylonjs/Misc/observable");
->>>>>>> cebc7bae
 /* harmony import */ var babylonjs_Maths_math_vector__WEBPACK_IMPORTED_MODULE_0___default = /*#__PURE__*/__webpack_require__.n(babylonjs_Maths_math_vector__WEBPACK_IMPORTED_MODULE_0__);
 /* harmony import */ var _glTFLoader__WEBPACK_IMPORTED_MODULE_1__ = __webpack_require__(/*! ../glTFLoader */ "./glTF/2.0/glTFLoader.ts");
-
-
-
-
-
-
-var NAME = "MSFT_audio_emitter";
-/**
- * [Specification](https://github.com/najadojo/glTF/tree/MSFT_audio_emitter/extensions/2.0/Vendor/MSFT_audio_emitter)
- */
-var MSFT_audio_emitter = /** @class */ (function () {
-    /** @hidden */
-    function MSFT_audio_emitter(loader) {
-        /**
-         * The name of this extension.
-         */
-        this.name = NAME;
-        this._loader = loader;
-        this.enabled = this._loader.isExtensionUsed(NAME);
-    }
-    /** @hidden */
-    MSFT_audio_emitter.prototype.dispose = function () {
-        this._loader = null;
-        this._clips = null;
-        this._emitters = null;
-    };
-    /** @hidden */
-    MSFT_audio_emitter.prototype.onLoading = function () {
-        var extensions = this._loader.gltf.extensions;
-        if (extensions && extensions[this.name]) {
-            var extension = extensions[this.name];
-            this._clips = extension.clips;
-            this._emitters = extension.emitters;
-            _glTFLoader__WEBPACK_IMPORTED_MODULE_1__["ArrayItem"].Assign(this._clips);
-            _glTFLoader__WEBPACK_IMPORTED_MODULE_1__["ArrayItem"].Assign(this._emitters);
-        }
-    };
-    /** @hidden */
-    MSFT_audio_emitter.prototype.loadSceneAsync = function (context, scene) {
-        var _this = this;
-        return _glTFLoader__WEBPACK_IMPORTED_MODULE_1__["GLTFLoader"].LoadExtensionAsync(context, scene, this.name, function (extensionContext, extension) {
-            var promises = new Array();
-            promises.push(_this._loader.loadSceneAsync(context, scene));
-            for (var _i = 0, _a = extension.emitters; _i < _a.length; _i++) {
-                var emitterIndex = _a[_i];
-                var emitter = _glTFLoader__WEBPACK_IMPORTED_MODULE_1__["ArrayItem"].Get("".concat(extensionContext, "/emitters"), _this._emitters, emitterIndex);
-                if (emitter.refDistance != undefined || emitter.maxDistance != undefined || emitter.rolloffFactor != undefined ||
-                    emitter.distanceModel != undefined || emitter.innerAngle != undefined || emitter.outerAngle != undefined) {
-                    throw new Error("".concat(extensionContext, ": Direction or Distance properties are not allowed on emitters attached to a scene"));
-                }
-                promises.push(_this._loadEmitterAsync("".concat(extensionContext, "/emitters/").concat(emitter.index), emitter));
-            }
-            return Promise.all(promises).then(function () { });
-        });
-    };
-    /** @hidden */
-    MSFT_audio_emitter.prototype.loadNodeAsync = function (context, node, assign) {
-        var _this = this;
-        return _glTFLoader__WEBPACK_IMPORTED_MODULE_1__["GLTFLoader"].LoadExtensionAsync(context, node, this.name, function (extensionContext, extension) {
-            var promises = new Array();
-            return _this._loader.loadNodeAsync(extensionContext, node, function (babylonMesh) {
-                var _loop_1 = function (emitterIndex) {
-                    var emitter = _glTFLoader__WEBPACK_IMPORTED_MODULE_1__["ArrayItem"].Get("".concat(extensionContext, "/emitters"), _this._emitters, emitterIndex);
-                    promises.push(_this._loadEmitterAsync("".concat(extensionContext, "/emitters/").concat(emitter.index), emitter).then(function () {
-                        for (var _i = 0, _a = emitter._babylonSounds; _i < _a.length; _i++) {
-                            var sound = _a[_i];
-                            sound.attachToMesh(babylonMesh);
-                            if (emitter.innerAngle != undefined || emitter.outerAngle != undefined) {
-                                sound.setLocalDirectionToMesh(babylonjs_Maths_math_vector__WEBPACK_IMPORTED_MODULE_0__["Vector3"].Forward());
-                                sound.setDirectionalCone(2 * babylonjs_Maths_math_vector__WEBPACK_IMPORTED_MODULE_0__["Tools"].ToDegrees(emitter.innerAngle == undefined ? Math.PI : emitter.innerAngle), 2 * babylonjs_Maths_math_vector__WEBPACK_IMPORTED_MODULE_0__["Tools"].ToDegrees(emitter.outerAngle == undefined ? Math.PI : emitter.outerAngle), 0);
-                            }
-                        }
-                    }));
-                };
-                for (var _i = 0, _a = extension.emitters; _i < _a.length; _i++) {
-                    var emitterIndex = _a[_i];
-                    _loop_1(emitterIndex);
-                }
-                assign(babylonMesh);
-            }).then(function (babylonMesh) {
-                return Promise.all(promises).then(function () {
-                    return babylonMesh;
-                });
-            });
-        });
-    };
-    /** @hidden */
-    MSFT_audio_emitter.prototype.loadAnimationAsync = function (context, animation) {
-        var _this = this;
-        return _glTFLoader__WEBPACK_IMPORTED_MODULE_1__["GLTFLoader"].LoadExtensionAsync(context, animation, this.name, function (extensionContext, extension) {
-            return _this._loader.loadAnimationAsync(context, animation).then(function (babylonAnimationGroup) {
-                var promises = new Array();
-                _glTFLoader__WEBPACK_IMPORTED_MODULE_1__["ArrayItem"].Assign(extension.events);
-                for (var _i = 0, _a = extension.events; _i < _a.length; _i++) {
-                    var event_1 = _a[_i];
-                    promises.push(_this._loadAnimationEventAsync("".concat(extensionContext, "/events/").concat(event_1.index), context, animation, event_1, babylonAnimationGroup));
-                }
-                return Promise.all(promises).then(function () {
-                    return babylonAnimationGroup;
-                });
-            });
-        });
-    };
-    MSFT_audio_emitter.prototype._loadClipAsync = function (context, clip) {
-        if (clip._objectURL) {
-            return clip._objectURL;
-        }
-        var promise;
-        if (clip.uri) {
-            promise = this._loader.loadUriAsync(context, clip, clip.uri);
-        }
-        else {
-            var bufferView = _glTFLoader__WEBPACK_IMPORTED_MODULE_1__["ArrayItem"].Get("".concat(context, "/bufferView"), this._loader.gltf.bufferViews, clip.bufferView);
-            promise = this._loader.loadBufferViewAsync("/bufferViews/".concat(bufferView.index), bufferView);
-        }
-        clip._objectURL = promise.then(function (data) {
-            return URL.createObjectURL(new Blob([data], { type: clip.mimeType }));
-        });
-        return clip._objectURL;
-    };
-    MSFT_audio_emitter.prototype._loadEmitterAsync = function (context, emitter) {
-        var _this = this;
-        emitter._babylonSounds = emitter._babylonSounds || [];
-        if (!emitter._babylonData) {
-            var clipPromises = new Array();
-            var name_1 = emitter.name || "emitter".concat(emitter.index);
-            var options_1 = {
-                loop: false,
-                autoplay: false,
-                volume: emitter.volume == undefined ? 1 : emitter.volume,
-            };
-            var _loop_2 = function (i) {
-                var clipContext = "/extensions/".concat(this_1.name, "/clips");
-                var clip = _glTFLoader__WEBPACK_IMPORTED_MODULE_1__["ArrayItem"].Get(clipContext, this_1._clips, emitter.clips[i].clip);
-                clipPromises.push(this_1._loadClipAsync("".concat(clipContext, "/").concat(emitter.clips[i].clip), clip).then(function (objectURL) {
-                    var sound = emitter._babylonSounds[i] = new babylonjs_Maths_math_vector__WEBPACK_IMPORTED_MODULE_0__["Sound"](name_1, objectURL, _this._loader.babylonScene, null, options_1);
-                    sound.refDistance = emitter.refDistance || 1;
-                    sound.maxDistance = emitter.maxDistance || 256;
-                    sound.rolloffFactor = emitter.rolloffFactor || 1;
-                    sound.distanceModel = emitter.distanceModel || 'exponential';
-                }));
-            };
-            var this_1 = this;
-            for (var i = 0; i < emitter.clips.length; i++) {
-                _loop_2(i);
-            }
-            var promise = Promise.all(clipPromises).then(function () {
-                var weights = emitter.clips.map(function (clip) { return clip.weight || 1; });
-                var weightedSound = new babylonjs_Maths_math_vector__WEBPACK_IMPORTED_MODULE_0__["WeightedSound"](emitter.loop || false, emitter._babylonSounds, weights);
-                if (emitter.innerAngle) {
-                    weightedSound.directionalConeInnerAngle = 2 * babylonjs_Maths_math_vector__WEBPACK_IMPORTED_MODULE_0__["Tools"].ToDegrees(emitter.innerAngle);
-                }
-                if (emitter.outerAngle) {
-                    weightedSound.directionalConeOuterAngle = 2 * babylonjs_Maths_math_vector__WEBPACK_IMPORTED_MODULE_0__["Tools"].ToDegrees(emitter.outerAngle);
-                }
-                if (emitter.volume) {
-                    weightedSound.volume = emitter.volume;
-                }
-                emitter._babylonData.sound = weightedSound;
-            });
-            emitter._babylonData = {
-                loaded: promise
-            };
-        }
-        return emitter._babylonData.loaded;
-    };
-    MSFT_audio_emitter.prototype._getEventAction = function (context, sound, action, time, startOffset) {
-        switch (action) {
-            case "play" /* play */: {
-                return function (currentFrame) {
-                    var frameOffset = (startOffset || 0) + (currentFrame - time);
-                    sound.play(frameOffset);
-                };
-            }
-            case "stop" /* stop */: {
-                return function (currentFrame) {
-                    sound.stop();
-                };
-            }
-            case "pause" /* pause */: {
-                return function (currentFrame) {
-                    sound.pause();
-                };
-            }
-            default: {
-                throw new Error("".concat(context, ": Unsupported action ").concat(action));
-            }
-        }
-    };
-    MSFT_audio_emitter.prototype._loadAnimationEventAsync = function (context, animationContext, animation, event, babylonAnimationGroup) {
-        var _this = this;
-        if (babylonAnimationGroup.targetedAnimations.length == 0) {
-            return Promise.resolve();
-        }
-        var babylonAnimation = babylonAnimationGroup.targetedAnimations[0];
-        var emitterIndex = event.emitter;
-        var emitter = _glTFLoader__WEBPACK_IMPORTED_MODULE_1__["ArrayItem"].Get("/extensions/".concat(this.name, "/emitters"), this._emitters, emitterIndex);
-        return this._loadEmitterAsync(context, emitter).then(function () {
-            var sound = emitter._babylonData.sound;
-            if (sound) {
-                var babylonAnimationEvent = new babylonjs_Maths_math_vector__WEBPACK_IMPORTED_MODULE_0__["AnimationEvent"](event.time, _this._getEventAction(context, sound, event.action, event.time, event.startOffset));
-                babylonAnimation.animation.addEvent(babylonAnimationEvent);
-                // Make sure all started audio stops when this animation is terminated.
-                babylonAnimationGroup.onAnimationGroupEndObservable.add(function () {
-                    sound.stop();
-                });
-                babylonAnimationGroup.onAnimationGroupPauseObservable.add(function () {
-                    sound.pause();
-                });
-            }
-        });
-    };
-    return MSFT_audio_emitter;
-}());
-
-_glTFLoader__WEBPACK_IMPORTED_MODULE_1__["GLTFLoader"].RegisterExtension(NAME, function (loader) { return new MSFT_audio_emitter(loader); });
+
+
+
+
+
+
+var NAME = "MSFT_audio_emitter";
+/**
+ * [Specification](https://github.com/najadojo/glTF/tree/MSFT_audio_emitter/extensions/2.0/Vendor/MSFT_audio_emitter)
+ */
+var MSFT_audio_emitter = /** @class */ (function () {
+    /** @hidden */
+    function MSFT_audio_emitter(loader) {
+        /**
+         * The name of this extension.
+         */
+        this.name = NAME;
+        this._loader = loader;
+        this.enabled = this._loader.isExtensionUsed(NAME);
+    }
+    /** @hidden */
+    MSFT_audio_emitter.prototype.dispose = function () {
+        this._loader = null;
+        this._clips = null;
+        this._emitters = null;
+    };
+    /** @hidden */
+    MSFT_audio_emitter.prototype.onLoading = function () {
+        var extensions = this._loader.gltf.extensions;
+        if (extensions && extensions[this.name]) {
+            var extension = extensions[this.name];
+            this._clips = extension.clips;
+            this._emitters = extension.emitters;
+            _glTFLoader__WEBPACK_IMPORTED_MODULE_1__["ArrayItem"].Assign(this._clips);
+            _glTFLoader__WEBPACK_IMPORTED_MODULE_1__["ArrayItem"].Assign(this._emitters);
+        }
+    };
+    /** @hidden */
+    MSFT_audio_emitter.prototype.loadSceneAsync = function (context, scene) {
+        var _this = this;
+        return _glTFLoader__WEBPACK_IMPORTED_MODULE_1__["GLTFLoader"].LoadExtensionAsync(context, scene, this.name, function (extensionContext, extension) {
+            var promises = new Array();
+            promises.push(_this._loader.loadSceneAsync(context, scene));
+            for (var _i = 0, _a = extension.emitters; _i < _a.length; _i++) {
+                var emitterIndex = _a[_i];
+                var emitter = _glTFLoader__WEBPACK_IMPORTED_MODULE_1__["ArrayItem"].Get("".concat(extensionContext, "/emitters"), _this._emitters, emitterIndex);
+                if (emitter.refDistance != undefined || emitter.maxDistance != undefined || emitter.rolloffFactor != undefined ||
+                    emitter.distanceModel != undefined || emitter.innerAngle != undefined || emitter.outerAngle != undefined) {
+                    throw new Error("".concat(extensionContext, ": Direction or Distance properties are not allowed on emitters attached to a scene"));
+                }
+                promises.push(_this._loadEmitterAsync("".concat(extensionContext, "/emitters/").concat(emitter.index), emitter));
+            }
+            return Promise.all(promises).then(function () { });
+        });
+    };
+    /** @hidden */
+    MSFT_audio_emitter.prototype.loadNodeAsync = function (context, node, assign) {
+        var _this = this;
+        return _glTFLoader__WEBPACK_IMPORTED_MODULE_1__["GLTFLoader"].LoadExtensionAsync(context, node, this.name, function (extensionContext, extension) {
+            var promises = new Array();
+            return _this._loader.loadNodeAsync(extensionContext, node, function (babylonMesh) {
+                var _loop_1 = function (emitterIndex) {
+                    var emitter = _glTFLoader__WEBPACK_IMPORTED_MODULE_1__["ArrayItem"].Get("".concat(extensionContext, "/emitters"), _this._emitters, emitterIndex);
+                    promises.push(_this._loadEmitterAsync("".concat(extensionContext, "/emitters/").concat(emitter.index), emitter).then(function () {
+                        for (var _i = 0, _a = emitter._babylonSounds; _i < _a.length; _i++) {
+                            var sound = _a[_i];
+                            sound.attachToMesh(babylonMesh);
+                            if (emitter.innerAngle != undefined || emitter.outerAngle != undefined) {
+                                sound.setLocalDirectionToMesh(babylonjs_Maths_math_vector__WEBPACK_IMPORTED_MODULE_0__["Vector3"].Forward());
+                                sound.setDirectionalCone(2 * babylonjs_Maths_math_vector__WEBPACK_IMPORTED_MODULE_0__["Tools"].ToDegrees(emitter.innerAngle == undefined ? Math.PI : emitter.innerAngle), 2 * babylonjs_Maths_math_vector__WEBPACK_IMPORTED_MODULE_0__["Tools"].ToDegrees(emitter.outerAngle == undefined ? Math.PI : emitter.outerAngle), 0);
+                            }
+                        }
+                    }));
+                };
+                for (var _i = 0, _a = extension.emitters; _i < _a.length; _i++) {
+                    var emitterIndex = _a[_i];
+                    _loop_1(emitterIndex);
+                }
+                assign(babylonMesh);
+            }).then(function (babylonMesh) {
+                return Promise.all(promises).then(function () {
+                    return babylonMesh;
+                });
+            });
+        });
+    };
+    /** @hidden */
+    MSFT_audio_emitter.prototype.loadAnimationAsync = function (context, animation) {
+        var _this = this;
+        return _glTFLoader__WEBPACK_IMPORTED_MODULE_1__["GLTFLoader"].LoadExtensionAsync(context, animation, this.name, function (extensionContext, extension) {
+            return _this._loader.loadAnimationAsync(context, animation).then(function (babylonAnimationGroup) {
+                var promises = new Array();
+                _glTFLoader__WEBPACK_IMPORTED_MODULE_1__["ArrayItem"].Assign(extension.events);
+                for (var _i = 0, _a = extension.events; _i < _a.length; _i++) {
+                    var event_1 = _a[_i];
+                    promises.push(_this._loadAnimationEventAsync("".concat(extensionContext, "/events/").concat(event_1.index), context, animation, event_1, babylonAnimationGroup));
+                }
+                return Promise.all(promises).then(function () {
+                    return babylonAnimationGroup;
+                });
+            });
+        });
+    };
+    MSFT_audio_emitter.prototype._loadClipAsync = function (context, clip) {
+        if (clip._objectURL) {
+            return clip._objectURL;
+        }
+        var promise;
+        if (clip.uri) {
+            promise = this._loader.loadUriAsync(context, clip, clip.uri);
+        }
+        else {
+            var bufferView = _glTFLoader__WEBPACK_IMPORTED_MODULE_1__["ArrayItem"].Get("".concat(context, "/bufferView"), this._loader.gltf.bufferViews, clip.bufferView);
+            promise = this._loader.loadBufferViewAsync("/bufferViews/".concat(bufferView.index), bufferView);
+        }
+        clip._objectURL = promise.then(function (data) {
+            return URL.createObjectURL(new Blob([data], { type: clip.mimeType }));
+        });
+        return clip._objectURL;
+    };
+    MSFT_audio_emitter.prototype._loadEmitterAsync = function (context, emitter) {
+        var _this = this;
+        emitter._babylonSounds = emitter._babylonSounds || [];
+        if (!emitter._babylonData) {
+            var clipPromises = new Array();
+            var name_1 = emitter.name || "emitter".concat(emitter.index);
+            var options_1 = {
+                loop: false,
+                autoplay: false,
+                volume: emitter.volume == undefined ? 1 : emitter.volume,
+            };
+            var _loop_2 = function (i) {
+                var clipContext = "/extensions/".concat(this_1.name, "/clips");
+                var clip = _glTFLoader__WEBPACK_IMPORTED_MODULE_1__["ArrayItem"].Get(clipContext, this_1._clips, emitter.clips[i].clip);
+                clipPromises.push(this_1._loadClipAsync("".concat(clipContext, "/").concat(emitter.clips[i].clip), clip).then(function (objectURL) {
+                    var sound = emitter._babylonSounds[i] = new babylonjs_Maths_math_vector__WEBPACK_IMPORTED_MODULE_0__["Sound"](name_1, objectURL, _this._loader.babylonScene, null, options_1);
+                    sound.refDistance = emitter.refDistance || 1;
+                    sound.maxDistance = emitter.maxDistance || 256;
+                    sound.rolloffFactor = emitter.rolloffFactor || 1;
+                    sound.distanceModel = emitter.distanceModel || 'exponential';
+                }));
+            };
+            var this_1 = this;
+            for (var i = 0; i < emitter.clips.length; i++) {
+                _loop_2(i);
+            }
+            var promise = Promise.all(clipPromises).then(function () {
+                var weights = emitter.clips.map(function (clip) { return clip.weight || 1; });
+                var weightedSound = new babylonjs_Maths_math_vector__WEBPACK_IMPORTED_MODULE_0__["WeightedSound"](emitter.loop || false, emitter._babylonSounds, weights);
+                if (emitter.innerAngle) {
+                    weightedSound.directionalConeInnerAngle = 2 * babylonjs_Maths_math_vector__WEBPACK_IMPORTED_MODULE_0__["Tools"].ToDegrees(emitter.innerAngle);
+                }
+                if (emitter.outerAngle) {
+                    weightedSound.directionalConeOuterAngle = 2 * babylonjs_Maths_math_vector__WEBPACK_IMPORTED_MODULE_0__["Tools"].ToDegrees(emitter.outerAngle);
+                }
+                if (emitter.volume) {
+                    weightedSound.volume = emitter.volume;
+                }
+                emitter._babylonData.sound = weightedSound;
+            });
+            emitter._babylonData = {
+                loaded: promise
+            };
+        }
+        return emitter._babylonData.loaded;
+    };
+    MSFT_audio_emitter.prototype._getEventAction = function (context, sound, action, time, startOffset) {
+        switch (action) {
+            case "play" /* play */: {
+                return function (currentFrame) {
+                    var frameOffset = (startOffset || 0) + (currentFrame - time);
+                    sound.play(frameOffset);
+                };
+            }
+            case "stop" /* stop */: {
+                return function (currentFrame) {
+                    sound.stop();
+                };
+            }
+            case "pause" /* pause */: {
+                return function (currentFrame) {
+                    sound.pause();
+                };
+            }
+            default: {
+                throw new Error("".concat(context, ": Unsupported action ").concat(action));
+            }
+        }
+    };
+    MSFT_audio_emitter.prototype._loadAnimationEventAsync = function (context, animationContext, animation, event, babylonAnimationGroup) {
+        var _this = this;
+        if (babylonAnimationGroup.targetedAnimations.length == 0) {
+            return Promise.resolve();
+        }
+        var babylonAnimation = babylonAnimationGroup.targetedAnimations[0];
+        var emitterIndex = event.emitter;
+        var emitter = _glTFLoader__WEBPACK_IMPORTED_MODULE_1__["ArrayItem"].Get("/extensions/".concat(this.name, "/emitters"), this._emitters, emitterIndex);
+        return this._loadEmitterAsync(context, emitter).then(function () {
+            var sound = emitter._babylonData.sound;
+            if (sound) {
+                var babylonAnimationEvent = new babylonjs_Maths_math_vector__WEBPACK_IMPORTED_MODULE_0__["AnimationEvent"](event.time, _this._getEventAction(context, sound, event.action, event.time, event.startOffset));
+                babylonAnimation.animation.addEvent(babylonAnimationEvent);
+                // Make sure all started audio stops when this animation is terminated.
+                babylonAnimationGroup.onAnimationGroupEndObservable.add(function () {
+                    sound.stop();
+                });
+                babylonAnimationGroup.onAnimationGroupPauseObservable.add(function () {
+                    sound.pause();
+                });
+            }
+        });
+    };
+    return MSFT_audio_emitter;
+}());
+
+_glTFLoader__WEBPACK_IMPORTED_MODULE_1__["GLTFLoader"].RegisterExtension(NAME, function (loader) { return new MSFT_audio_emitter(loader); });
 
 
 /***/ }),
@@ -2877,346 +2801,342 @@
 "use strict";
 __webpack_require__.r(__webpack_exports__);
 /* harmony export (binding) */ __webpack_require__.d(__webpack_exports__, "MSFT_lod", function() { return MSFT_lod; });
-<<<<<<< HEAD
-/* harmony import */ var babylonjs_Misc_observable__WEBPACK_IMPORTED_MODULE_0__ = __webpack_require__(/*! babylonjs/Misc/observable */ "babylonjs/Maths/math.color");
-=======
 /* harmony import */ var babylonjs_Misc_observable__WEBPACK_IMPORTED_MODULE_0__ = __webpack_require__(/*! babylonjs/Misc/observable */ "babylonjs/Misc/observable");
->>>>>>> cebc7bae
 /* harmony import */ var babylonjs_Misc_observable__WEBPACK_IMPORTED_MODULE_0___default = /*#__PURE__*/__webpack_require__.n(babylonjs_Misc_observable__WEBPACK_IMPORTED_MODULE_0__);
 /* harmony import */ var _glTFLoader__WEBPACK_IMPORTED_MODULE_1__ = __webpack_require__(/*! ../glTFLoader */ "./glTF/2.0/glTFLoader.ts");
-
-
-
-var NAME = "MSFT_lod";
-/**
- * [Specification](https://github.com/KhronosGroup/glTF/tree/master/extensions/2.0/Vendor/MSFT_lod)
- */
-var MSFT_lod = /** @class */ (function () {
-    /** @hidden */
-    function MSFT_lod(loader) {
-        /**
-         * The name of this extension.
-         */
-        this.name = NAME;
-        /**
-         * Defines a number that determines the order the extensions are applied.
-         */
-        this.order = 100;
-        /**
-         * Maximum number of LODs to load, starting from the lowest LOD.
-         */
-        this.maxLODsToLoad = 10;
-        /**
-         * Observable raised when all node LODs of one level are loaded.
-         * The event data is the index of the loaded LOD starting from zero.
-         * Dispose the loader to cancel the loading of the next level of LODs.
-         */
-        this.onNodeLODsLoadedObservable = new babylonjs_Misc_observable__WEBPACK_IMPORTED_MODULE_0__["Observable"]();
-        /**
-         * Observable raised when all material LODs of one level are loaded.
-         * The event data is the index of the loaded LOD starting from zero.
-         * Dispose the loader to cancel the loading of the next level of LODs.
-         */
-        this.onMaterialLODsLoadedObservable = new babylonjs_Misc_observable__WEBPACK_IMPORTED_MODULE_0__["Observable"]();
-        this._bufferLODs = new Array();
-        this._nodeIndexLOD = null;
-        this._nodeSignalLODs = new Array();
-        this._nodePromiseLODs = new Array();
-        this._nodeBufferLODs = new Array();
-        this._materialIndexLOD = null;
-        this._materialSignalLODs = new Array();
-        this._materialPromiseLODs = new Array();
-        this._materialBufferLODs = new Array();
-        this._loader = loader;
-        this.enabled = this._loader.isExtensionUsed(NAME);
-    }
-    /** @hidden */
-    MSFT_lod.prototype.dispose = function () {
-        this._loader = null;
-        this._nodeIndexLOD = null;
-        this._nodeSignalLODs.length = 0;
-        this._nodePromiseLODs.length = 0;
-        this._nodeBufferLODs.length = 0;
-        this._materialIndexLOD = null;
-        this._materialSignalLODs.length = 0;
-        this._materialPromiseLODs.length = 0;
-        this._materialBufferLODs.length = 0;
-        this.onMaterialLODsLoadedObservable.clear();
-        this.onNodeLODsLoadedObservable.clear();
-    };
-    /** @hidden */
-    MSFT_lod.prototype.onReady = function () {
-        var _this = this;
-        var _loop_1 = function (indexLOD) {
-            var promise = Promise.all(this_1._nodePromiseLODs[indexLOD]).then(function () {
-                if (indexLOD !== 0) {
-                    _this._loader.endPerformanceCounter("Node LOD ".concat(indexLOD));
-                    _this._loader.log("Loaded node LOD ".concat(indexLOD));
-                }
-                _this.onNodeLODsLoadedObservable.notifyObservers(indexLOD);
-                if (indexLOD !== _this._nodePromiseLODs.length - 1) {
-                    _this._loader.startPerformanceCounter("Node LOD ".concat(indexLOD + 1));
-                    _this._loadBufferLOD(_this._nodeBufferLODs, indexLOD + 1);
-                    if (_this._nodeSignalLODs[indexLOD]) {
-                        _this._nodeSignalLODs[indexLOD].resolve();
-                    }
-                }
-            });
-            this_1._loader._completePromises.push(promise);
-        };
-        var this_1 = this;
-        for (var indexLOD = 0; indexLOD < this._nodePromiseLODs.length; indexLOD++) {
-            _loop_1(indexLOD);
-        }
-        var _loop_2 = function (indexLOD) {
-            var promise = Promise.all(this_2._materialPromiseLODs[indexLOD]).then(function () {
-                if (indexLOD !== 0) {
-                    _this._loader.endPerformanceCounter("Material LOD ".concat(indexLOD));
-                    _this._loader.log("Loaded material LOD ".concat(indexLOD));
-                }
-                _this.onMaterialLODsLoadedObservable.notifyObservers(indexLOD);
-                if (indexLOD !== _this._materialPromiseLODs.length - 1) {
-                    _this._loader.startPerformanceCounter("Material LOD ".concat(indexLOD + 1));
-                    _this._loadBufferLOD(_this._materialBufferLODs, indexLOD + 1);
-                    if (_this._materialSignalLODs[indexLOD]) {
-                        _this._materialSignalLODs[indexLOD].resolve();
-                    }
-                }
-            });
-            this_2._loader._completePromises.push(promise);
-        };
-        var this_2 = this;
-        for (var indexLOD = 0; indexLOD < this._materialPromiseLODs.length; indexLOD++) {
-            _loop_2(indexLOD);
-        }
-    };
-    /** @hidden */
-    MSFT_lod.prototype.loadSceneAsync = function (context, scene) {
-        var promise = this._loader.loadSceneAsync(context, scene);
-        this._loadBufferLOD(this._bufferLODs, 0);
-        return promise;
-    };
-    /** @hidden */
-    MSFT_lod.prototype.loadNodeAsync = function (context, node, assign) {
-        var _this = this;
-        return _glTFLoader__WEBPACK_IMPORTED_MODULE_1__["GLTFLoader"].LoadExtensionAsync(context, node, this.name, function (extensionContext, extension) {
-            var firstPromise;
-            var nodeLODs = _this._getLODs(extensionContext, node, _this._loader.gltf.nodes, extension.ids);
-            _this._loader.logOpen("".concat(extensionContext));
-            var _loop_3 = function (indexLOD) {
-                var nodeLOD = nodeLODs[indexLOD];
-                if (indexLOD !== 0) {
-                    _this._nodeIndexLOD = indexLOD;
-                    _this._nodeSignalLODs[indexLOD] = _this._nodeSignalLODs[indexLOD] || new babylonjs_Misc_observable__WEBPACK_IMPORTED_MODULE_0__["Deferred"]();
-                }
-                var assignWrap = function (babylonTransformNode) {
-                    assign(babylonTransformNode);
-                    babylonTransformNode.setEnabled(false);
-                };
-                var promise = _this._loader.loadNodeAsync("/nodes/".concat(nodeLOD.index), nodeLOD, assignWrap).then(function (babylonMesh) {
-                    if (indexLOD !== 0) {
-                        // TODO: should not rely on _babylonTransformNode
-                        var previousNodeLOD = nodeLODs[indexLOD - 1];
-                        if (previousNodeLOD._babylonTransformNode) {
-                            _this._disposeTransformNode(previousNodeLOD._babylonTransformNode);
-                            delete previousNodeLOD._babylonTransformNode;
-                        }
-                    }
-                    babylonMesh.setEnabled(true);
-                    return babylonMesh;
-                });
-                _this._nodePromiseLODs[indexLOD] = _this._nodePromiseLODs[indexLOD] || [];
-                if (indexLOD === 0) {
-                    firstPromise = promise;
-                }
-                else {
-                    _this._nodeIndexLOD = null;
-                    _this._nodePromiseLODs[indexLOD].push(promise);
-                }
-            };
-            for (var indexLOD = 0; indexLOD < nodeLODs.length; indexLOD++) {
-                _loop_3(indexLOD);
-            }
-            _this._loader.logClose();
-            return firstPromise;
-        });
-    };
-    /** @hidden */
-    MSFT_lod.prototype._loadMaterialAsync = function (context, material, babylonMesh, babylonDrawMode, assign) {
-        var _this = this;
-        // Don't load material LODs if already loading a node LOD.
-        if (this._nodeIndexLOD) {
-            return null;
-        }
-        return _glTFLoader__WEBPACK_IMPORTED_MODULE_1__["GLTFLoader"].LoadExtensionAsync(context, material, this.name, function (extensionContext, extension) {
-            var firstPromise;
-            var materialLODs = _this._getLODs(extensionContext, material, _this._loader.gltf.materials, extension.ids);
-            _this._loader.logOpen("".concat(extensionContext));
-            var _loop_4 = function (indexLOD) {
-                var materialLOD = materialLODs[indexLOD];
-                if (indexLOD !== 0) {
-                    _this._materialIndexLOD = indexLOD;
-                }
-                var promise = _this._loader._loadMaterialAsync("/materials/".concat(materialLOD.index), materialLOD, babylonMesh, babylonDrawMode, function (babylonMaterial) {
-                    if (indexLOD === 0) {
-                        assign(babylonMaterial);
-                    }
-                }).then(function (babylonMaterial) {
-                    if (indexLOD !== 0) {
-                        assign(babylonMaterial);
-                        // TODO: should not rely on _data
-                        var previousDataLOD = materialLODs[indexLOD - 1]._data;
-                        if (previousDataLOD[babylonDrawMode]) {
-                            _this._disposeMaterials([previousDataLOD[babylonDrawMode].babylonMaterial]);
-                            delete previousDataLOD[babylonDrawMode];
-                        }
-                    }
-                    return babylonMaterial;
-                });
-                _this._materialPromiseLODs[indexLOD] = _this._materialPromiseLODs[indexLOD] || [];
-                if (indexLOD === 0) {
-                    firstPromise = promise;
-                }
-                else {
-                    _this._materialIndexLOD = null;
-                    _this._materialPromiseLODs[indexLOD].push(promise);
-                }
-            };
-            for (var indexLOD = 0; indexLOD < materialLODs.length; indexLOD++) {
-                _loop_4(indexLOD);
-            }
-            _this._loader.logClose();
-            return firstPromise;
-        });
-    };
-    /** @hidden */
-    MSFT_lod.prototype._loadUriAsync = function (context, property, uri) {
-        var _this = this;
-        // Defer the loading of uris if loading a node or material LOD.
-        if (this._nodeIndexLOD !== null) {
-            this._loader.log("deferred");
-            var previousIndexLOD = this._nodeIndexLOD - 1;
-            this._nodeSignalLODs[previousIndexLOD] = this._nodeSignalLODs[previousIndexLOD] || new babylonjs_Misc_observable__WEBPACK_IMPORTED_MODULE_0__["Deferred"]();
-            return this._nodeSignalLODs[this._nodeIndexLOD - 1].promise.then(function () {
-                return _this._loader.loadUriAsync(context, property, uri);
-            });
-        }
-        else if (this._materialIndexLOD !== null) {
-            this._loader.log("deferred");
-            var previousIndexLOD = this._materialIndexLOD - 1;
-            this._materialSignalLODs[previousIndexLOD] = this._materialSignalLODs[previousIndexLOD] || new babylonjs_Misc_observable__WEBPACK_IMPORTED_MODULE_0__["Deferred"]();
-            return this._materialSignalLODs[previousIndexLOD].promise.then(function () {
-                return _this._loader.loadUriAsync(context, property, uri);
-            });
-        }
-        return null;
-    };
-    /** @hidden */
-    MSFT_lod.prototype.loadBufferAsync = function (context, buffer, byteOffset, byteLength) {
-        if (this._loader.parent.useRangeRequests && !buffer.uri) {
-            if (!this._loader.bin) {
-                throw new Error("".concat(context, ": Uri is missing or the binary glTF is missing its binary chunk"));
-            }
-            var loadAsync = function (bufferLODs, indexLOD) {
-                var start = byteOffset;
-                var end = start + byteLength - 1;
-                var bufferLOD = bufferLODs[indexLOD];
-                if (bufferLOD) {
-                    bufferLOD.start = Math.min(bufferLOD.start, start);
-                    bufferLOD.end = Math.max(bufferLOD.end, end);
-                }
-                else {
-                    bufferLOD = { start: start, end: end, loaded: new babylonjs_Misc_observable__WEBPACK_IMPORTED_MODULE_0__["Deferred"]() };
-                    bufferLODs[indexLOD] = bufferLOD;
-                }
-                return bufferLOD.loaded.promise.then(function (data) {
-                    return new Uint8Array(data.buffer, data.byteOffset + byteOffset - bufferLOD.start, byteLength);
-                });
-            };
-            this._loader.log("deferred");
-            if (this._nodeIndexLOD !== null) {
-                return loadAsync(this._nodeBufferLODs, this._nodeIndexLOD);
-            }
-            else if (this._materialIndexLOD !== null) {
-                return loadAsync(this._materialBufferLODs, this._materialIndexLOD);
-            }
-            else {
-                return loadAsync(this._bufferLODs, 0);
-            }
-        }
-        return null;
-    };
-    MSFT_lod.prototype._loadBufferLOD = function (bufferLODs, indexLOD) {
-        var bufferLOD = bufferLODs[indexLOD];
-        if (bufferLOD) {
-            this._loader.log("Loading buffer range [".concat(bufferLOD.start, "-").concat(bufferLOD.end, "]"));
-            this._loader.bin.readAsync(bufferLOD.start, bufferLOD.end - bufferLOD.start + 1).then(function (data) {
-                bufferLOD.loaded.resolve(data);
-            }, function (error) {
-                bufferLOD.loaded.reject(error);
-            });
-        }
-    };
-    /**
-     * Gets an array of LOD properties from lowest to highest.
-     */
-    MSFT_lod.prototype._getLODs = function (context, property, array, ids) {
-        if (this.maxLODsToLoad <= 0) {
-            throw new Error("maxLODsToLoad must be greater than zero");
-        }
-        var properties = new Array();
-        for (var i = ids.length - 1; i >= 0; i--) {
-            properties.push(_glTFLoader__WEBPACK_IMPORTED_MODULE_1__["ArrayItem"].Get("".concat(context, "/ids/").concat(ids[i]), array, ids[i]));
-            if (properties.length === this.maxLODsToLoad) {
-                return properties;
-            }
-        }
-        properties.push(property);
-        return properties;
-    };
-    MSFT_lod.prototype._disposeTransformNode = function (babylonTransformNode) {
-        var _this = this;
-        var babylonMaterials = new Array();
-        var babylonMaterial = babylonTransformNode.material;
-        if (babylonMaterial) {
-            babylonMaterials.push(babylonMaterial);
-        }
-        for (var _i = 0, _a = babylonTransformNode.getChildMeshes(); _i < _a.length; _i++) {
-            var babylonMesh = _a[_i];
-            if (babylonMesh.material) {
-                babylonMaterials.push(babylonMesh.material);
-            }
-        }
-        babylonTransformNode.dispose();
-        var babylonMaterialsToDispose = babylonMaterials.filter(function (babylonMaterial) { return _this._loader.babylonScene.meshes.every(function (mesh) { return mesh.material != babylonMaterial; }); });
-        this._disposeMaterials(babylonMaterialsToDispose);
-    };
-    MSFT_lod.prototype._disposeMaterials = function (babylonMaterials) {
-        var babylonTextures = {};
-        for (var _i = 0, babylonMaterials_1 = babylonMaterials; _i < babylonMaterials_1.length; _i++) {
-            var babylonMaterial = babylonMaterials_1[_i];
-            for (var _a = 0, _b = babylonMaterial.getActiveTextures(); _a < _b.length; _a++) {
-                var babylonTexture = _b[_a];
-                babylonTextures[babylonTexture.uniqueId] = babylonTexture;
-            }
-            babylonMaterial.dispose();
-        }
-        for (var uniqueId in babylonTextures) {
-            for (var _c = 0, _d = this._loader.babylonScene.materials; _c < _d.length; _c++) {
-                var babylonMaterial = _d[_c];
-                if (babylonMaterial.hasTexture(babylonTextures[uniqueId])) {
-                    delete babylonTextures[uniqueId];
-                }
-            }
-        }
-        for (var uniqueId in babylonTextures) {
-            babylonTextures[uniqueId].dispose();
-        }
-    };
-    return MSFT_lod;
-}());
-
-_glTFLoader__WEBPACK_IMPORTED_MODULE_1__["GLTFLoader"].RegisterExtension(NAME, function (loader) { return new MSFT_lod(loader); });
+
+
+
+var NAME = "MSFT_lod";
+/**
+ * [Specification](https://github.com/KhronosGroup/glTF/tree/master/extensions/2.0/Vendor/MSFT_lod)
+ */
+var MSFT_lod = /** @class */ (function () {
+    /** @hidden */
+    function MSFT_lod(loader) {
+        /**
+         * The name of this extension.
+         */
+        this.name = NAME;
+        /**
+         * Defines a number that determines the order the extensions are applied.
+         */
+        this.order = 100;
+        /**
+         * Maximum number of LODs to load, starting from the lowest LOD.
+         */
+        this.maxLODsToLoad = 10;
+        /**
+         * Observable raised when all node LODs of one level are loaded.
+         * The event data is the index of the loaded LOD starting from zero.
+         * Dispose the loader to cancel the loading of the next level of LODs.
+         */
+        this.onNodeLODsLoadedObservable = new babylonjs_Misc_observable__WEBPACK_IMPORTED_MODULE_0__["Observable"]();
+        /**
+         * Observable raised when all material LODs of one level are loaded.
+         * The event data is the index of the loaded LOD starting from zero.
+         * Dispose the loader to cancel the loading of the next level of LODs.
+         */
+        this.onMaterialLODsLoadedObservable = new babylonjs_Misc_observable__WEBPACK_IMPORTED_MODULE_0__["Observable"]();
+        this._bufferLODs = new Array();
+        this._nodeIndexLOD = null;
+        this._nodeSignalLODs = new Array();
+        this._nodePromiseLODs = new Array();
+        this._nodeBufferLODs = new Array();
+        this._materialIndexLOD = null;
+        this._materialSignalLODs = new Array();
+        this._materialPromiseLODs = new Array();
+        this._materialBufferLODs = new Array();
+        this._loader = loader;
+        this.enabled = this._loader.isExtensionUsed(NAME);
+    }
+    /** @hidden */
+    MSFT_lod.prototype.dispose = function () {
+        this._loader = null;
+        this._nodeIndexLOD = null;
+        this._nodeSignalLODs.length = 0;
+        this._nodePromiseLODs.length = 0;
+        this._nodeBufferLODs.length = 0;
+        this._materialIndexLOD = null;
+        this._materialSignalLODs.length = 0;
+        this._materialPromiseLODs.length = 0;
+        this._materialBufferLODs.length = 0;
+        this.onMaterialLODsLoadedObservable.clear();
+        this.onNodeLODsLoadedObservable.clear();
+    };
+    /** @hidden */
+    MSFT_lod.prototype.onReady = function () {
+        var _this = this;
+        var _loop_1 = function (indexLOD) {
+            var promise = Promise.all(this_1._nodePromiseLODs[indexLOD]).then(function () {
+                if (indexLOD !== 0) {
+                    _this._loader.endPerformanceCounter("Node LOD ".concat(indexLOD));
+                    _this._loader.log("Loaded node LOD ".concat(indexLOD));
+                }
+                _this.onNodeLODsLoadedObservable.notifyObservers(indexLOD);
+                if (indexLOD !== _this._nodePromiseLODs.length - 1) {
+                    _this._loader.startPerformanceCounter("Node LOD ".concat(indexLOD + 1));
+                    _this._loadBufferLOD(_this._nodeBufferLODs, indexLOD + 1);
+                    if (_this._nodeSignalLODs[indexLOD]) {
+                        _this._nodeSignalLODs[indexLOD].resolve();
+                    }
+                }
+            });
+            this_1._loader._completePromises.push(promise);
+        };
+        var this_1 = this;
+        for (var indexLOD = 0; indexLOD < this._nodePromiseLODs.length; indexLOD++) {
+            _loop_1(indexLOD);
+        }
+        var _loop_2 = function (indexLOD) {
+            var promise = Promise.all(this_2._materialPromiseLODs[indexLOD]).then(function () {
+                if (indexLOD !== 0) {
+                    _this._loader.endPerformanceCounter("Material LOD ".concat(indexLOD));
+                    _this._loader.log("Loaded material LOD ".concat(indexLOD));
+                }
+                _this.onMaterialLODsLoadedObservable.notifyObservers(indexLOD);
+                if (indexLOD !== _this._materialPromiseLODs.length - 1) {
+                    _this._loader.startPerformanceCounter("Material LOD ".concat(indexLOD + 1));
+                    _this._loadBufferLOD(_this._materialBufferLODs, indexLOD + 1);
+                    if (_this._materialSignalLODs[indexLOD]) {
+                        _this._materialSignalLODs[indexLOD].resolve();
+                    }
+                }
+            });
+            this_2._loader._completePromises.push(promise);
+        };
+        var this_2 = this;
+        for (var indexLOD = 0; indexLOD < this._materialPromiseLODs.length; indexLOD++) {
+            _loop_2(indexLOD);
+        }
+    };
+    /** @hidden */
+    MSFT_lod.prototype.loadSceneAsync = function (context, scene) {
+        var promise = this._loader.loadSceneAsync(context, scene);
+        this._loadBufferLOD(this._bufferLODs, 0);
+        return promise;
+    };
+    /** @hidden */
+    MSFT_lod.prototype.loadNodeAsync = function (context, node, assign) {
+        var _this = this;
+        return _glTFLoader__WEBPACK_IMPORTED_MODULE_1__["GLTFLoader"].LoadExtensionAsync(context, node, this.name, function (extensionContext, extension) {
+            var firstPromise;
+            var nodeLODs = _this._getLODs(extensionContext, node, _this._loader.gltf.nodes, extension.ids);
+            _this._loader.logOpen("".concat(extensionContext));
+            var _loop_3 = function (indexLOD) {
+                var nodeLOD = nodeLODs[indexLOD];
+                if (indexLOD !== 0) {
+                    _this._nodeIndexLOD = indexLOD;
+                    _this._nodeSignalLODs[indexLOD] = _this._nodeSignalLODs[indexLOD] || new babylonjs_Misc_observable__WEBPACK_IMPORTED_MODULE_0__["Deferred"]();
+                }
+                var assignWrap = function (babylonTransformNode) {
+                    assign(babylonTransformNode);
+                    babylonTransformNode.setEnabled(false);
+                };
+                var promise = _this._loader.loadNodeAsync("/nodes/".concat(nodeLOD.index), nodeLOD, assignWrap).then(function (babylonMesh) {
+                    if (indexLOD !== 0) {
+                        // TODO: should not rely on _babylonTransformNode
+                        var previousNodeLOD = nodeLODs[indexLOD - 1];
+                        if (previousNodeLOD._babylonTransformNode) {
+                            _this._disposeTransformNode(previousNodeLOD._babylonTransformNode);
+                            delete previousNodeLOD._babylonTransformNode;
+                        }
+                    }
+                    babylonMesh.setEnabled(true);
+                    return babylonMesh;
+                });
+                _this._nodePromiseLODs[indexLOD] = _this._nodePromiseLODs[indexLOD] || [];
+                if (indexLOD === 0) {
+                    firstPromise = promise;
+                }
+                else {
+                    _this._nodeIndexLOD = null;
+                    _this._nodePromiseLODs[indexLOD].push(promise);
+                }
+            };
+            for (var indexLOD = 0; indexLOD < nodeLODs.length; indexLOD++) {
+                _loop_3(indexLOD);
+            }
+            _this._loader.logClose();
+            return firstPromise;
+        });
+    };
+    /** @hidden */
+    MSFT_lod.prototype._loadMaterialAsync = function (context, material, babylonMesh, babylonDrawMode, assign) {
+        var _this = this;
+        // Don't load material LODs if already loading a node LOD.
+        if (this._nodeIndexLOD) {
+            return null;
+        }
+        return _glTFLoader__WEBPACK_IMPORTED_MODULE_1__["GLTFLoader"].LoadExtensionAsync(context, material, this.name, function (extensionContext, extension) {
+            var firstPromise;
+            var materialLODs = _this._getLODs(extensionContext, material, _this._loader.gltf.materials, extension.ids);
+            _this._loader.logOpen("".concat(extensionContext));
+            var _loop_4 = function (indexLOD) {
+                var materialLOD = materialLODs[indexLOD];
+                if (indexLOD !== 0) {
+                    _this._materialIndexLOD = indexLOD;
+                }
+                var promise = _this._loader._loadMaterialAsync("/materials/".concat(materialLOD.index), materialLOD, babylonMesh, babylonDrawMode, function (babylonMaterial) {
+                    if (indexLOD === 0) {
+                        assign(babylonMaterial);
+                    }
+                }).then(function (babylonMaterial) {
+                    if (indexLOD !== 0) {
+                        assign(babylonMaterial);
+                        // TODO: should not rely on _data
+                        var previousDataLOD = materialLODs[indexLOD - 1]._data;
+                        if (previousDataLOD[babylonDrawMode]) {
+                            _this._disposeMaterials([previousDataLOD[babylonDrawMode].babylonMaterial]);
+                            delete previousDataLOD[babylonDrawMode];
+                        }
+                    }
+                    return babylonMaterial;
+                });
+                _this._materialPromiseLODs[indexLOD] = _this._materialPromiseLODs[indexLOD] || [];
+                if (indexLOD === 0) {
+                    firstPromise = promise;
+                }
+                else {
+                    _this._materialIndexLOD = null;
+                    _this._materialPromiseLODs[indexLOD].push(promise);
+                }
+            };
+            for (var indexLOD = 0; indexLOD < materialLODs.length; indexLOD++) {
+                _loop_4(indexLOD);
+            }
+            _this._loader.logClose();
+            return firstPromise;
+        });
+    };
+    /** @hidden */
+    MSFT_lod.prototype._loadUriAsync = function (context, property, uri) {
+        var _this = this;
+        // Defer the loading of uris if loading a node or material LOD.
+        if (this._nodeIndexLOD !== null) {
+            this._loader.log("deferred");
+            var previousIndexLOD = this._nodeIndexLOD - 1;
+            this._nodeSignalLODs[previousIndexLOD] = this._nodeSignalLODs[previousIndexLOD] || new babylonjs_Misc_observable__WEBPACK_IMPORTED_MODULE_0__["Deferred"]();
+            return this._nodeSignalLODs[this._nodeIndexLOD - 1].promise.then(function () {
+                return _this._loader.loadUriAsync(context, property, uri);
+            });
+        }
+        else if (this._materialIndexLOD !== null) {
+            this._loader.log("deferred");
+            var previousIndexLOD = this._materialIndexLOD - 1;
+            this._materialSignalLODs[previousIndexLOD] = this._materialSignalLODs[previousIndexLOD] || new babylonjs_Misc_observable__WEBPACK_IMPORTED_MODULE_0__["Deferred"]();
+            return this._materialSignalLODs[previousIndexLOD].promise.then(function () {
+                return _this._loader.loadUriAsync(context, property, uri);
+            });
+        }
+        return null;
+    };
+    /** @hidden */
+    MSFT_lod.prototype.loadBufferAsync = function (context, buffer, byteOffset, byteLength) {
+        if (this._loader.parent.useRangeRequests && !buffer.uri) {
+            if (!this._loader.bin) {
+                throw new Error("".concat(context, ": Uri is missing or the binary glTF is missing its binary chunk"));
+            }
+            var loadAsync = function (bufferLODs, indexLOD) {
+                var start = byteOffset;
+                var end = start + byteLength - 1;
+                var bufferLOD = bufferLODs[indexLOD];
+                if (bufferLOD) {
+                    bufferLOD.start = Math.min(bufferLOD.start, start);
+                    bufferLOD.end = Math.max(bufferLOD.end, end);
+                }
+                else {
+                    bufferLOD = { start: start, end: end, loaded: new babylonjs_Misc_observable__WEBPACK_IMPORTED_MODULE_0__["Deferred"]() };
+                    bufferLODs[indexLOD] = bufferLOD;
+                }
+                return bufferLOD.loaded.promise.then(function (data) {
+                    return new Uint8Array(data.buffer, data.byteOffset + byteOffset - bufferLOD.start, byteLength);
+                });
+            };
+            this._loader.log("deferred");
+            if (this._nodeIndexLOD !== null) {
+                return loadAsync(this._nodeBufferLODs, this._nodeIndexLOD);
+            }
+            else if (this._materialIndexLOD !== null) {
+                return loadAsync(this._materialBufferLODs, this._materialIndexLOD);
+            }
+            else {
+                return loadAsync(this._bufferLODs, 0);
+            }
+        }
+        return null;
+    };
+    MSFT_lod.prototype._loadBufferLOD = function (bufferLODs, indexLOD) {
+        var bufferLOD = bufferLODs[indexLOD];
+        if (bufferLOD) {
+            this._loader.log("Loading buffer range [".concat(bufferLOD.start, "-").concat(bufferLOD.end, "]"));
+            this._loader.bin.readAsync(bufferLOD.start, bufferLOD.end - bufferLOD.start + 1).then(function (data) {
+                bufferLOD.loaded.resolve(data);
+            }, function (error) {
+                bufferLOD.loaded.reject(error);
+            });
+        }
+    };
+    /**
+     * Gets an array of LOD properties from lowest to highest.
+     */
+    MSFT_lod.prototype._getLODs = function (context, property, array, ids) {
+        if (this.maxLODsToLoad <= 0) {
+            throw new Error("maxLODsToLoad must be greater than zero");
+        }
+        var properties = new Array();
+        for (var i = ids.length - 1; i >= 0; i--) {
+            properties.push(_glTFLoader__WEBPACK_IMPORTED_MODULE_1__["ArrayItem"].Get("".concat(context, "/ids/").concat(ids[i]), array, ids[i]));
+            if (properties.length === this.maxLODsToLoad) {
+                return properties;
+            }
+        }
+        properties.push(property);
+        return properties;
+    };
+    MSFT_lod.prototype._disposeTransformNode = function (babylonTransformNode) {
+        var _this = this;
+        var babylonMaterials = new Array();
+        var babylonMaterial = babylonTransformNode.material;
+        if (babylonMaterial) {
+            babylonMaterials.push(babylonMaterial);
+        }
+        for (var _i = 0, _a = babylonTransformNode.getChildMeshes(); _i < _a.length; _i++) {
+            var babylonMesh = _a[_i];
+            if (babylonMesh.material) {
+                babylonMaterials.push(babylonMesh.material);
+            }
+        }
+        babylonTransformNode.dispose();
+        var babylonMaterialsToDispose = babylonMaterials.filter(function (babylonMaterial) { return _this._loader.babylonScene.meshes.every(function (mesh) { return mesh.material != babylonMaterial; }); });
+        this._disposeMaterials(babylonMaterialsToDispose);
+    };
+    MSFT_lod.prototype._disposeMaterials = function (babylonMaterials) {
+        var babylonTextures = {};
+        for (var _i = 0, babylonMaterials_1 = babylonMaterials; _i < babylonMaterials_1.length; _i++) {
+            var babylonMaterial = babylonMaterials_1[_i];
+            for (var _a = 0, _b = babylonMaterial.getActiveTextures(); _a < _b.length; _a++) {
+                var babylonTexture = _b[_a];
+                babylonTextures[babylonTexture.uniqueId] = babylonTexture;
+            }
+            babylonMaterial.dispose();
+        }
+        for (var uniqueId in babylonTextures) {
+            for (var _c = 0, _d = this._loader.babylonScene.materials; _c < _d.length; _c++) {
+                var babylonMaterial = _d[_c];
+                if (babylonMaterial.hasTexture(babylonTextures[uniqueId])) {
+                    delete babylonTextures[uniqueId];
+                }
+            }
+        }
+        for (var uniqueId in babylonTextures) {
+            babylonTextures[uniqueId].dispose();
+        }
+    };
+    return MSFT_lod;
+}());
+
+_glTFLoader__WEBPACK_IMPORTED_MODULE_1__["GLTFLoader"].RegisterExtension(NAME, function (loader) { return new MSFT_lod(loader); });
 
 
 /***/ }),
@@ -3231,49 +3151,45 @@
 "use strict";
 __webpack_require__.r(__webpack_exports__);
 /* harmony export (binding) */ __webpack_require__.d(__webpack_exports__, "MSFT_minecraftMesh", function() { return MSFT_minecraftMesh; });
-<<<<<<< HEAD
-/* harmony import */ var babylonjs_Materials_PBR_pbrMaterial__WEBPACK_IMPORTED_MODULE_0__ = __webpack_require__(/*! babylonjs/Materials/PBR/pbrMaterial */ "babylonjs/Maths/math.color");
-=======
 /* harmony import */ var babylonjs_Materials_PBR_pbrMaterial__WEBPACK_IMPORTED_MODULE_0__ = __webpack_require__(/*! babylonjs/Materials/PBR/pbrMaterial */ "babylonjs/Misc/observable");
->>>>>>> cebc7bae
 /* harmony import */ var babylonjs_Materials_PBR_pbrMaterial__WEBPACK_IMPORTED_MODULE_0___default = /*#__PURE__*/__webpack_require__.n(babylonjs_Materials_PBR_pbrMaterial__WEBPACK_IMPORTED_MODULE_0__);
 /* harmony import */ var _glTFLoader__WEBPACK_IMPORTED_MODULE_1__ = __webpack_require__(/*! ../glTFLoader */ "./glTF/2.0/glTFLoader.ts");
-
-
-var NAME = "MSFT_minecraftMesh";
-/** @hidden */
-var MSFT_minecraftMesh = /** @class */ (function () {
-    function MSFT_minecraftMesh(loader) {
-        this.name = NAME;
-        this._loader = loader;
-        this.enabled = this._loader.isExtensionUsed(NAME);
-    }
-    MSFT_minecraftMesh.prototype.dispose = function () {
-        this._loader = null;
-    };
-    MSFT_minecraftMesh.prototype.loadMaterialPropertiesAsync = function (context, material, babylonMaterial) {
-        var _this = this;
-        return _glTFLoader__WEBPACK_IMPORTED_MODULE_1__["GLTFLoader"].LoadExtraAsync(context, material, this.name, function (extraContext, extra) {
-            if (extra) {
-                if (!(babylonMaterial instanceof babylonjs_Materials_PBR_pbrMaterial__WEBPACK_IMPORTED_MODULE_0__["PBRMaterial"])) {
-                    throw new Error("".concat(extraContext, ": Material type not supported"));
-                }
-                var promise = _this._loader.loadMaterialPropertiesAsync(context, material, babylonMaterial);
-                if (babylonMaterial.needAlphaBlending()) {
-                    babylonMaterial.forceDepthWrite = true;
-                    babylonMaterial.separateCullingPass = true;
-                }
-                babylonMaterial.backFaceCulling = babylonMaterial.forceDepthWrite;
-                babylonMaterial.twoSidedLighting = true;
-                return promise;
-            }
-            return null;
-        });
-    };
-    return MSFT_minecraftMesh;
-}());
-
-_glTFLoader__WEBPACK_IMPORTED_MODULE_1__["GLTFLoader"].RegisterExtension(NAME, function (loader) { return new MSFT_minecraftMesh(loader); });
+
+
+var NAME = "MSFT_minecraftMesh";
+/** @hidden */
+var MSFT_minecraftMesh = /** @class */ (function () {
+    function MSFT_minecraftMesh(loader) {
+        this.name = NAME;
+        this._loader = loader;
+        this.enabled = this._loader.isExtensionUsed(NAME);
+    }
+    MSFT_minecraftMesh.prototype.dispose = function () {
+        this._loader = null;
+    };
+    MSFT_minecraftMesh.prototype.loadMaterialPropertiesAsync = function (context, material, babylonMaterial) {
+        var _this = this;
+        return _glTFLoader__WEBPACK_IMPORTED_MODULE_1__["GLTFLoader"].LoadExtraAsync(context, material, this.name, function (extraContext, extra) {
+            if (extra) {
+                if (!(babylonMaterial instanceof babylonjs_Materials_PBR_pbrMaterial__WEBPACK_IMPORTED_MODULE_0__["PBRMaterial"])) {
+                    throw new Error("".concat(extraContext, ": Material type not supported"));
+                }
+                var promise = _this._loader.loadMaterialPropertiesAsync(context, material, babylonMaterial);
+                if (babylonMaterial.needAlphaBlending()) {
+                    babylonMaterial.forceDepthWrite = true;
+                    babylonMaterial.separateCullingPass = true;
+                }
+                babylonMaterial.backFaceCulling = babylonMaterial.forceDepthWrite;
+                babylonMaterial.twoSidedLighting = true;
+                return promise;
+            }
+            return null;
+        });
+    };
+    return MSFT_minecraftMesh;
+}());
+
+_glTFLoader__WEBPACK_IMPORTED_MODULE_1__["GLTFLoader"].RegisterExtension(NAME, function (loader) { return new MSFT_minecraftMesh(loader); });
 
 
 /***/ }),
@@ -3288,49 +3204,45 @@
 "use strict";
 __webpack_require__.r(__webpack_exports__);
 /* harmony export (binding) */ __webpack_require__.d(__webpack_exports__, "MSFT_sRGBFactors", function() { return MSFT_sRGBFactors; });
-<<<<<<< HEAD
-/* harmony import */ var babylonjs_Materials_PBR_pbrMaterial__WEBPACK_IMPORTED_MODULE_0__ = __webpack_require__(/*! babylonjs/Materials/PBR/pbrMaterial */ "babylonjs/Maths/math.color");
-=======
 /* harmony import */ var babylonjs_Materials_PBR_pbrMaterial__WEBPACK_IMPORTED_MODULE_0__ = __webpack_require__(/*! babylonjs/Materials/PBR/pbrMaterial */ "babylonjs/Misc/observable");
->>>>>>> cebc7bae
 /* harmony import */ var babylonjs_Materials_PBR_pbrMaterial__WEBPACK_IMPORTED_MODULE_0___default = /*#__PURE__*/__webpack_require__.n(babylonjs_Materials_PBR_pbrMaterial__WEBPACK_IMPORTED_MODULE_0__);
 /* harmony import */ var _glTFLoader__WEBPACK_IMPORTED_MODULE_1__ = __webpack_require__(/*! ../glTFLoader */ "./glTF/2.0/glTFLoader.ts");
-
-
-var NAME = "MSFT_sRGBFactors";
-/** @hidden */
-var MSFT_sRGBFactors = /** @class */ (function () {
-    function MSFT_sRGBFactors(loader) {
-        this.name = NAME;
-        this._loader = loader;
-        this.enabled = this._loader.isExtensionUsed(NAME);
-    }
-    MSFT_sRGBFactors.prototype.dispose = function () {
-        this._loader = null;
-    };
-    MSFT_sRGBFactors.prototype.loadMaterialPropertiesAsync = function (context, material, babylonMaterial) {
-        var _this = this;
-        return _glTFLoader__WEBPACK_IMPORTED_MODULE_1__["GLTFLoader"].LoadExtraAsync(context, material, this.name, function (extraContext, extra) {
-            if (extra) {
-                if (!(babylonMaterial instanceof babylonjs_Materials_PBR_pbrMaterial__WEBPACK_IMPORTED_MODULE_0__["PBRMaterial"])) {
-                    throw new Error("".concat(extraContext, ": Material type not supported"));
-                }
-                var promise = _this._loader.loadMaterialPropertiesAsync(context, material, babylonMaterial);
-                if (!babylonMaterial.albedoTexture) {
-                    babylonMaterial.albedoColor.toLinearSpaceToRef(babylonMaterial.albedoColor);
-                }
-                if (!babylonMaterial.reflectivityTexture) {
-                    babylonMaterial.reflectivityColor.toLinearSpaceToRef(babylonMaterial.reflectivityColor);
-                }
-                return promise;
-            }
-            return null;
-        });
-    };
-    return MSFT_sRGBFactors;
-}());
-
-_glTFLoader__WEBPACK_IMPORTED_MODULE_1__["GLTFLoader"].RegisterExtension(NAME, function (loader) { return new MSFT_sRGBFactors(loader); });
+
+
+var NAME = "MSFT_sRGBFactors";
+/** @hidden */
+var MSFT_sRGBFactors = /** @class */ (function () {
+    function MSFT_sRGBFactors(loader) {
+        this.name = NAME;
+        this._loader = loader;
+        this.enabled = this._loader.isExtensionUsed(NAME);
+    }
+    MSFT_sRGBFactors.prototype.dispose = function () {
+        this._loader = null;
+    };
+    MSFT_sRGBFactors.prototype.loadMaterialPropertiesAsync = function (context, material, babylonMaterial) {
+        var _this = this;
+        return _glTFLoader__WEBPACK_IMPORTED_MODULE_1__["GLTFLoader"].LoadExtraAsync(context, material, this.name, function (extraContext, extra) {
+            if (extra) {
+                if (!(babylonMaterial instanceof babylonjs_Materials_PBR_pbrMaterial__WEBPACK_IMPORTED_MODULE_0__["PBRMaterial"])) {
+                    throw new Error("".concat(extraContext, ": Material type not supported"));
+                }
+                var promise = _this._loader.loadMaterialPropertiesAsync(context, material, babylonMaterial);
+                if (!babylonMaterial.albedoTexture) {
+                    babylonMaterial.albedoColor.toLinearSpaceToRef(babylonMaterial.albedoColor);
+                }
+                if (!babylonMaterial.reflectivityTexture) {
+                    babylonMaterial.reflectivityColor.toLinearSpaceToRef(babylonMaterial.reflectivityColor);
+                }
+                return promise;
+            }
+            return null;
+        });
+    };
+    return MSFT_sRGBFactors;
+}());
+
+_glTFLoader__WEBPACK_IMPORTED_MODULE_1__["GLTFLoader"].RegisterExtension(NAME, function (loader) { return new MSFT_sRGBFactors(loader); });
 
 
 /***/ }),
@@ -3422,32 +3334,32 @@
 /* harmony import */ var _ExtrasAsMetadata__WEBPACK_IMPORTED_MODULE_25__ = __webpack_require__(/*! ./ExtrasAsMetadata */ "./glTF/2.0/Extensions/ExtrasAsMetadata.ts");
 /* harmony reexport (safe) */ __webpack_require__.d(__webpack_exports__, "ExtrasAsMetadata", function() { return _ExtrasAsMetadata__WEBPACK_IMPORTED_MODULE_25__["ExtrasAsMetadata"]; });
 
-
-
-
-
-
-
-
-
-
-
-
-
-
-
-
-
-
-
-
-
-
-
-
-
-
-
+
+
+
+
+
+
+
+
+
+
+
+
+
+
+
+
+
+
+
+
+
+
+
+
+
+
 
 
 /***/ }),
@@ -3463,2196 +3375,2192 @@
 __webpack_require__.r(__webpack_exports__);
 /* harmony export (binding) */ __webpack_require__.d(__webpack_exports__, "ArrayItem", function() { return ArrayItem; });
 /* harmony export (binding) */ __webpack_require__.d(__webpack_exports__, "GLTFLoader", function() { return GLTFLoader; });
-<<<<<<< HEAD
-/* harmony import */ var babylonjs_Misc_deferred__WEBPACK_IMPORTED_MODULE_0__ = __webpack_require__(/*! babylonjs/Misc/deferred */ "babylonjs/Maths/math.color");
-=======
 /* harmony import */ var babylonjs_Misc_deferred__WEBPACK_IMPORTED_MODULE_0__ = __webpack_require__(/*! babylonjs/Misc/deferred */ "babylonjs/Misc/observable");
->>>>>>> cebc7bae
 /* harmony import */ var babylonjs_Misc_deferred__WEBPACK_IMPORTED_MODULE_0___default = /*#__PURE__*/__webpack_require__.n(babylonjs_Misc_deferred__WEBPACK_IMPORTED_MODULE_0__);
 /* harmony import */ var _glTFFileLoader__WEBPACK_IMPORTED_MODULE_1__ = __webpack_require__(/*! ../glTFFileLoader */ "./glTF/glTFFileLoader.ts");
-
-
-
-
-
-
-
-
-
-
-
-
-
-
-
-
-
-
-
-
-
-
-
-
-
-
-/**
- * Helper class for working with arrays when loading the glTF asset
- */
-var ArrayItem = /** @class */ (function () {
-    function ArrayItem() {
-    }
-    /**
-     * Gets an item from the given array.
-     * @param context The context when loading the asset
-     * @param array The array to get the item from
-     * @param index The index to the array
-     * @returns The array item
-     */
-    ArrayItem.Get = function (context, array, index) {
-        if (!array || index == undefined || !array[index]) {
-            throw new Error("".concat(context, ": Failed to find index (").concat(index, ")"));
-        }
-        return array[index];
-    };
-    /**
-     * Assign an `index` field to each item of the given array.
-     * @param array The array of items
-     */
-    ArrayItem.Assign = function (array) {
-        if (array) {
-            for (var index = 0; index < array.length; index++) {
-                array[index].index = index;
-            }
-        }
-    };
-    return ArrayItem;
-}());
-
-/**
- * The glTF 2.0 loader
- */
-var GLTFLoader = /** @class */ (function () {
-    /** @hidden */
-    function GLTFLoader(parent) {
-        /** @hidden */
-        this._completePromises = new Array();
-        /** @hidden */
-        this._assetContainer = null;
-        /** Storage */
-        this._babylonLights = [];
-        /** @hidden */
-        this._disableInstancedMesh = 0;
-        this._disposed = false;
-        this._extensions = new Array();
-        this._rootBabylonMesh = null;
-        this._defaultBabylonMaterialData = {};
-        this._parent = parent;
-    }
-    /**
-     * Registers a loader extension.
-     * @param name The name of the loader extension.
-     * @param factory The factory function that creates the loader extension.
-     */
-    GLTFLoader.RegisterExtension = function (name, factory) {
-        if (GLTFLoader.UnregisterExtension(name)) {
-            babylonjs_Misc_deferred__WEBPACK_IMPORTED_MODULE_0__["Logger"].Warn("Extension with the name '".concat(name, "' already exists"));
-        }
-        GLTFLoader._RegisteredExtensions[name] = {
-            factory: factory
-        };
-    };
-    /**
-     * Unregisters a loader extension.
-     * @param name The name of the loader extension.
-     * @returns A boolean indicating whether the extension has been unregistered
-     */
-    GLTFLoader.UnregisterExtension = function (name) {
-        if (!GLTFLoader._RegisteredExtensions[name]) {
-            return false;
-        }
-        delete GLTFLoader._RegisteredExtensions[name];
-        return true;
-    };
-    Object.defineProperty(GLTFLoader.prototype, "gltf", {
-        /**
-         * The object that represents the glTF JSON.
-         */
-        get: function () {
-            return this._gltf;
-        },
-        enumerable: false,
-        configurable: true
-    });
-    Object.defineProperty(GLTFLoader.prototype, "bin", {
-        /**
-         * The BIN chunk of a binary glTF.
-         */
-        get: function () {
-            return this._bin;
-        },
-        enumerable: false,
-        configurable: true
-    });
-    Object.defineProperty(GLTFLoader.prototype, "parent", {
-        /**
-         * The parent file loader.
-         */
-        get: function () {
-            return this._parent;
-        },
-        enumerable: false,
-        configurable: true
-    });
-    Object.defineProperty(GLTFLoader.prototype, "babylonScene", {
-        /**
-         * The Babylon scene when loading the asset.
-         */
-        get: function () {
-            return this._babylonScene;
-        },
-        enumerable: false,
-        configurable: true
-    });
-    Object.defineProperty(GLTFLoader.prototype, "rootBabylonMesh", {
-        /**
-         * The root Babylon mesh when loading the asset.
-         */
-        get: function () {
-            return this._rootBabylonMesh;
-        },
-        enumerable: false,
-        configurable: true
-    });
-    /** @hidden */
-    GLTFLoader.prototype.dispose = function () {
-        if (this._disposed) {
-            return;
-        }
-        this._disposed = true;
-        this._completePromises.length = 0;
-        for (var name_1 in this._extensions) {
-            var extension = this._extensions[name_1];
-            extension.dispose && extension.dispose();
-            delete this._extensions[name_1];
-        }
-        this._gltf = null;
-        this._babylonScene = null;
-        this._rootBabylonMesh = null;
-        this._parent.dispose();
-    };
-    /** @hidden */
-    GLTFLoader.prototype.importMeshAsync = function (meshesNames, scene, container, data, rootUrl, onProgress, fileName) {
-        var _this = this;
-        if (fileName === void 0) { fileName = ""; }
-        return Promise.resolve().then(function () {
-            _this._babylonScene = scene;
-            _this._assetContainer = container;
-            _this._loadData(data);
-            var nodes = null;
-            if (meshesNames) {
-                var nodeMap_1 = {};
-                if (_this._gltf.nodes) {
-                    for (var _i = 0, _a = _this._gltf.nodes; _i < _a.length; _i++) {
-                        var node = _a[_i];
-                        if (node.name) {
-                            nodeMap_1[node.name] = node.index;
-                        }
-                    }
-                }
-                var names = (meshesNames instanceof Array) ? meshesNames : [meshesNames];
-                nodes = names.map(function (name) {
-                    var node = nodeMap_1[name];
-                    if (node === undefined) {
-                        throw new Error("Failed to find node '".concat(name, "'"));
-                    }
-                    return node;
-                });
-            }
-            return _this._loadAsync(rootUrl, fileName, nodes, function () {
-                return {
-                    meshes: _this._getMeshes(),
-                    particleSystems: [],
-                    skeletons: _this._getSkeletons(),
-                    animationGroups: _this._getAnimationGroups(),
-                    lights: _this._babylonLights,
-                    transformNodes: _this._getTransformNodes(),
-                    geometries: _this._getGeometries()
-                };
-            });
-        });
-    };
-    /** @hidden */
-    GLTFLoader.prototype.loadAsync = function (scene, data, rootUrl, onProgress, fileName) {
-        var _this = this;
-        if (fileName === void 0) { fileName = ""; }
-        return Promise.resolve().then(function () {
-            _this._babylonScene = scene;
-            _this._loadData(data);
-            return _this._loadAsync(rootUrl, fileName, null, function () { return undefined; });
-        });
-    };
-    GLTFLoader.prototype._loadAsync = function (rootUrl, fileName, nodes, resultFunc) {
-        var _this = this;
-        return Promise.resolve().then(function () {
-            _this._rootUrl = rootUrl;
-            _this._uniqueRootUrl = (!babylonjs_Misc_deferred__WEBPACK_IMPORTED_MODULE_0__["StringTools"].StartsWith(rootUrl, "file:") && fileName) ? rootUrl : "".concat(rootUrl).concat(Date.now(), "/");
-            _this._fileName = fileName;
-            _this._loadExtensions();
-            _this._checkExtensions();
-            var loadingToReadyCounterName = "".concat(_glTFFileLoader__WEBPACK_IMPORTED_MODULE_1__["GLTFLoaderState"][_glTFFileLoader__WEBPACK_IMPORTED_MODULE_1__["GLTFLoaderState"].LOADING], " => ").concat(_glTFFileLoader__WEBPACK_IMPORTED_MODULE_1__["GLTFLoaderState"][_glTFFileLoader__WEBPACK_IMPORTED_MODULE_1__["GLTFLoaderState"].READY]);
-            var loadingToCompleteCounterName = "".concat(_glTFFileLoader__WEBPACK_IMPORTED_MODULE_1__["GLTFLoaderState"][_glTFFileLoader__WEBPACK_IMPORTED_MODULE_1__["GLTFLoaderState"].LOADING], " => ").concat(_glTFFileLoader__WEBPACK_IMPORTED_MODULE_1__["GLTFLoaderState"][_glTFFileLoader__WEBPACK_IMPORTED_MODULE_1__["GLTFLoaderState"].COMPLETE]);
-            _this._parent._startPerformanceCounter(loadingToReadyCounterName);
-            _this._parent._startPerformanceCounter(loadingToCompleteCounterName);
-            _this._parent._setState(_glTFFileLoader__WEBPACK_IMPORTED_MODULE_1__["GLTFLoaderState"].LOADING);
-            _this._extensionsOnLoading();
-            var promises = new Array();
-            // Block the marking of materials dirty until the scene is loaded.
-            var oldBlockMaterialDirtyMechanism = _this._babylonScene.blockMaterialDirtyMechanism;
-            _this._babylonScene.blockMaterialDirtyMechanism = true;
-            if (nodes) {
-                promises.push(_this.loadSceneAsync("/nodes", { nodes: nodes, index: -1 }));
-            }
-            else if (_this._gltf.scene != undefined || (_this._gltf.scenes && _this._gltf.scenes[0])) {
-                var scene = ArrayItem.Get("/scene", _this._gltf.scenes, _this._gltf.scene || 0);
-                promises.push(_this.loadSceneAsync("/scenes/".concat(scene.index), scene));
-            }
-            if (_this.parent.loadAllMaterials && _this._gltf.materials) {
-                for (var m = 0; m < _this._gltf.materials.length; ++m) {
-                    var material = _this._gltf.materials[m];
-                    var context_1 = "/materials/" + m;
-                    var babylonDrawMode = babylonjs_Misc_deferred__WEBPACK_IMPORTED_MODULE_0__["Material"].TriangleFillMode;
-                    promises.push(_this._loadMaterialAsync(context_1, material, null, babylonDrawMode, function (material) { }));
-                }
-            }
-            // Restore the blocking of material dirty.
-            _this._babylonScene.blockMaterialDirtyMechanism = oldBlockMaterialDirtyMechanism;
-            if (_this._parent.compileMaterials) {
-                promises.push(_this._compileMaterialsAsync());
-            }
-            if (_this._parent.compileShadowGenerators) {
-                promises.push(_this._compileShadowGeneratorsAsync());
-            }
-            var resultPromise = Promise.all(promises).then(function () {
-                if (_this._rootBabylonMesh) {
-                    _this._rootBabylonMesh.setEnabled(true);
-                }
-                _this._extensionsOnReady();
-                _this._parent._setState(_glTFFileLoader__WEBPACK_IMPORTED_MODULE_1__["GLTFLoaderState"].READY);
-                _this._startAnimations();
-                return resultFunc();
-            });
-            return resultPromise.then(function (result) {
-                _this._parent._endPerformanceCounter(loadingToReadyCounterName);
-                babylonjs_Misc_deferred__WEBPACK_IMPORTED_MODULE_0__["Tools"].SetImmediate(function () {
-                    if (!_this._disposed) {
-                        Promise.all(_this._completePromises).then(function () {
-                            _this._parent._endPerformanceCounter(loadingToCompleteCounterName);
-                            _this._parent._setState(_glTFFileLoader__WEBPACK_IMPORTED_MODULE_1__["GLTFLoaderState"].COMPLETE);
-                            _this._parent.onCompleteObservable.notifyObservers(undefined);
-                            _this._parent.onCompleteObservable.clear();
-                            _this.dispose();
-                        }, function (error) {
-                            _this._parent.onErrorObservable.notifyObservers(error);
-                            _this._parent.onErrorObservable.clear();
-                            _this.dispose();
-                        });
-                    }
-                });
-                return result;
-            });
-        }).catch(function (error) {
-            if (!_this._disposed) {
-                _this._parent.onErrorObservable.notifyObservers(error);
-                _this._parent.onErrorObservable.clear();
-                _this.dispose();
-            }
-            throw error;
-        });
-    };
-    GLTFLoader.prototype._loadData = function (data) {
-        this._gltf = data.json;
-        this._setupData();
-        if (data.bin) {
-            var buffers = this._gltf.buffers;
-            if (buffers && buffers[0] && !buffers[0].uri) {
-                var binaryBuffer = buffers[0];
-                if (binaryBuffer.byteLength < data.bin.byteLength - 3 || binaryBuffer.byteLength > data.bin.byteLength) {
-                    babylonjs_Misc_deferred__WEBPACK_IMPORTED_MODULE_0__["Logger"].Warn("Binary buffer length (".concat(binaryBuffer.byteLength, ") from JSON does not match chunk length (").concat(data.bin.byteLength, ")"));
-                }
-                this._bin = data.bin;
-            }
-            else {
-                babylonjs_Misc_deferred__WEBPACK_IMPORTED_MODULE_0__["Logger"].Warn("Unexpected BIN chunk");
-            }
-        }
-    };
-    GLTFLoader.prototype._setupData = function () {
-        ArrayItem.Assign(this._gltf.accessors);
-        ArrayItem.Assign(this._gltf.animations);
-        ArrayItem.Assign(this._gltf.buffers);
-        ArrayItem.Assign(this._gltf.bufferViews);
-        ArrayItem.Assign(this._gltf.cameras);
-        ArrayItem.Assign(this._gltf.images);
-        ArrayItem.Assign(this._gltf.materials);
-        ArrayItem.Assign(this._gltf.meshes);
-        ArrayItem.Assign(this._gltf.nodes);
-        ArrayItem.Assign(this._gltf.samplers);
-        ArrayItem.Assign(this._gltf.scenes);
-        ArrayItem.Assign(this._gltf.skins);
-        ArrayItem.Assign(this._gltf.textures);
-        if (this._gltf.nodes) {
-            var nodeParents = {};
-            for (var _i = 0, _a = this._gltf.nodes; _i < _a.length; _i++) {
-                var node = _a[_i];
-                if (node.children) {
-                    for (var _b = 0, _c = node.children; _b < _c.length; _b++) {
-                        var index = _c[_b];
-                        nodeParents[index] = node.index;
-                    }
-                }
-            }
-            var rootNode = this._createRootNode();
-            for (var _d = 0, _e = this._gltf.nodes; _d < _e.length; _d++) {
-                var node = _e[_d];
-                var parentIndex = nodeParents[node.index];
-                node.parent = parentIndex === undefined ? rootNode : this._gltf.nodes[parentIndex];
-            }
-        }
-    };
-    GLTFLoader.prototype._loadExtensions = function () {
-        for (var name_2 in GLTFLoader._RegisteredExtensions) {
-            var extension = GLTFLoader._RegisteredExtensions[name_2].factory(this);
-            if (extension.name !== name_2) {
-                babylonjs_Misc_deferred__WEBPACK_IMPORTED_MODULE_0__["Logger"].Warn("The name of the glTF loader extension instance does not match the registered name: ".concat(extension.name, " !== ").concat(name_2));
-            }
-            this._extensions.push(extension);
-            this._parent.onExtensionLoadedObservable.notifyObservers(extension);
-        }
-        this._extensions.sort(function (a, b) { return (a.order || Number.MAX_VALUE) - (b.order || Number.MAX_VALUE); });
-        this._parent.onExtensionLoadedObservable.clear();
-    };
-    GLTFLoader.prototype._checkExtensions = function () {
-        if (this._gltf.extensionsRequired) {
-            var _loop_1 = function (name_3) {
-                var available = this_1._extensions.some(function (extension) { return extension.name === name_3 && extension.enabled; });
-                if (!available) {
-                    throw new Error("Require extension ".concat(name_3, " is not available"));
-                }
-            };
-            var this_1 = this;
-            for (var _i = 0, _a = this._gltf.extensionsRequired; _i < _a.length; _i++) {
-                var name_3 = _a[_i];
-                _loop_1(name_3);
-            }
-        }
-    };
-    GLTFLoader.prototype._createRootNode = function () {
-        this._babylonScene._blockEntityCollection = !!this._assetContainer;
-        this._rootBabylonMesh = new babylonjs_Misc_deferred__WEBPACK_IMPORTED_MODULE_0__["Mesh"]("__root__", this._babylonScene);
-        this._rootBabylonMesh._parentContainer = this._assetContainer;
-        this._babylonScene._blockEntityCollection = false;
-        this._rootBabylonMesh.setEnabled(false);
-        var rootNode = {
-            _babylonTransformNode: this._rootBabylonMesh,
-            index: -1
-        };
-        switch (this._parent.coordinateSystemMode) {
-            case _glTFFileLoader__WEBPACK_IMPORTED_MODULE_1__["GLTFLoaderCoordinateSystemMode"].AUTO: {
-                if (!this._babylonScene.useRightHandedSystem) {
-                    rootNode.rotation = [0, 1, 0, 0];
-                    rootNode.scale = [1, 1, -1];
-                    GLTFLoader._LoadTransform(rootNode, this._rootBabylonMesh);
-                }
-                break;
-            }
-            case _glTFFileLoader__WEBPACK_IMPORTED_MODULE_1__["GLTFLoaderCoordinateSystemMode"].FORCE_RIGHT_HANDED: {
-                this._babylonScene.useRightHandedSystem = true;
-                break;
-            }
-            default: {
-                throw new Error("Invalid coordinate system mode (".concat(this._parent.coordinateSystemMode, ")"));
-            }
-        }
-        this._parent.onMeshLoadedObservable.notifyObservers(this._rootBabylonMesh);
-        return rootNode;
-    };
-    /**
-     * Loads a glTF scene.
-     * @param context The context when loading the asset
-     * @param scene The glTF scene property
-     * @returns A promise that resolves when the load is complete
-     */
-    GLTFLoader.prototype.loadSceneAsync = function (context, scene) {
-        var _this = this;
-        var extensionPromise = this._extensionsLoadSceneAsync(context, scene);
-        if (extensionPromise) {
-            return extensionPromise;
-        }
-        var promises = new Array();
-        this.logOpen("".concat(context, " ").concat(scene.name || ""));
-        if (scene.nodes) {
-            for (var _i = 0, _a = scene.nodes; _i < _a.length; _i++) {
-                var index = _a[_i];
-                var node = ArrayItem.Get("".concat(context, "/nodes/").concat(index), this._gltf.nodes, index);
-                promises.push(this.loadNodeAsync("/nodes/".concat(node.index), node, function (babylonMesh) {
-                    babylonMesh.parent = _this._rootBabylonMesh;
-                }));
-            }
-        }
-        // Link all Babylon bones for each glTF node with the corresponding Babylon transform node.
-        // A glTF joint is a pointer to a glTF node in the glTF node hierarchy similar to Unity3D.
-        if (this._gltf.nodes) {
-            for (var _b = 0, _c = this._gltf.nodes; _b < _c.length; _b++) {
-                var node = _c[_b];
-                if (node._babylonTransformNode && node._babylonBones) {
-                    for (var _d = 0, _e = node._babylonBones; _d < _e.length; _d++) {
-                        var babylonBone = _e[_d];
-                        babylonBone.linkTransformNode(node._babylonTransformNode);
-                    }
-                }
-            }
-        }
-        promises.push(this._loadAnimationsAsync());
-        this.logClose();
-        return Promise.all(promises).then(function () { });
-    };
-    GLTFLoader.prototype._forEachPrimitive = function (node, callback) {
-        if (node._primitiveBabylonMeshes) {
-            for (var _i = 0, _a = node._primitiveBabylonMeshes; _i < _a.length; _i++) {
-                var babylonMesh = _a[_i];
-                callback(babylonMesh);
-            }
-        }
-    };
-    GLTFLoader.prototype._getGeometries = function () {
-        var geometries = new Array();
-        var nodes = this._gltf.nodes;
-        if (nodes) {
-            for (var _i = 0, nodes_1 = nodes; _i < nodes_1.length; _i++) {
-                var node = nodes_1[_i];
-                this._forEachPrimitive(node, function (babylonMesh) {
-                    var geometry = babylonMesh.geometry;
-                    if (geometry && geometries.indexOf(geometry) === -1) {
-                        geometries.push(geometry);
-                    }
-                });
-            }
-        }
-        return geometries;
-    };
-    GLTFLoader.prototype._getMeshes = function () {
-        var meshes = new Array();
-        // Root mesh is always first, if available.
-        if (this._rootBabylonMesh) {
-            meshes.push(this._rootBabylonMesh);
-        }
-        var nodes = this._gltf.nodes;
-        if (nodes) {
-            for (var _i = 0, nodes_2 = nodes; _i < nodes_2.length; _i++) {
-                var node = nodes_2[_i];
-                this._forEachPrimitive(node, function (babylonMesh) {
-                    meshes.push(babylonMesh);
-                });
-            }
-        }
-        return meshes;
-    };
-    GLTFLoader.prototype._getTransformNodes = function () {
-        var transformNodes = new Array();
-        var nodes = this._gltf.nodes;
-        if (nodes) {
-            for (var _i = 0, nodes_3 = nodes; _i < nodes_3.length; _i++) {
-                var node = nodes_3[_i];
-                if (node._babylonTransformNode && node._babylonTransformNode.getClassName() === "TransformNode") {
-                    transformNodes.push(node._babylonTransformNode);
-                }
-            }
-        }
-        return transformNodes;
-    };
-    GLTFLoader.prototype._getSkeletons = function () {
-        var skeletons = new Array();
-        var skins = this._gltf.skins;
-        if (skins) {
-            for (var _i = 0, skins_1 = skins; _i < skins_1.length; _i++) {
-                var skin = skins_1[_i];
-                if (skin._data) {
-                    skeletons.push(skin._data.babylonSkeleton);
-                }
-            }
-        }
-        return skeletons;
-    };
-    GLTFLoader.prototype._getAnimationGroups = function () {
-        var animationGroups = new Array();
-        var animations = this._gltf.animations;
-        if (animations) {
-            for (var _i = 0, animations_1 = animations; _i < animations_1.length; _i++) {
-                var animation = animations_1[_i];
-                if (animation._babylonAnimationGroup) {
-                    animationGroups.push(animation._babylonAnimationGroup);
-                }
-            }
-        }
-        return animationGroups;
-    };
-    GLTFLoader.prototype._startAnimations = function () {
-        switch (this._parent.animationStartMode) {
-            case _glTFFileLoader__WEBPACK_IMPORTED_MODULE_1__["GLTFLoaderAnimationStartMode"].NONE: {
-                // do nothing
-                break;
-            }
-            case _glTFFileLoader__WEBPACK_IMPORTED_MODULE_1__["GLTFLoaderAnimationStartMode"].FIRST: {
-                var babylonAnimationGroups = this._getAnimationGroups();
-                if (babylonAnimationGroups.length !== 0) {
-                    babylonAnimationGroups[0].start(true);
-                }
-                break;
-            }
-            case _glTFFileLoader__WEBPACK_IMPORTED_MODULE_1__["GLTFLoaderAnimationStartMode"].ALL: {
-                var babylonAnimationGroups = this._getAnimationGroups();
-                for (var _i = 0, babylonAnimationGroups_1 = babylonAnimationGroups; _i < babylonAnimationGroups_1.length; _i++) {
-                    var babylonAnimationGroup = babylonAnimationGroups_1[_i];
-                    babylonAnimationGroup.start(true);
-                }
-                break;
-            }
-            default: {
-                babylonjs_Misc_deferred__WEBPACK_IMPORTED_MODULE_0__["Logger"].Error("Invalid animation start mode (".concat(this._parent.animationStartMode, ")"));
-                return;
-            }
-        }
-    };
-    /**
-     * Loads a glTF node.
-     * @param context The context when loading the asset
-     * @param node The glTF node property
-     * @param assign A function called synchronously after parsing the glTF properties
-     * @returns A promise that resolves with the loaded Babylon mesh when the load is complete
-     */
-    GLTFLoader.prototype.loadNodeAsync = function (context, node, assign) {
-        var _this = this;
-        if (assign === void 0) { assign = function () { }; }
-        var extensionPromise = this._extensionsLoadNodeAsync(context, node, assign);
-        if (extensionPromise) {
-            return extensionPromise;
-        }
-        if (node._babylonTransformNode) {
-            throw new Error("".concat(context, ": Invalid recursive node hierarchy"));
-        }
-        var promises = new Array();
-        this.logOpen("".concat(context, " ").concat(node.name || ""));
-        var loadNode = function (babylonTransformNode) {
-            GLTFLoader.AddPointerMetadata(babylonTransformNode, context);
-            GLTFLoader._LoadTransform(node, babylonTransformNode);
-            if (node.camera != undefined) {
-                var camera = ArrayItem.Get("".concat(context, "/camera"), _this._gltf.cameras, node.camera);
-                promises.push(_this.loadCameraAsync("/cameras/".concat(camera.index), camera, function (babylonCamera) {
-                    babylonCamera.parent = babylonTransformNode;
-                }));
-            }
-            if (node.children) {
-                for (var _i = 0, _a = node.children; _i < _a.length; _i++) {
-                    var index = _a[_i];
-                    var childNode = ArrayItem.Get("".concat(context, "/children/").concat(index), _this._gltf.nodes, index);
-                    promises.push(_this.loadNodeAsync("/nodes/".concat(childNode.index), childNode, function (childBabylonMesh) {
-                        childBabylonMesh.parent = babylonTransformNode;
-                    }));
-                }
-            }
-            assign(babylonTransformNode);
-        };
-        if (node.mesh == undefined) {
-            var nodeName = node.name || "node".concat(node.index);
-            this._babylonScene._blockEntityCollection = !!this._assetContainer;
-            node._babylonTransformNode = new babylonjs_Misc_deferred__WEBPACK_IMPORTED_MODULE_0__["TransformNode"](nodeName, this._babylonScene);
-            node._babylonTransformNode._parentContainer = this._assetContainer;
-            this._babylonScene._blockEntityCollection = false;
-            loadNode(node._babylonTransformNode);
-        }
-        else {
-            var mesh = ArrayItem.Get("".concat(context, "/mesh"), this._gltf.meshes, node.mesh);
-            promises.push(this._loadMeshAsync("/meshes/".concat(mesh.index), node, mesh, loadNode));
-        }
-        this.logClose();
-        return Promise.all(promises).then(function () {
-            _this._forEachPrimitive(node, function (babylonMesh) {
-                if (babylonMesh.geometry && babylonMesh.geometry.useBoundingInfoFromGeometry) {
-                    // simply apply the world matrices to the bounding info - the extends are already ok
-                    babylonMesh._updateBoundingInfo();
-                }
-                else {
-                    babylonMesh.refreshBoundingInfo(true);
-                }
-            });
-            return node._babylonTransformNode;
-        });
-    };
-    GLTFLoader.prototype._loadMeshAsync = function (context, node, mesh, assign) {
-        var primitives = mesh.primitives;
-        if (!primitives || !primitives.length) {
-            throw new Error("".concat(context, ": Primitives are missing"));
-        }
-        if (primitives[0].index == undefined) {
-            ArrayItem.Assign(primitives);
-        }
-        var promises = new Array();
-        this.logOpen("".concat(context, " ").concat(mesh.name || ""));
-        var name = node.name || "node".concat(node.index);
-        if (primitives.length === 1) {
-            var primitive = mesh.primitives[0];
-            promises.push(this._loadMeshPrimitiveAsync("".concat(context, "/primitives/").concat(primitive.index), name, node, mesh, primitive, function (babylonMesh) {
-                node._babylonTransformNode = babylonMesh;
-                node._primitiveBabylonMeshes = [babylonMesh];
-            }));
-        }
-        else {
-            this._babylonScene._blockEntityCollection = !!this._assetContainer;
-            node._babylonTransformNode = new babylonjs_Misc_deferred__WEBPACK_IMPORTED_MODULE_0__["TransformNode"](name, this._babylonScene);
-            node._babylonTransformNode._parentContainer = this._assetContainer;
-            this._babylonScene._blockEntityCollection = false;
-            node._primitiveBabylonMeshes = [];
-            for (var _i = 0, primitives_1 = primitives; _i < primitives_1.length; _i++) {
-                var primitive = primitives_1[_i];
-                promises.push(this._loadMeshPrimitiveAsync("".concat(context, "/primitives/").concat(primitive.index), "".concat(name, "_primitive").concat(primitive.index), node, mesh, primitive, function (babylonMesh) {
-                    babylonMesh.parent = node._babylonTransformNode;
-                    node._primitiveBabylonMeshes.push(babylonMesh);
-                }));
-            }
-        }
-        if (node.skin != undefined) {
-            var skin = ArrayItem.Get("".concat(context, "/skin"), this._gltf.skins, node.skin);
-            promises.push(this._loadSkinAsync("/skins/".concat(skin.index), node, skin));
-        }
-        assign(node._babylonTransformNode);
-        this.logClose();
-        return Promise.all(promises).then(function () {
-            return node._babylonTransformNode;
-        });
-    };
-    /**
-     * @hidden Define this method to modify the default behavior when loading data for mesh primitives.
-     * @param context The context when loading the asset
-     * @param name The mesh name when loading the asset
-     * @param node The glTF node when loading the asset
-     * @param mesh The glTF mesh when loading the asset
-     * @param primitive The glTF mesh primitive property
-     * @param assign A function called synchronously after parsing the glTF properties
-     * @returns A promise that resolves with the loaded mesh when the load is complete or null if not handled
-     */
-    GLTFLoader.prototype._loadMeshPrimitiveAsync = function (context, name, node, mesh, primitive, assign) {
-        var _this = this;
-        var extensionPromise = this._extensionsLoadMeshPrimitiveAsync(context, name, node, mesh, primitive, assign);
-        if (extensionPromise) {
-            return extensionPromise;
-        }
-        this.logOpen("".concat(context));
-        var shouldInstance = (this._disableInstancedMesh === 0) && this._parent.createInstances && (node.skin == undefined && !mesh.primitives[0].targets);
-        var babylonAbstractMesh;
-        var promise;
-        if (shouldInstance && primitive._instanceData) {
-            this._babylonScene._blockEntityCollection = !!this._assetContainer;
-            babylonAbstractMesh = primitive._instanceData.babylonSourceMesh.createInstance(name);
-            babylonAbstractMesh._parentContainer = this._assetContainer;
-            this._babylonScene._blockEntityCollection = false;
-            promise = primitive._instanceData.promise;
-        }
-        else {
-            var promises = new Array();
-            this._babylonScene._blockEntityCollection = !!this._assetContainer;
-            var babylonMesh_1 = new babylonjs_Misc_deferred__WEBPACK_IMPORTED_MODULE_0__["Mesh"](name, this._babylonScene);
-            babylonMesh_1._parentContainer = this._assetContainer;
-            this._babylonScene._blockEntityCollection = false;
-            babylonMesh_1.overrideMaterialSideOrientation = this._babylonScene.useRightHandedSystem ? babylonjs_Misc_deferred__WEBPACK_IMPORTED_MODULE_0__["Material"].CounterClockWiseSideOrientation : babylonjs_Misc_deferred__WEBPACK_IMPORTED_MODULE_0__["Material"].ClockWiseSideOrientation;
-            this._createMorphTargets(context, node, mesh, primitive, babylonMesh_1);
-            promises.push(this._loadVertexDataAsync(context, primitive, babylonMesh_1).then(function (babylonGeometry) {
-                return _this._loadMorphTargetsAsync(context, primitive, babylonMesh_1, babylonGeometry).then(function () {
-                    _this._babylonScene._blockEntityCollection = !!_this._assetContainer;
-                    babylonGeometry.applyToMesh(babylonMesh_1);
-                    babylonGeometry._parentContainer = _this._assetContainer;
-                    _this._babylonScene._blockEntityCollection = false;
-                });
-            }));
-            var babylonDrawMode = GLTFLoader._GetDrawMode(context, primitive.mode);
-            if (primitive.material == undefined) {
-                var babylonMaterial = this._defaultBabylonMaterialData[babylonDrawMode];
-                if (!babylonMaterial) {
-                    babylonMaterial = this._createDefaultMaterial("__GLTFLoader._default", babylonDrawMode);
-                    this._parent.onMaterialLoadedObservable.notifyObservers(babylonMaterial);
-                    this._defaultBabylonMaterialData[babylonDrawMode] = babylonMaterial;
-                }
-                babylonMesh_1.material = babylonMaterial;
-            }
-            else {
-                var material = ArrayItem.Get("".concat(context, "/material"), this._gltf.materials, primitive.material);
-                promises.push(this._loadMaterialAsync("/materials/".concat(material.index), material, babylonMesh_1, babylonDrawMode, function (babylonMaterial) {
-                    babylonMesh_1.material = babylonMaterial;
-                }));
-            }
-            promise = Promise.all(promises);
-            if (shouldInstance) {
-                primitive._instanceData = {
-                    babylonSourceMesh: babylonMesh_1,
-                    promise: promise
-                };
-            }
-            babylonAbstractMesh = babylonMesh_1;
-        }
-        GLTFLoader.AddPointerMetadata(babylonAbstractMesh, context);
-        this._parent.onMeshLoadedObservable.notifyObservers(babylonAbstractMesh);
-        assign(babylonAbstractMesh);
-        this.logClose();
-        return promise.then(function () {
-            return babylonAbstractMesh;
-        });
-    };
-    GLTFLoader.prototype._loadVertexDataAsync = function (context, primitive, babylonMesh) {
-        var _this = this;
-        var extensionPromise = this._extensionsLoadVertexDataAsync(context, primitive, babylonMesh);
-        if (extensionPromise) {
-            return extensionPromise;
-        }
-        var attributes = primitive.attributes;
-        if (!attributes) {
-            throw new Error("".concat(context, ": Attributes are missing"));
-        }
-        var promises = new Array();
-        var babylonGeometry = new babylonjs_Misc_deferred__WEBPACK_IMPORTED_MODULE_0__["Geometry"](babylonMesh.name, this._babylonScene);
-        if (primitive.indices == undefined) {
-            babylonMesh.isUnIndexed = true;
-        }
-        else {
-            var accessor = ArrayItem.Get("".concat(context, "/indices"), this._gltf.accessors, primitive.indices);
-            promises.push(this._loadIndicesAccessorAsync("/accessors/".concat(accessor.index), accessor).then(function (data) {
-                babylonGeometry.setIndices(data);
-            }));
-        }
-        var loadAttribute = function (attribute, kind, callback) {
-            if (attributes[attribute] == undefined) {
-                return;
-            }
-            babylonMesh._delayInfo = babylonMesh._delayInfo || [];
-            if (babylonMesh._delayInfo.indexOf(kind) === -1) {
-                babylonMesh._delayInfo.push(kind);
-            }
-            var accessor = ArrayItem.Get("".concat(context, "/attributes/").concat(attribute), _this._gltf.accessors, attributes[attribute]);
-            promises.push(_this._loadVertexAccessorAsync("/accessors/".concat(accessor.index), accessor, kind).then(function (babylonVertexBuffer) {
-                if (babylonVertexBuffer.getKind() === babylonjs_Misc_deferred__WEBPACK_IMPORTED_MODULE_0__["VertexBuffer"].PositionKind && !_this.parent.alwaysComputeBoundingBox && !babylonMesh.skeleton) {
-                    var mmin = accessor.min, mmax = accessor.max;
-                    if (mmin !== undefined && mmax !== undefined) {
-                        if (accessor.normalized && accessor.componentType !== 5126 /* FLOAT */) {
-                            var divider = 1;
-                            switch (accessor.componentType) {
-                                case 5120 /* BYTE */:
-                                    divider = 127.0;
-                                    break;
-                                case 5121 /* UNSIGNED_BYTE */:
-                                    divider = 255.0;
-                                    break;
-                                case 5122 /* SHORT */:
-                                    divider = 32767.0;
-                                    break;
-                                case 5123 /* UNSIGNED_SHORT */:
-                                    divider = 65535.0;
-                                    break;
-                            }
-                            for (var i = 0; i < 3; ++i) {
-                                mmin[i] = Math.max(mmin[i] / divider, -1.0);
-                                mmax[i] = Math.max(mmax[i] / divider, -1.0);
-                            }
-                        }
-                        var min = babylonjs_Misc_deferred__WEBPACK_IMPORTED_MODULE_0__["TmpVectors"].Vector3[0], max = babylonjs_Misc_deferred__WEBPACK_IMPORTED_MODULE_0__["TmpVectors"].Vector3[1];
-                        min.copyFromFloats.apply(min, mmin);
-                        max.copyFromFloats.apply(max, mmax);
-                        babylonGeometry._boundingInfo = new babylonjs_Misc_deferred__WEBPACK_IMPORTED_MODULE_0__["BoundingInfo"](min, max);
-                        babylonGeometry.useBoundingInfoFromGeometry = true;
-                    }
-                }
-                babylonGeometry.setVerticesBuffer(babylonVertexBuffer, accessor.count);
-            }));
-            if (kind == babylonjs_Misc_deferred__WEBPACK_IMPORTED_MODULE_0__["VertexBuffer"].MatricesIndicesExtraKind) {
-                babylonMesh.numBoneInfluencers = 8;
-            }
-            if (callback) {
-                callback(accessor);
-            }
-        };
-        loadAttribute("POSITION", babylonjs_Misc_deferred__WEBPACK_IMPORTED_MODULE_0__["VertexBuffer"].PositionKind);
-        loadAttribute("NORMAL", babylonjs_Misc_deferred__WEBPACK_IMPORTED_MODULE_0__["VertexBuffer"].NormalKind);
-        loadAttribute("TANGENT", babylonjs_Misc_deferred__WEBPACK_IMPORTED_MODULE_0__["VertexBuffer"].TangentKind);
-        loadAttribute("TEXCOORD_0", babylonjs_Misc_deferred__WEBPACK_IMPORTED_MODULE_0__["VertexBuffer"].UVKind);
-        loadAttribute("TEXCOORD_1", babylonjs_Misc_deferred__WEBPACK_IMPORTED_MODULE_0__["VertexBuffer"].UV2Kind);
-        loadAttribute("TEXCOORD_2", babylonjs_Misc_deferred__WEBPACK_IMPORTED_MODULE_0__["VertexBuffer"].UV3Kind);
-        loadAttribute("TEXCOORD_3", babylonjs_Misc_deferred__WEBPACK_IMPORTED_MODULE_0__["VertexBuffer"].UV4Kind);
-        loadAttribute("TEXCOORD_4", babylonjs_Misc_deferred__WEBPACK_IMPORTED_MODULE_0__["VertexBuffer"].UV5Kind);
-        loadAttribute("TEXCOORD_5", babylonjs_Misc_deferred__WEBPACK_IMPORTED_MODULE_0__["VertexBuffer"].UV6Kind);
-        loadAttribute("JOINTS_0", babylonjs_Misc_deferred__WEBPACK_IMPORTED_MODULE_0__["VertexBuffer"].MatricesIndicesKind);
-        loadAttribute("WEIGHTS_0", babylonjs_Misc_deferred__WEBPACK_IMPORTED_MODULE_0__["VertexBuffer"].MatricesWeightsKind);
-        loadAttribute("JOINTS_1", babylonjs_Misc_deferred__WEBPACK_IMPORTED_MODULE_0__["VertexBuffer"].MatricesIndicesExtraKind);
-        loadAttribute("WEIGHTS_1", babylonjs_Misc_deferred__WEBPACK_IMPORTED_MODULE_0__["VertexBuffer"].MatricesWeightsExtraKind);
-        loadAttribute("COLOR_0", babylonjs_Misc_deferred__WEBPACK_IMPORTED_MODULE_0__["VertexBuffer"].ColorKind, function (accessor) {
-            if (accessor.type === "VEC4" /* VEC4 */) {
-                babylonMesh.hasVertexAlpha = true;
-            }
-        });
-        return Promise.all(promises).then(function () {
-            return babylonGeometry;
-        });
-    };
-    GLTFLoader.prototype._createMorphTargets = function (context, node, mesh, primitive, babylonMesh) {
-        if (!primitive.targets) {
-            return;
-        }
-        if (node._numMorphTargets == undefined) {
-            node._numMorphTargets = primitive.targets.length;
-        }
-        else if (primitive.targets.length !== node._numMorphTargets) {
-            throw new Error("".concat(context, ": Primitives do not have the same number of targets"));
-        }
-        var targetNames = mesh.extras ? mesh.extras.targetNames : null;
-        babylonMesh.morphTargetManager = new babylonjs_Misc_deferred__WEBPACK_IMPORTED_MODULE_0__["MorphTargetManager"](babylonMesh.getScene());
-        babylonMesh.morphTargetManager.areUpdatesFrozen = true;
-        for (var index = 0; index < primitive.targets.length; index++) {
-            var weight = node.weights ? node.weights[index] : mesh.weights ? mesh.weights[index] : 0;
-            var name_4 = targetNames ? targetNames[index] : "morphTarget".concat(index);
-            babylonMesh.morphTargetManager.addTarget(new babylonjs_Misc_deferred__WEBPACK_IMPORTED_MODULE_0__["MorphTarget"](name_4, weight, babylonMesh.getScene()));
-            // TODO: tell the target whether it has positions, normals, tangents
-        }
-    };
-    GLTFLoader.prototype._loadMorphTargetsAsync = function (context, primitive, babylonMesh, babylonGeometry) {
-        if (!primitive.targets) {
-            return Promise.resolve();
-        }
-        var promises = new Array();
-        var morphTargetManager = babylonMesh.morphTargetManager;
-        for (var index = 0; index < morphTargetManager.numTargets; index++) {
-            var babylonMorphTarget = morphTargetManager.getTarget(index);
-            promises.push(this._loadMorphTargetVertexDataAsync("".concat(context, "/targets/").concat(index), babylonGeometry, primitive.targets[index], babylonMorphTarget));
-        }
-        return Promise.all(promises).then(function () {
-            morphTargetManager.areUpdatesFrozen = false;
-        });
-    };
-    GLTFLoader.prototype._loadMorphTargetVertexDataAsync = function (context, babylonGeometry, attributes, babylonMorphTarget) {
-        var _this = this;
-        var promises = new Array();
-        var loadAttribute = function (attribute, kind, setData) {
-            if (attributes[attribute] == undefined) {
-                return;
-            }
-            var babylonVertexBuffer = babylonGeometry.getVertexBuffer(kind);
-            if (!babylonVertexBuffer) {
-                return;
-            }
-            var accessor = ArrayItem.Get("".concat(context, "/").concat(attribute), _this._gltf.accessors, attributes[attribute]);
-            promises.push(_this._loadFloatAccessorAsync("/accessors/".concat(accessor.index), accessor).then(function (data) {
-                setData(babylonVertexBuffer, data);
-            }));
-        };
-        loadAttribute("POSITION", babylonjs_Misc_deferred__WEBPACK_IMPORTED_MODULE_0__["VertexBuffer"].PositionKind, function (babylonVertexBuffer, data) {
-            var positions = new Float32Array(data.length);
-            babylonVertexBuffer.forEach(data.length, function (value, index) {
-                positions[index] = data[index] + value;
-            });
-            babylonMorphTarget.setPositions(positions);
-        });
-        loadAttribute("NORMAL", babylonjs_Misc_deferred__WEBPACK_IMPORTED_MODULE_0__["VertexBuffer"].NormalKind, function (babylonVertexBuffer, data) {
-            var normals = new Float32Array(data.length);
-            babylonVertexBuffer.forEach(normals.length, function (value, index) {
-                normals[index] = data[index] + value;
-            });
-            babylonMorphTarget.setNormals(normals);
-        });
-        loadAttribute("TANGENT", babylonjs_Misc_deferred__WEBPACK_IMPORTED_MODULE_0__["VertexBuffer"].TangentKind, function (babylonVertexBuffer, data) {
-            var tangents = new Float32Array(data.length / 3 * 4);
-            var dataIndex = 0;
-            babylonVertexBuffer.forEach(data.length / 3 * 4, function (value, index) {
-                // Tangent data for morph targets is stored as xyz delta.
-                // The vertexData.tangent is stored as xyzw.
-                // So we need to skip every fourth vertexData.tangent.
-                if (((index + 1) % 4) !== 0) {
-                    tangents[dataIndex] = data[dataIndex] + value;
-                    dataIndex++;
-                }
-            });
-            babylonMorphTarget.setTangents(tangents);
-        });
-        return Promise.all(promises).then(function () { });
-    };
-    GLTFLoader._LoadTransform = function (node, babylonNode) {
-        // Ignore the TRS of skinned nodes.
-        // See https://github.com/KhronosGroup/glTF/tree/master/specification/2.0#skins (second implementation note)
-        if (node.skin != undefined) {
-            return;
-        }
-        var position = babylonjs_Misc_deferred__WEBPACK_IMPORTED_MODULE_0__["Vector3"].Zero();
-        var rotation = babylonjs_Misc_deferred__WEBPACK_IMPORTED_MODULE_0__["Quaternion"].Identity();
-        var scaling = babylonjs_Misc_deferred__WEBPACK_IMPORTED_MODULE_0__["Vector3"].One();
-        if (node.matrix) {
-            var matrix = babylonjs_Misc_deferred__WEBPACK_IMPORTED_MODULE_0__["Matrix"].FromArray(node.matrix);
-            matrix.decompose(scaling, rotation, position);
-        }
-        else {
-            if (node.translation) {
-                position = babylonjs_Misc_deferred__WEBPACK_IMPORTED_MODULE_0__["Vector3"].FromArray(node.translation);
-            }
-            if (node.rotation) {
-                rotation = babylonjs_Misc_deferred__WEBPACK_IMPORTED_MODULE_0__["Quaternion"].FromArray(node.rotation);
-            }
-            if (node.scale) {
-                scaling = babylonjs_Misc_deferred__WEBPACK_IMPORTED_MODULE_0__["Vector3"].FromArray(node.scale);
-            }
-        }
-        babylonNode.position = position;
-        babylonNode.rotationQuaternion = rotation;
-        babylonNode.scaling = scaling;
-    };
-    GLTFLoader.prototype._loadSkinAsync = function (context, node, skin) {
-        var _this = this;
-        var extensionPromise = this._extensionsLoadSkinAsync(context, node, skin);
-        if (extensionPromise) {
-            return extensionPromise;
-        }
-        var assignSkeleton = function (skeleton) {
-            _this._forEachPrimitive(node, function (babylonMesh) {
-                babylonMesh.skeleton = skeleton;
-            });
-        };
-        if (skin._data) {
-            assignSkeleton(skin._data.babylonSkeleton);
-            return skin._data.promise;
-        }
-        var skeletonId = "skeleton".concat(skin.index);
-        this._babylonScene._blockEntityCollection = !!this._assetContainer;
-        var babylonSkeleton = new babylonjs_Misc_deferred__WEBPACK_IMPORTED_MODULE_0__["Skeleton"](skin.name || skeletonId, skeletonId, this._babylonScene);
-        babylonSkeleton._parentContainer = this._assetContainer;
-        this._babylonScene._blockEntityCollection = false;
-        // See https://github.com/KhronosGroup/glTF/tree/master/specification/2.0#skins (second implementation note)
-        babylonSkeleton.overrideMesh = this._rootBabylonMesh;
-        this._loadBones(context, skin, babylonSkeleton);
-        assignSkeleton(babylonSkeleton);
-        var promise = this._loadSkinInverseBindMatricesDataAsync(context, skin).then(function (inverseBindMatricesData) {
-            _this._updateBoneMatrices(babylonSkeleton, inverseBindMatricesData);
-        });
-        skin._data = {
-            babylonSkeleton: babylonSkeleton,
-            promise: promise
-        };
-        return promise;
-    };
-    GLTFLoader.prototype._loadBones = function (context, skin, babylonSkeleton) {
-        var babylonBones = {};
-        for (var _i = 0, _a = skin.joints; _i < _a.length; _i++) {
-            var index = _a[_i];
-            var node = ArrayItem.Get("".concat(context, "/joints/").concat(index), this._gltf.nodes, index);
-            this._loadBone(node, skin, babylonSkeleton, babylonBones);
-        }
-    };
-    GLTFLoader.prototype._loadBone = function (node, skin, babylonSkeleton, babylonBones) {
-        var babylonBone = babylonBones[node.index];
-        if (babylonBone) {
-            return babylonBone;
-        }
-        var babylonParentBone = null;
-        if (node.parent && node.parent._babylonTransformNode !== this._rootBabylonMesh) {
-            babylonParentBone = this._loadBone(node.parent, skin, babylonSkeleton, babylonBones);
-        }
-        var boneIndex = skin.joints.indexOf(node.index);
-        babylonBone = new babylonjs_Misc_deferred__WEBPACK_IMPORTED_MODULE_0__["Bone"](node.name || "joint".concat(node.index), babylonSkeleton, babylonParentBone, this._getNodeMatrix(node), null, null, boneIndex);
-        babylonBones[node.index] = babylonBone;
-        node._babylonBones = node._babylonBones || [];
-        node._babylonBones.push(babylonBone);
-        return babylonBone;
-    };
-    GLTFLoader.prototype._loadSkinInverseBindMatricesDataAsync = function (context, skin) {
-        if (skin.inverseBindMatrices == undefined) {
-            return Promise.resolve(null);
-        }
-        var accessor = ArrayItem.Get("".concat(context, "/inverseBindMatrices"), this._gltf.accessors, skin.inverseBindMatrices);
-        return this._loadFloatAccessorAsync("/accessors/".concat(accessor.index), accessor);
-    };
-    GLTFLoader.prototype._updateBoneMatrices = function (babylonSkeleton, inverseBindMatricesData) {
-        for (var _i = 0, _a = babylonSkeleton.bones; _i < _a.length; _i++) {
-            var babylonBone = _a[_i];
-            var baseMatrix = babylonjs_Misc_deferred__WEBPACK_IMPORTED_MODULE_0__["Matrix"].Identity();
-            var boneIndex = babylonBone._index;
-            if (inverseBindMatricesData && boneIndex !== -1) {
-                babylonjs_Misc_deferred__WEBPACK_IMPORTED_MODULE_0__["Matrix"].FromArrayToRef(inverseBindMatricesData, boneIndex * 16, baseMatrix);
-                baseMatrix.invertToRef(baseMatrix);
-            }
-            var babylonParentBone = babylonBone.getParent();
-            if (babylonParentBone) {
-                baseMatrix.multiplyToRef(babylonParentBone.getInvertedAbsoluteTransform(), baseMatrix);
-            }
-            babylonBone.updateMatrix(baseMatrix, false, false);
-            babylonBone._updateDifferenceMatrix(undefined, false);
-        }
-    };
-    GLTFLoader.prototype._getNodeMatrix = function (node) {
-        return node.matrix ?
-            babylonjs_Misc_deferred__WEBPACK_IMPORTED_MODULE_0__["Matrix"].FromArray(node.matrix) :
-            babylonjs_Misc_deferred__WEBPACK_IMPORTED_MODULE_0__["Matrix"].Compose(node.scale ? babylonjs_Misc_deferred__WEBPACK_IMPORTED_MODULE_0__["Vector3"].FromArray(node.scale) : babylonjs_Misc_deferred__WEBPACK_IMPORTED_MODULE_0__["Vector3"].One(), node.rotation ? babylonjs_Misc_deferred__WEBPACK_IMPORTED_MODULE_0__["Quaternion"].FromArray(node.rotation) : babylonjs_Misc_deferred__WEBPACK_IMPORTED_MODULE_0__["Quaternion"].Identity(), node.translation ? babylonjs_Misc_deferred__WEBPACK_IMPORTED_MODULE_0__["Vector3"].FromArray(node.translation) : babylonjs_Misc_deferred__WEBPACK_IMPORTED_MODULE_0__["Vector3"].Zero());
-    };
-    /**
-     * Loads a glTF camera.
-     * @param context The context when loading the asset
-     * @param camera The glTF camera property
-     * @param assign A function called synchronously after parsing the glTF properties
-     * @returns A promise that resolves with the loaded Babylon camera when the load is complete
-     */
-    GLTFLoader.prototype.loadCameraAsync = function (context, camera, assign) {
-        if (assign === void 0) { assign = function () { }; }
-        var extensionPromise = this._extensionsLoadCameraAsync(context, camera, assign);
-        if (extensionPromise) {
-            return extensionPromise;
-        }
-        var promises = new Array();
-        this.logOpen("".concat(context, " ").concat(camera.name || ""));
-        this._babylonScene._blockEntityCollection = !!this._assetContainer;
-        var babylonCamera = new babylonjs_Misc_deferred__WEBPACK_IMPORTED_MODULE_0__["FreeCamera"](camera.name || "camera".concat(camera.index), babylonjs_Misc_deferred__WEBPACK_IMPORTED_MODULE_0__["Vector3"].Zero(), this._babylonScene, false);
-        babylonCamera._parentContainer = this._assetContainer;
-        this._babylonScene._blockEntityCollection = false;
-        babylonCamera.ignoreParentScaling = true;
-        babylonCamera.rotation = new babylonjs_Misc_deferred__WEBPACK_IMPORTED_MODULE_0__["Vector3"](0, Math.PI, 0);
-        switch (camera.type) {
-            case "perspective" /* PERSPECTIVE */: {
-                var perspective = camera.perspective;
-                if (!perspective) {
-                    throw new Error("".concat(context, ": Camera perspective properties are missing"));
-                }
-                babylonCamera.fov = perspective.yfov;
-                babylonCamera.minZ = perspective.znear;
-                babylonCamera.maxZ = perspective.zfar || 0;
-                break;
-            }
-            case "orthographic" /* ORTHOGRAPHIC */: {
-                if (!camera.orthographic) {
-                    throw new Error("".concat(context, ": Camera orthographic properties are missing"));
-                }
-                babylonCamera.mode = babylonjs_Misc_deferred__WEBPACK_IMPORTED_MODULE_0__["Camera"].ORTHOGRAPHIC_CAMERA;
-                babylonCamera.orthoLeft = -camera.orthographic.xmag;
-                babylonCamera.orthoRight = camera.orthographic.xmag;
-                babylonCamera.orthoBottom = -camera.orthographic.ymag;
-                babylonCamera.orthoTop = camera.orthographic.ymag;
-                babylonCamera.minZ = camera.orthographic.znear;
-                babylonCamera.maxZ = camera.orthographic.zfar;
-                break;
-            }
-            default: {
-                throw new Error("".concat(context, ": Invalid camera type (").concat(camera.type, ")"));
-            }
-        }
-        GLTFLoader.AddPointerMetadata(babylonCamera, context);
-        this._parent.onCameraLoadedObservable.notifyObservers(babylonCamera);
-        assign(babylonCamera);
-        this.logClose();
-        return Promise.all(promises).then(function () {
-            return babylonCamera;
-        });
-    };
-    GLTFLoader.prototype._loadAnimationsAsync = function () {
-        var animations = this._gltf.animations;
-        if (!animations) {
-            return Promise.resolve();
-        }
-        var promises = new Array();
-        for (var index = 0; index < animations.length; index++) {
-            var animation = animations[index];
-            promises.push(this.loadAnimationAsync("/animations/".concat(animation.index), animation).then(function (animationGroup) {
-                // Delete the animation group if it ended up not having any animations in it.
-                if (animationGroup.targetedAnimations.length === 0) {
-                    animationGroup.dispose();
-                }
-            }));
-        }
-        return Promise.all(promises).then(function () { });
-    };
-    /**
-     * Loads a glTF animation.
-     * @param context The context when loading the asset
-     * @param animation The glTF animation property
-     * @returns A promise that resolves with the loaded Babylon animation group when the load is complete
-     */
-    GLTFLoader.prototype.loadAnimationAsync = function (context, animation) {
-        var promise = this._extensionsLoadAnimationAsync(context, animation);
-        if (promise) {
-            return promise;
-        }
-        this._babylonScene._blockEntityCollection = !!this._assetContainer;
-        var babylonAnimationGroup = new babylonjs_Misc_deferred__WEBPACK_IMPORTED_MODULE_0__["AnimationGroup"](animation.name || "animation".concat(animation.index), this._babylonScene);
-        babylonAnimationGroup._parentContainer = this._assetContainer;
-        this._babylonScene._blockEntityCollection = false;
-        animation._babylonAnimationGroup = babylonAnimationGroup;
-        var promises = new Array();
-        ArrayItem.Assign(animation.channels);
-        ArrayItem.Assign(animation.samplers);
-        for (var _i = 0, _a = animation.channels; _i < _a.length; _i++) {
-            var channel = _a[_i];
-            promises.push(this._loadAnimationChannelAsync("".concat(context, "/channels/").concat(channel.index), context, animation, channel, babylonAnimationGroup));
-        }
-        return Promise.all(promises).then(function () {
-            babylonAnimationGroup.normalize(0);
-            return babylonAnimationGroup;
-        });
-    };
-    /**
-     * @hidden Loads a glTF animation channel.
-     * @param context The context when loading the asset
-     * @param animationContext The context of the animation when loading the asset
-     * @param animation The glTF animation property
-     * @param channel The glTF animation channel property
-     * @param babylonAnimationGroup The babylon animation group property
-     * @param animationTargetOverride The babylon animation channel target override property. My be null.
-     * @returns A void promise when the channel load is complete
-     */
-    GLTFLoader.prototype._loadAnimationChannelAsync = function (context, animationContext, animation, channel, babylonAnimationGroup, animationTargetOverride) {
-        var _this = this;
-        if (animationTargetOverride === void 0) { animationTargetOverride = null; }
-        if (channel.target.node == undefined) {
-            return Promise.resolve();
-        }
-        var targetNode = ArrayItem.Get("".concat(context, "/target/node"), this._gltf.nodes, channel.target.node);
-        // Ignore animations that have no animation targets.
-        if ((channel.target.path === "weights" /* WEIGHTS */ && !targetNode._numMorphTargets) ||
-            (channel.target.path !== "weights" /* WEIGHTS */ && !targetNode._babylonTransformNode)) {
-            return Promise.resolve();
-        }
-        var sampler = ArrayItem.Get("".concat(context, "/sampler"), animation.samplers, channel.sampler);
-        return this._loadAnimationSamplerAsync("".concat(animationContext, "/samplers/").concat(channel.sampler), sampler).then(function (data) {
-            var targetPath;
-            var animationType;
-            switch (channel.target.path) {
-                case "translation" /* TRANSLATION */: {
-                    targetPath = "position";
-                    animationType = babylonjs_Misc_deferred__WEBPACK_IMPORTED_MODULE_0__["Animation"].ANIMATIONTYPE_VECTOR3;
-                    break;
-                }
-                case "rotation" /* ROTATION */: {
-                    targetPath = "rotationQuaternion";
-                    animationType = babylonjs_Misc_deferred__WEBPACK_IMPORTED_MODULE_0__["Animation"].ANIMATIONTYPE_QUATERNION;
-                    break;
-                }
-                case "scale" /* SCALE */: {
-                    targetPath = "scaling";
-                    animationType = babylonjs_Misc_deferred__WEBPACK_IMPORTED_MODULE_0__["Animation"].ANIMATIONTYPE_VECTOR3;
-                    break;
-                }
-                case "weights" /* WEIGHTS */: {
-                    targetPath = "influence";
-                    animationType = babylonjs_Misc_deferred__WEBPACK_IMPORTED_MODULE_0__["Animation"].ANIMATIONTYPE_FLOAT;
-                    break;
-                }
-                default: {
-                    throw new Error("".concat(context, "/target/path: Invalid value (").concat(channel.target.path, ")"));
-                }
-            }
-            var outputBufferOffset = 0;
-            var getNextOutputValue;
-            switch (targetPath) {
-                case "position": {
-                    getNextOutputValue = function () {
-                        var value = babylonjs_Misc_deferred__WEBPACK_IMPORTED_MODULE_0__["Vector3"].FromArray(data.output, outputBufferOffset);
-                        outputBufferOffset += 3;
-                        return value;
-                    };
-                    break;
-                }
-                case "rotationQuaternion": {
-                    getNextOutputValue = function () {
-                        var value = babylonjs_Misc_deferred__WEBPACK_IMPORTED_MODULE_0__["Quaternion"].FromArray(data.output, outputBufferOffset);
-                        outputBufferOffset += 4;
-                        return value;
-                    };
-                    break;
-                }
-                case "scaling": {
-                    getNextOutputValue = function () {
-                        var value = babylonjs_Misc_deferred__WEBPACK_IMPORTED_MODULE_0__["Vector3"].FromArray(data.output, outputBufferOffset);
-                        outputBufferOffset += 3;
-                        return value;
-                    };
-                    break;
-                }
-                case "influence": {
-                    getNextOutputValue = function () {
-                        var value = new Array(targetNode._numMorphTargets);
-                        for (var i = 0; i < targetNode._numMorphTargets; i++) {
-                            value[i] = data.output[outputBufferOffset++];
-                        }
-                        return value;
-                    };
-                    break;
-                }
-            }
-            var getNextKey;
-            switch (data.interpolation) {
-                case "STEP" /* STEP */: {
-                    getNextKey = function (frameIndex) { return ({
-                        frame: data.input[frameIndex],
-                        value: getNextOutputValue(),
-                        interpolation: babylonjs_Misc_deferred__WEBPACK_IMPORTED_MODULE_0__["AnimationKeyInterpolation"].STEP
-                    }); };
-                    break;
-                }
-                case "LINEAR" /* LINEAR */: {
-                    getNextKey = function (frameIndex) { return ({
-                        frame: data.input[frameIndex],
-                        value: getNextOutputValue()
-                    }); };
-                    break;
-                }
-                case "CUBICSPLINE" /* CUBICSPLINE */: {
-                    getNextKey = function (frameIndex) { return ({
-                        frame: data.input[frameIndex],
-                        inTangent: getNextOutputValue(),
-                        value: getNextOutputValue(),
-                        outTangent: getNextOutputValue()
-                    }); };
-                    break;
-                }
-            }
-            var keys = new Array(data.input.length);
-            for (var frameIndex = 0; frameIndex < data.input.length; frameIndex++) {
-                keys[frameIndex] = getNextKey(frameIndex);
-            }
-            if (targetPath === "influence") {
-                var _loop_2 = function (targetIndex) {
-                    var animationName = "".concat(babylonAnimationGroup.name, "_channel").concat(babylonAnimationGroup.targetedAnimations.length);
-                    var babylonAnimation = new babylonjs_Misc_deferred__WEBPACK_IMPORTED_MODULE_0__["Animation"](animationName, targetPath, 1, animationType);
-                    babylonAnimation.setKeys(keys.map(function (key) { return ({
-                        frame: key.frame,
-                        inTangent: key.inTangent ? key.inTangent[targetIndex] : undefined,
-                        value: key.value[targetIndex],
-                        outTangent: key.outTangent ? key.outTangent[targetIndex] : undefined
-                    }); }));
-                    _this._forEachPrimitive(targetNode, function (babylonAbstractMesh) {
-                        var babylonMesh = babylonAbstractMesh;
-                        var morphTarget = babylonMesh.morphTargetManager.getTarget(targetIndex);
-                        var babylonAnimationClone = babylonAnimation.clone();
-                        morphTarget.animations.push(babylonAnimationClone);
-                        babylonAnimationGroup.addTargetedAnimation(babylonAnimationClone, morphTarget);
-                    });
-                };
-                for (var targetIndex = 0; targetIndex < targetNode._numMorphTargets; targetIndex++) {
-                    _loop_2(targetIndex);
-                }
-            }
-            else {
-                var animationName = "".concat(babylonAnimationGroup.name, "_channel").concat(babylonAnimationGroup.targetedAnimations.length);
-                var babylonAnimation = new babylonjs_Misc_deferred__WEBPACK_IMPORTED_MODULE_0__["Animation"](animationName, targetPath, 1, animationType);
-                babylonAnimation.setKeys(keys);
-                if (animationTargetOverride != null && animationTargetOverride.animations != null) {
-                    animationTargetOverride.animations.push(babylonAnimation);
-                    babylonAnimationGroup.addTargetedAnimation(babylonAnimation, animationTargetOverride);
-                }
-                else {
-                    targetNode._babylonTransformNode.animations.push(babylonAnimation);
-                    babylonAnimationGroup.addTargetedAnimation(babylonAnimation, targetNode._babylonTransformNode);
-                }
-            }
-        });
-    };
-    GLTFLoader.prototype._loadAnimationSamplerAsync = function (context, sampler) {
-        if (sampler._data) {
-            return sampler._data;
-        }
-        var interpolation = sampler.interpolation || "LINEAR" /* LINEAR */;
-        switch (interpolation) {
-            case "STEP" /* STEP */:
-            case "LINEAR" /* LINEAR */:
-            case "CUBICSPLINE" /* CUBICSPLINE */: {
-                break;
-            }
-            default: {
-                throw new Error("".concat(context, "/interpolation: Invalid value (").concat(sampler.interpolation, ")"));
-            }
-        }
-        var inputAccessor = ArrayItem.Get("".concat(context, "/input"), this._gltf.accessors, sampler.input);
-        var outputAccessor = ArrayItem.Get("".concat(context, "/output"), this._gltf.accessors, sampler.output);
-        sampler._data = Promise.all([
-            this._loadFloatAccessorAsync("/accessors/".concat(inputAccessor.index), inputAccessor),
-            this._loadFloatAccessorAsync("/accessors/".concat(outputAccessor.index), outputAccessor)
-        ]).then(function (_a) {
-            var inputData = _a[0], outputData = _a[1];
-            return {
-                input: inputData,
-                interpolation: interpolation,
-                output: outputData,
-            };
-        });
-        return sampler._data;
-    };
-    /**
-     * Loads a glTF buffer.
-     * @param context The context when loading the asset
-     * @param buffer The glTF buffer property
-     * @param byteOffset The byte offset to use
-     * @param byteLength The byte length to use
-     * @returns A promise that resolves with the loaded data when the load is complete
-     */
-    GLTFLoader.prototype.loadBufferAsync = function (context, buffer, byteOffset, byteLength) {
-        var extensionPromise = this._extensionsLoadBufferAsync(context, buffer, byteOffset, byteLength);
-        if (extensionPromise) {
-            return extensionPromise;
-        }
-        if (!buffer._data) {
-            if (buffer.uri) {
-                buffer._data = this.loadUriAsync("".concat(context, "/uri"), buffer, buffer.uri);
-            }
-            else {
-                if (!this._bin) {
-                    throw new Error("".concat(context, ": Uri is missing or the binary glTF is missing its binary chunk"));
-                }
-                buffer._data = this._bin.readAsync(0, buffer.byteLength);
-            }
-        }
-        return buffer._data.then(function (data) {
-            try {
-                return new Uint8Array(data.buffer, data.byteOffset + byteOffset, byteLength);
-            }
-            catch (e) {
-                throw new Error("".concat(context, ": ").concat(e.message));
-            }
-        });
-    };
-    /**
-     * Loads a glTF buffer view.
-     * @param context The context when loading the asset
-     * @param bufferView The glTF buffer view property
-     * @returns A promise that resolves with the loaded data when the load is complete
-     */
-    GLTFLoader.prototype.loadBufferViewAsync = function (context, bufferView) {
-        var extensionPromise = this._extensionsLoadBufferViewAsync(context, bufferView);
-        if (extensionPromise) {
-            return extensionPromise;
-        }
-        if (bufferView._data) {
-            return bufferView._data;
-        }
-        var buffer = ArrayItem.Get("".concat(context, "/buffer"), this._gltf.buffers, bufferView.buffer);
-        bufferView._data = this.loadBufferAsync("/buffers/".concat(buffer.index), buffer, (bufferView.byteOffset || 0), bufferView.byteLength);
-        return bufferView._data;
-    };
-    GLTFLoader.prototype._loadAccessorAsync = function (context, accessor, constructor) {
-        var _this = this;
-        if (accessor._data) {
-            return accessor._data;
-        }
-        var numComponents = GLTFLoader._GetNumComponents(context, accessor.type);
-        var byteStride = numComponents * babylonjs_Misc_deferred__WEBPACK_IMPORTED_MODULE_0__["VertexBuffer"].GetTypeByteLength(accessor.componentType);
-        var length = numComponents * accessor.count;
-        if (accessor.bufferView == undefined) {
-            accessor._data = Promise.resolve(new constructor(length));
-        }
-        else {
-            var bufferView_1 = ArrayItem.Get("".concat(context, "/bufferView"), this._gltf.bufferViews, accessor.bufferView);
-            accessor._data = this.loadBufferViewAsync("/bufferViews/".concat(bufferView_1.index), bufferView_1).then(function (data) {
-                if (accessor.componentType === 5126 /* FLOAT */ && !accessor.normalized && (!bufferView_1.byteStride || bufferView_1.byteStride === byteStride)) {
-                    return GLTFLoader._GetTypedArray(context, accessor.componentType, data, accessor.byteOffset, length);
-                }
-                else {
-                    var typedArray_1 = new constructor(length);
-                    babylonjs_Misc_deferred__WEBPACK_IMPORTED_MODULE_0__["VertexBuffer"].ForEach(data, accessor.byteOffset || 0, bufferView_1.byteStride || byteStride, numComponents, accessor.componentType, typedArray_1.length, accessor.normalized || false, function (value, index) {
-                        typedArray_1[index] = value;
-                    });
-                    return typedArray_1;
-                }
-            });
-        }
-        if (accessor.sparse) {
-            var sparse_1 = accessor.sparse;
-            accessor._data = accessor._data.then(function (data) {
-                var typedArray = data;
-                var indicesBufferView = ArrayItem.Get("".concat(context, "/sparse/indices/bufferView"), _this._gltf.bufferViews, sparse_1.indices.bufferView);
-                var valuesBufferView = ArrayItem.Get("".concat(context, "/sparse/values/bufferView"), _this._gltf.bufferViews, sparse_1.values.bufferView);
-                return Promise.all([
-                    _this.loadBufferViewAsync("/bufferViews/".concat(indicesBufferView.index), indicesBufferView),
-                    _this.loadBufferViewAsync("/bufferViews/".concat(valuesBufferView.index), valuesBufferView)
-                ]).then(function (_a) {
-                    var indicesData = _a[0], valuesData = _a[1];
-                    var indices = GLTFLoader._GetTypedArray("".concat(context, "/sparse/indices"), sparse_1.indices.componentType, indicesData, sparse_1.indices.byteOffset, sparse_1.count);
-                    var sparseLength = numComponents * sparse_1.count;
-                    var values;
-                    if (accessor.componentType === 5126 /* FLOAT */ && !accessor.normalized) {
-                        values = GLTFLoader._GetTypedArray("".concat(context, "/sparse/values"), accessor.componentType, valuesData, sparse_1.values.byteOffset, sparseLength);
-                    }
-                    else {
-                        var sparseData = GLTFLoader._GetTypedArray("".concat(context, "/sparse/values"), accessor.componentType, valuesData, sparse_1.values.byteOffset, sparseLength);
-                        values = new constructor(sparseLength);
-                        babylonjs_Misc_deferred__WEBPACK_IMPORTED_MODULE_0__["VertexBuffer"].ForEach(sparseData, 0, byteStride, numComponents, accessor.componentType, values.length, accessor.normalized || false, function (value, index) {
-                            values[index] = value;
-                        });
-                    }
-                    var valuesIndex = 0;
-                    for (var indicesIndex = 0; indicesIndex < indices.length; indicesIndex++) {
-                        var dataIndex = indices[indicesIndex] * numComponents;
-                        for (var componentIndex = 0; componentIndex < numComponents; componentIndex++) {
-                            typedArray[dataIndex++] = values[valuesIndex++];
-                        }
-                    }
-                    return typedArray;
-                });
-            });
-        }
-        return accessor._data;
-    };
-    /** @hidden */
-    GLTFLoader.prototype._loadFloatAccessorAsync = function (context, accessor) {
-        return this._loadAccessorAsync(context, accessor, Float32Array);
-    };
-    GLTFLoader.prototype._loadIndicesAccessorAsync = function (context, accessor) {
-        if (accessor.type !== "SCALAR" /* SCALAR */) {
-            throw new Error("".concat(context, "/type: Invalid value ").concat(accessor.type));
-        }
-        if (accessor.componentType !== 5121 /* UNSIGNED_BYTE */ &&
-            accessor.componentType !== 5123 /* UNSIGNED_SHORT */ &&
-            accessor.componentType !== 5125 /* UNSIGNED_INT */) {
-            throw new Error("".concat(context, "/componentType: Invalid value ").concat(accessor.componentType));
-        }
-        if (accessor._data) {
-            return accessor._data;
-        }
-        if (accessor.sparse) {
-            var constructor = GLTFLoader._GetTypedArrayConstructor("".concat(context, "/componentType"), accessor.componentType);
-            accessor._data = this._loadAccessorAsync(context, accessor, constructor);
-        }
-        else {
-            var bufferView = ArrayItem.Get("".concat(context, "/bufferView"), this._gltf.bufferViews, accessor.bufferView);
-            accessor._data = this.loadBufferViewAsync("/bufferViews/".concat(bufferView.index), bufferView).then(function (data) {
-                return GLTFLoader._GetTypedArray(context, accessor.componentType, data, accessor.byteOffset, accessor.count);
-            });
-        }
-        return accessor._data;
-    };
-    GLTFLoader.prototype._loadVertexBufferViewAsync = function (bufferView, kind) {
-        var _this = this;
-        if (bufferView._babylonBuffer) {
-            return bufferView._babylonBuffer;
-        }
-        bufferView._babylonBuffer = this.loadBufferViewAsync("/bufferViews/".concat(bufferView.index), bufferView).then(function (data) {
-            return new babylonjs_Misc_deferred__WEBPACK_IMPORTED_MODULE_0__["Buffer"](_this._babylonScene.getEngine(), data, false);
-        });
-        return bufferView._babylonBuffer;
-    };
-    GLTFLoader.prototype._loadVertexAccessorAsync = function (context, accessor, kind) {
-        var _this = this;
-        var _a;
-        if ((_a = accessor._babylonVertexBuffer) === null || _a === void 0 ? void 0 : _a[kind]) {
-            return accessor._babylonVertexBuffer[kind];
-        }
-        if (!accessor._babylonVertexBuffer) {
-            accessor._babylonVertexBuffer = {};
-        }
-        if (accessor.sparse) {
-            accessor._babylonVertexBuffer[kind] = this._loadFloatAccessorAsync(context, accessor).then(function (data) {
-                return new babylonjs_Misc_deferred__WEBPACK_IMPORTED_MODULE_0__["VertexBuffer"](_this._babylonScene.getEngine(), data, kind, false);
-            });
-        }
-        // Load joint indices as a float array since the shaders expect float data but glTF uses unsigned byte/short.
-        // This prevents certain platforms (e.g. D3D) from having to convert the data to float on the fly.
-        else if (kind === babylonjs_Misc_deferred__WEBPACK_IMPORTED_MODULE_0__["VertexBuffer"].MatricesIndicesKind || kind === babylonjs_Misc_deferred__WEBPACK_IMPORTED_MODULE_0__["VertexBuffer"].MatricesIndicesExtraKind) {
-            accessor._babylonVertexBuffer[kind] = this._loadFloatAccessorAsync(context, accessor).then(function (data) {
-                return new babylonjs_Misc_deferred__WEBPACK_IMPORTED_MODULE_0__["VertexBuffer"](_this._babylonScene.getEngine(), data, kind, false);
-            });
-        }
-        else {
-            var bufferView_2 = ArrayItem.Get("".concat(context, "/bufferView"), this._gltf.bufferViews, accessor.bufferView);
-            accessor._babylonVertexBuffer[kind] = this._loadVertexBufferViewAsync(bufferView_2, kind).then(function (babylonBuffer) {
-                var size = GLTFLoader._GetNumComponents(context, accessor.type);
-                return new babylonjs_Misc_deferred__WEBPACK_IMPORTED_MODULE_0__["VertexBuffer"](_this._babylonScene.getEngine(), babylonBuffer, kind, false, false, bufferView_2.byteStride, false, accessor.byteOffset, size, accessor.componentType, accessor.normalized, true, 1, true);
-            });
-        }
-        return accessor._babylonVertexBuffer[kind];
-    };
-    GLTFLoader.prototype._loadMaterialMetallicRoughnessPropertiesAsync = function (context, properties, babylonMaterial) {
-        if (!(babylonMaterial instanceof babylonjs_Misc_deferred__WEBPACK_IMPORTED_MODULE_0__["PBRMaterial"])) {
-            throw new Error("".concat(context, ": Material type not supported"));
-        }
-        var promises = new Array();
-        if (properties) {
-            if (properties.baseColorFactor) {
-                babylonMaterial.albedoColor = babylonjs_Misc_deferred__WEBPACK_IMPORTED_MODULE_0__["Color3"].FromArray(properties.baseColorFactor);
-                babylonMaterial.alpha = properties.baseColorFactor[3];
-            }
-            else {
-                babylonMaterial.albedoColor = babylonjs_Misc_deferred__WEBPACK_IMPORTED_MODULE_0__["Color3"].White();
-            }
-            babylonMaterial.metallic = properties.metallicFactor == undefined ? 1 : properties.metallicFactor;
-            babylonMaterial.roughness = properties.roughnessFactor == undefined ? 1 : properties.roughnessFactor;
-            if (properties.baseColorTexture) {
-                promises.push(this.loadTextureInfoAsync("".concat(context, "/baseColorTexture"), properties.baseColorTexture, function (texture) {
-                    texture.name = "".concat(babylonMaterial.name, " (Base Color)");
-                    babylonMaterial.albedoTexture = texture;
-                }));
-            }
-            if (properties.metallicRoughnessTexture) {
-                properties.metallicRoughnessTexture.nonColorData = true;
-                promises.push(this.loadTextureInfoAsync("".concat(context, "/metallicRoughnessTexture"), properties.metallicRoughnessTexture, function (texture) {
-                    texture.name = "".concat(babylonMaterial.name, " (Metallic Roughness)");
-                    babylonMaterial.metallicTexture = texture;
-                }));
-                babylonMaterial.useMetallnessFromMetallicTextureBlue = true;
-                babylonMaterial.useRoughnessFromMetallicTextureGreen = true;
-                babylonMaterial.useRoughnessFromMetallicTextureAlpha = false;
-            }
-        }
-        return Promise.all(promises).then(function () { });
-    };
-    /** @hidden */
-    GLTFLoader.prototype._loadMaterialAsync = function (context, material, babylonMesh, babylonDrawMode, assign) {
-        if (assign === void 0) { assign = function () { }; }
-        var extensionPromise = this._extensionsLoadMaterialAsync(context, material, babylonMesh, babylonDrawMode, assign);
-        if (extensionPromise) {
-            return extensionPromise;
-        }
-        material._data = material._data || {};
-        var babylonData = material._data[babylonDrawMode];
-        if (!babylonData) {
-            this.logOpen("".concat(context, " ").concat(material.name || ""));
-            var babylonMaterial = this.createMaterial(context, material, babylonDrawMode);
-            babylonData = {
-                babylonMaterial: babylonMaterial,
-                babylonMeshes: [],
-                promise: this.loadMaterialPropertiesAsync(context, material, babylonMaterial)
-            };
-            material._data[babylonDrawMode] = babylonData;
-            GLTFLoader.AddPointerMetadata(babylonMaterial, context);
-            this._parent.onMaterialLoadedObservable.notifyObservers(babylonMaterial);
-            this.logClose();
-        }
-        if (babylonMesh) {
-            babylonData.babylonMeshes.push(babylonMesh);
-            babylonMesh.onDisposeObservable.addOnce(function () {
-                var index = babylonData.babylonMeshes.indexOf(babylonMesh);
-                if (index !== -1) {
-                    babylonData.babylonMeshes.splice(index, 1);
-                }
-            });
-        }
-        assign(babylonData.babylonMaterial);
-        return babylonData.promise.then(function () {
-            return babylonData.babylonMaterial;
-        });
-    };
-    GLTFLoader.prototype._createDefaultMaterial = function (name, babylonDrawMode) {
-        this._babylonScene._blockEntityCollection = !!this._assetContainer;
-        var babylonMaterial = new babylonjs_Misc_deferred__WEBPACK_IMPORTED_MODULE_0__["PBRMaterial"](name, this._babylonScene);
-        babylonMaterial._parentContainer = this._assetContainer;
-        this._babylonScene._blockEntityCollection = false;
-        // Moved to mesh so user can change materials on gltf meshes: babylonMaterial.sideOrientation = this._babylonScene.useRightHandedSystem ? Material.CounterClockWiseSideOrientation : Material.ClockWiseSideOrientation;
-        babylonMaterial.fillMode = babylonDrawMode;
-        babylonMaterial.enableSpecularAntiAliasing = true;
-        babylonMaterial.useRadianceOverAlpha = !this._parent.transparencyAsCoverage;
-        babylonMaterial.useSpecularOverAlpha = !this._parent.transparencyAsCoverage;
-        babylonMaterial.transparencyMode = babylonjs_Misc_deferred__WEBPACK_IMPORTED_MODULE_0__["PBRMaterial"].PBRMATERIAL_OPAQUE;
-        babylonMaterial.metallic = 1;
-        babylonMaterial.roughness = 1;
-        return babylonMaterial;
-    };
-    /**
-     * Creates a Babylon material from a glTF material.
-     * @param context The context when loading the asset
-     * @param material The glTF material property
-     * @param babylonDrawMode The draw mode for the Babylon material
-     * @returns The Babylon material
-     */
-    GLTFLoader.prototype.createMaterial = function (context, material, babylonDrawMode) {
-        var extensionPromise = this._extensionsCreateMaterial(context, material, babylonDrawMode);
-        if (extensionPromise) {
-            return extensionPromise;
-        }
-        var name = material.name || "material".concat(material.index);
-        var babylonMaterial = this._createDefaultMaterial(name, babylonDrawMode);
-        return babylonMaterial;
-    };
-    /**
-     * Loads properties from a glTF material into a Babylon material.
-     * @param context The context when loading the asset
-     * @param material The glTF material property
-     * @param babylonMaterial The Babylon material
-     * @returns A promise that resolves when the load is complete
-     */
-    GLTFLoader.prototype.loadMaterialPropertiesAsync = function (context, material, babylonMaterial) {
-        var extensionPromise = this._extensionsLoadMaterialPropertiesAsync(context, material, babylonMaterial);
-        if (extensionPromise) {
-            return extensionPromise;
-        }
-        var promises = new Array();
-        promises.push(this.loadMaterialBasePropertiesAsync(context, material, babylonMaterial));
-        if (material.pbrMetallicRoughness) {
-            promises.push(this._loadMaterialMetallicRoughnessPropertiesAsync("".concat(context, "/pbrMetallicRoughness"), material.pbrMetallicRoughness, babylonMaterial));
-        }
-        this.loadMaterialAlphaProperties(context, material, babylonMaterial);
-        return Promise.all(promises).then(function () { });
-    };
-    /**
-     * Loads the normal, occlusion, and emissive properties from a glTF material into a Babylon material.
-     * @param context The context when loading the asset
-     * @param material The glTF material property
-     * @param babylonMaterial The Babylon material
-     * @returns A promise that resolves when the load is complete
-     */
-    GLTFLoader.prototype.loadMaterialBasePropertiesAsync = function (context, material, babylonMaterial) {
-        if (!(babylonMaterial instanceof babylonjs_Misc_deferred__WEBPACK_IMPORTED_MODULE_0__["PBRMaterial"])) {
-            throw new Error("".concat(context, ": Material type not supported"));
-        }
-        var promises = new Array();
-        babylonMaterial.emissiveColor = material.emissiveFactor ? babylonjs_Misc_deferred__WEBPACK_IMPORTED_MODULE_0__["Color3"].FromArray(material.emissiveFactor) : new babylonjs_Misc_deferred__WEBPACK_IMPORTED_MODULE_0__["Color3"](0, 0, 0);
-        if (material.doubleSided) {
-            babylonMaterial.backFaceCulling = false;
-            babylonMaterial.twoSidedLighting = true;
-        }
-        if (material.normalTexture) {
-            material.normalTexture.nonColorData = true;
-            promises.push(this.loadTextureInfoAsync("".concat(context, "/normalTexture"), material.normalTexture, function (texture) {
-                texture.name = "".concat(babylonMaterial.name, " (Normal)");
-                babylonMaterial.bumpTexture = texture;
-            }));
-            babylonMaterial.invertNormalMapX = !this._babylonScene.useRightHandedSystem;
-            babylonMaterial.invertNormalMapY = this._babylonScene.useRightHandedSystem;
-            if (material.normalTexture.scale != undefined) {
-                babylonMaterial.bumpTexture.level = material.normalTexture.scale;
-            }
-            babylonMaterial.forceIrradianceInFragment = true;
-        }
-        if (material.occlusionTexture) {
-            material.occlusionTexture.nonColorData = true;
-            promises.push(this.loadTextureInfoAsync("".concat(context, "/occlusionTexture"), material.occlusionTexture, function (texture) {
-                texture.name = "".concat(babylonMaterial.name, " (Occlusion)");
-                babylonMaterial.ambientTexture = texture;
-            }));
-            babylonMaterial.useAmbientInGrayScale = true;
-            if (material.occlusionTexture.strength != undefined) {
-                babylonMaterial.ambientTextureStrength = material.occlusionTexture.strength;
-            }
-        }
-        if (material.emissiveTexture) {
-            promises.push(this.loadTextureInfoAsync("".concat(context, "/emissiveTexture"), material.emissiveTexture, function (texture) {
-                texture.name = "".concat(babylonMaterial.name, " (Emissive)");
-                babylonMaterial.emissiveTexture = texture;
-            }));
-        }
-        return Promise.all(promises).then(function () { });
-    };
-    /**
-     * Loads the alpha properties from a glTF material into a Babylon material.
-     * Must be called after the setting the albedo texture of the Babylon material when the material has an albedo texture.
-     * @param context The context when loading the asset
-     * @param material The glTF material property
-     * @param babylonMaterial The Babylon material
-     */
-    GLTFLoader.prototype.loadMaterialAlphaProperties = function (context, material, babylonMaterial) {
-        if (!(babylonMaterial instanceof babylonjs_Misc_deferred__WEBPACK_IMPORTED_MODULE_0__["PBRMaterial"])) {
-            throw new Error("".concat(context, ": Material type not supported"));
-        }
-        var alphaMode = material.alphaMode || "OPAQUE" /* OPAQUE */;
-        switch (alphaMode) {
-            case "OPAQUE" /* OPAQUE */: {
-                babylonMaterial.transparencyMode = babylonjs_Misc_deferred__WEBPACK_IMPORTED_MODULE_0__["PBRMaterial"].PBRMATERIAL_OPAQUE;
-                break;
-            }
-            case "MASK" /* MASK */: {
-                babylonMaterial.transparencyMode = babylonjs_Misc_deferred__WEBPACK_IMPORTED_MODULE_0__["PBRMaterial"].PBRMATERIAL_ALPHATEST;
-                babylonMaterial.alphaCutOff = (material.alphaCutoff == undefined ? 0.5 : material.alphaCutoff);
-                if (babylonMaterial.albedoTexture) {
-                    babylonMaterial.albedoTexture.hasAlpha = true;
-                }
-                break;
-            }
-            case "BLEND" /* BLEND */: {
-                babylonMaterial.transparencyMode = babylonjs_Misc_deferred__WEBPACK_IMPORTED_MODULE_0__["PBRMaterial"].PBRMATERIAL_ALPHABLEND;
-                if (babylonMaterial.albedoTexture) {
-                    babylonMaterial.albedoTexture.hasAlpha = true;
-                    babylonMaterial.useAlphaFromAlbedoTexture = true;
-                }
-                break;
-            }
-            default: {
-                throw new Error("".concat(context, "/alphaMode: Invalid value (").concat(material.alphaMode, ")"));
-            }
-        }
-    };
-    /**
-     * Loads a glTF texture info.
-     * @param context The context when loading the asset
-     * @param textureInfo The glTF texture info property
-     * @param assign A function called synchronously after parsing the glTF properties
-     * @returns A promise that resolves with the loaded Babylon texture when the load is complete
-     */
-    GLTFLoader.prototype.loadTextureInfoAsync = function (context, textureInfo, assign) {
-        var _this = this;
-        if (assign === void 0) { assign = function () { }; }
-        var extensionPromise = this._extensionsLoadTextureInfoAsync(context, textureInfo, assign);
-        if (extensionPromise) {
-            return extensionPromise;
-        }
-        this.logOpen("".concat(context));
-        if (textureInfo.texCoord >= 6) {
-            throw new Error("".concat(context, "/texCoord: Invalid value (").concat(textureInfo.texCoord, ")"));
-        }
-        var texture = ArrayItem.Get("".concat(context, "/index"), this._gltf.textures, textureInfo.index);
-        texture._textureInfo = textureInfo;
-        var promise = this._loadTextureAsync("/textures/".concat(textureInfo.index), texture, function (babylonTexture) {
-            babylonTexture.coordinatesIndex = textureInfo.texCoord || 0;
-            GLTFLoader.AddPointerMetadata(babylonTexture, context);
-            _this._parent.onTextureLoadedObservable.notifyObservers(babylonTexture);
-            assign(babylonTexture);
-        });
-        this.logClose();
-        return promise;
-    };
-    /** @hidden */
-    GLTFLoader.prototype._loadTextureAsync = function (context, texture, assign) {
-        if (assign === void 0) { assign = function () { }; }
-        var extensionPromise = this._extensionsLoadTextureAsync(context, texture, assign);
-        if (extensionPromise) {
-            return extensionPromise;
-        }
-        this.logOpen("".concat(context, " ").concat(texture.name || ""));
-        var sampler = (texture.sampler == undefined ? GLTFLoader.DefaultSampler : ArrayItem.Get("".concat(context, "/sampler"), this._gltf.samplers, texture.sampler));
-        var image = ArrayItem.Get("".concat(context, "/source"), this._gltf.images, texture.source);
-        var promise = this._createTextureAsync(context, sampler, image, assign, undefined, !texture._textureInfo.nonColorData);
-        this.logClose();
-        return promise;
-    };
-    /** @hidden */
-    GLTFLoader.prototype._createTextureAsync = function (context, sampler, image, assign, textureLoaderOptions, useSRGBBuffer) {
-        var _this = this;
-        if (assign === void 0) { assign = function () { }; }
-        var samplerData = this._loadSampler("/samplers/".concat(sampler.index), sampler);
-        var promises = new Array();
-        var deferred = new babylonjs_Misc_deferred__WEBPACK_IMPORTED_MODULE_0__["Deferred"]();
-        this._babylonScene._blockEntityCollection = !!this._assetContainer;
-        var textureCreationOptions = {
-            noMipmap: samplerData.noMipMaps,
-            invertY: false,
-            samplingMode: samplerData.samplingMode,
-            onLoad: function () {
-                if (!_this._disposed) {
-                    deferred.resolve();
-                }
-            },
-            onError: function (message, exception) {
-                if (!_this._disposed) {
-                    deferred.reject(new Error("".concat(context, ": ").concat((exception && exception.message) ? exception.message : message || "Failed to load texture")));
-                }
-            },
-            mimeType: image.mimeType,
-            loaderOptions: textureLoaderOptions,
-            useSRGBBuffer: !!useSRGBBuffer && this._parent.useSRGBBuffers,
-        };
-        var babylonTexture = new babylonjs_Misc_deferred__WEBPACK_IMPORTED_MODULE_0__["Texture"](null, this._babylonScene, textureCreationOptions);
-        babylonTexture._parentContainer = this._assetContainer;
-        this._babylonScene._blockEntityCollection = false;
-        promises.push(deferred.promise);
-        promises.push(this.loadImageAsync("/images/".concat(image.index), image).then(function (data) {
-            var name = image.uri || "".concat(_this._fileName, "#image").concat(image.index);
-            var dataUrl = "data:".concat(_this._uniqueRootUrl).concat(name);
-            babylonTexture.updateURL(dataUrl, data);
-        }));
-        babylonTexture.wrapU = samplerData.wrapU;
-        babylonTexture.wrapV = samplerData.wrapV;
-        assign(babylonTexture);
-        return Promise.all(promises).then(function () {
-            return babylonTexture;
-        });
-    };
-    GLTFLoader.prototype._loadSampler = function (context, sampler) {
-        if (!sampler._data) {
-            sampler._data = {
-                noMipMaps: (sampler.minFilter === 9728 /* NEAREST */ || sampler.minFilter === 9729 /* LINEAR */),
-                samplingMode: GLTFLoader._GetTextureSamplingMode(context, sampler),
-                wrapU: GLTFLoader._GetTextureWrapMode("".concat(context, "/wrapS"), sampler.wrapS),
-                wrapV: GLTFLoader._GetTextureWrapMode("".concat(context, "/wrapT"), sampler.wrapT)
-            };
-        }
-        return sampler._data;
-    };
-    /**
-     * Loads a glTF image.
-     * @param context The context when loading the asset
-     * @param image The glTF image property
-     * @returns A promise that resolves with the loaded data when the load is complete
-     */
-    GLTFLoader.prototype.loadImageAsync = function (context, image) {
-        if (!image._data) {
-            this.logOpen("".concat(context, " ").concat(image.name || ""));
-            if (image.uri) {
-                image._data = this.loadUriAsync("".concat(context, "/uri"), image, image.uri);
-            }
-            else {
-                var bufferView = ArrayItem.Get("".concat(context, "/bufferView"), this._gltf.bufferViews, image.bufferView);
-                image._data = this.loadBufferViewAsync("/bufferViews/".concat(bufferView.index), bufferView);
-            }
-            this.logClose();
-        }
-        return image._data;
-    };
-    /**
-     * Loads a glTF uri.
-     * @param context The context when loading the asset
-     * @param property The glTF property associated with the uri
-     * @param uri The base64 or relative uri
-     * @returns A promise that resolves with the loaded data when the load is complete
-     */
-    GLTFLoader.prototype.loadUriAsync = function (context, property, uri) {
-        var _this = this;
-        var extensionPromise = this._extensionsLoadUriAsync(context, property, uri);
-        if (extensionPromise) {
-            return extensionPromise;
-        }
-        if (!GLTFLoader._ValidateUri(uri)) {
-            throw new Error("".concat(context, ": '").concat(uri, "' is invalid"));
-        }
-        if (Object(babylonjs_Misc_deferred__WEBPACK_IMPORTED_MODULE_0__["IsBase64DataUrl"])(uri)) {
-            var data = new Uint8Array(Object(babylonjs_Misc_deferred__WEBPACK_IMPORTED_MODULE_0__["DecodeBase64UrlToBinary"])(uri));
-            this.log("".concat(context, ": Decoded ").concat(uri.substr(0, 64), "... (").concat(data.length, " bytes)"));
-            return Promise.resolve(data);
-        }
-        this.log("".concat(context, ": Loading ").concat(uri));
-        return this._parent.preprocessUrlAsync(this._rootUrl + uri).then(function (url) {
-            return new Promise(function (resolve, reject) {
-                _this._parent._loadFile(_this._babylonScene, url, function (data) {
-                    if (!_this._disposed) {
-                        _this.log("".concat(context, ": Loaded ").concat(uri, " (").concat(data.byteLength, " bytes)"));
-                        resolve(new Uint8Array(data));
-                    }
-                }, true, function (request) {
-                    reject(new babylonjs_Misc_deferred__WEBPACK_IMPORTED_MODULE_0__["LoadFileError"]("".concat(context, ": Failed to load '").concat(uri, "'").concat(request ? ": " + request.status + " " + request.statusText : ""), request));
-                });
-            });
-        });
-    };
-    /**
-     * Adds a JSON pointer to the metadata of the Babylon object at `<object>.metadata.gltf.pointers`.
-     * @param babylonObject the Babylon object with metadata
-     * @param pointer the JSON pointer
-     */
-    GLTFLoader.AddPointerMetadata = function (babylonObject, pointer) {
-        var metadata = (babylonObject.metadata = babylonObject.metadata || {});
-        var gltf = (metadata.gltf = metadata.gltf || {});
-        var pointers = (gltf.pointers = gltf.pointers || []);
-        pointers.push(pointer);
-    };
-    GLTFLoader._GetTextureWrapMode = function (context, mode) {
-        // Set defaults if undefined
-        mode = mode == undefined ? 10497 /* REPEAT */ : mode;
-        switch (mode) {
-            case 33071 /* CLAMP_TO_EDGE */: return babylonjs_Misc_deferred__WEBPACK_IMPORTED_MODULE_0__["Texture"].CLAMP_ADDRESSMODE;
-            case 33648 /* MIRRORED_REPEAT */: return babylonjs_Misc_deferred__WEBPACK_IMPORTED_MODULE_0__["Texture"].MIRROR_ADDRESSMODE;
-            case 10497 /* REPEAT */: return babylonjs_Misc_deferred__WEBPACK_IMPORTED_MODULE_0__["Texture"].WRAP_ADDRESSMODE;
-            default:
-                babylonjs_Misc_deferred__WEBPACK_IMPORTED_MODULE_0__["Logger"].Warn("".concat(context, ": Invalid value (").concat(mode, ")"));
-                return babylonjs_Misc_deferred__WEBPACK_IMPORTED_MODULE_0__["Texture"].WRAP_ADDRESSMODE;
-        }
-    };
-    GLTFLoader._GetTextureSamplingMode = function (context, sampler) {
-        // Set defaults if undefined
-        var magFilter = sampler.magFilter == undefined ? 9729 /* LINEAR */ : sampler.magFilter;
-        var minFilter = sampler.minFilter == undefined ? 9987 /* LINEAR_MIPMAP_LINEAR */ : sampler.minFilter;
-        if (magFilter === 9729 /* LINEAR */) {
-            switch (minFilter) {
-                case 9728 /* NEAREST */: return babylonjs_Misc_deferred__WEBPACK_IMPORTED_MODULE_0__["Texture"].LINEAR_NEAREST;
-                case 9729 /* LINEAR */: return babylonjs_Misc_deferred__WEBPACK_IMPORTED_MODULE_0__["Texture"].LINEAR_LINEAR;
-                case 9984 /* NEAREST_MIPMAP_NEAREST */: return babylonjs_Misc_deferred__WEBPACK_IMPORTED_MODULE_0__["Texture"].LINEAR_NEAREST_MIPNEAREST;
-                case 9985 /* LINEAR_MIPMAP_NEAREST */: return babylonjs_Misc_deferred__WEBPACK_IMPORTED_MODULE_0__["Texture"].LINEAR_LINEAR_MIPNEAREST;
-                case 9986 /* NEAREST_MIPMAP_LINEAR */: return babylonjs_Misc_deferred__WEBPACK_IMPORTED_MODULE_0__["Texture"].LINEAR_NEAREST_MIPLINEAR;
-                case 9987 /* LINEAR_MIPMAP_LINEAR */: return babylonjs_Misc_deferred__WEBPACK_IMPORTED_MODULE_0__["Texture"].LINEAR_LINEAR_MIPLINEAR;
-                default:
-                    babylonjs_Misc_deferred__WEBPACK_IMPORTED_MODULE_0__["Logger"].Warn("".concat(context, "/minFilter: Invalid value (").concat(minFilter, ")"));
-                    return babylonjs_Misc_deferred__WEBPACK_IMPORTED_MODULE_0__["Texture"].LINEAR_LINEAR_MIPLINEAR;
-            }
-        }
-        else {
-            if (magFilter !== 9728 /* NEAREST */) {
-                babylonjs_Misc_deferred__WEBPACK_IMPORTED_MODULE_0__["Logger"].Warn("".concat(context, "/magFilter: Invalid value (").concat(magFilter, ")"));
-            }
-            switch (minFilter) {
-                case 9728 /* NEAREST */: return babylonjs_Misc_deferred__WEBPACK_IMPORTED_MODULE_0__["Texture"].NEAREST_NEAREST;
-                case 9729 /* LINEAR */: return babylonjs_Misc_deferred__WEBPACK_IMPORTED_MODULE_0__["Texture"].NEAREST_LINEAR;
-                case 9984 /* NEAREST_MIPMAP_NEAREST */: return babylonjs_Misc_deferred__WEBPACK_IMPORTED_MODULE_0__["Texture"].NEAREST_NEAREST_MIPNEAREST;
-                case 9985 /* LINEAR_MIPMAP_NEAREST */: return babylonjs_Misc_deferred__WEBPACK_IMPORTED_MODULE_0__["Texture"].NEAREST_LINEAR_MIPNEAREST;
-                case 9986 /* NEAREST_MIPMAP_LINEAR */: return babylonjs_Misc_deferred__WEBPACK_IMPORTED_MODULE_0__["Texture"].NEAREST_NEAREST_MIPLINEAR;
-                case 9987 /* LINEAR_MIPMAP_LINEAR */: return babylonjs_Misc_deferred__WEBPACK_IMPORTED_MODULE_0__["Texture"].NEAREST_LINEAR_MIPLINEAR;
-                default:
-                    babylonjs_Misc_deferred__WEBPACK_IMPORTED_MODULE_0__["Logger"].Warn("".concat(context, "/minFilter: Invalid value (").concat(minFilter, ")"));
-                    return babylonjs_Misc_deferred__WEBPACK_IMPORTED_MODULE_0__["Texture"].NEAREST_NEAREST_MIPNEAREST;
-            }
-        }
-    };
-    GLTFLoader._GetTypedArrayConstructor = function (context, componentType) {
-        switch (componentType) {
-            case 5120 /* BYTE */: return Int8Array;
-            case 5121 /* UNSIGNED_BYTE */: return Uint8Array;
-            case 5122 /* SHORT */: return Int16Array;
-            case 5123 /* UNSIGNED_SHORT */: return Uint16Array;
-            case 5125 /* UNSIGNED_INT */: return Uint32Array;
-            case 5126 /* FLOAT */: return Float32Array;
-            default: throw new Error("".concat(context, ": Invalid component type ").concat(componentType));
-        }
-    };
-    GLTFLoader._GetTypedArray = function (context, componentType, bufferView, byteOffset, length) {
-        var buffer = bufferView.buffer;
-        byteOffset = bufferView.byteOffset + (byteOffset || 0);
-        var constructor = GLTFLoader._GetTypedArrayConstructor("".concat(context, "/componentType"), componentType);
-        var componentTypeLength = babylonjs_Misc_deferred__WEBPACK_IMPORTED_MODULE_0__["VertexBuffer"].GetTypeByteLength(componentType);
-        if (byteOffset % componentTypeLength !== 0) {
-            // HACK: Copy the buffer if byte offset is not a multiple of component type byte length.
-            babylonjs_Misc_deferred__WEBPACK_IMPORTED_MODULE_0__["Logger"].Warn("".concat(context, ": Copying buffer as byte offset (").concat(byteOffset, ") is not a multiple of component type byte length (").concat(componentTypeLength, ")"));
-            return new constructor(buffer.slice(byteOffset, byteOffset + length * componentTypeLength), 0);
-        }
-        return new constructor(buffer, byteOffset, length);
-    };
-    GLTFLoader._GetNumComponents = function (context, type) {
-        switch (type) {
-            case "SCALAR": return 1;
-            case "VEC2": return 2;
-            case "VEC3": return 3;
-            case "VEC4": return 4;
-            case "MAT2": return 4;
-            case "MAT3": return 9;
-            case "MAT4": return 16;
-        }
-        throw new Error("".concat(context, ": Invalid type (").concat(type, ")"));
-    };
-    GLTFLoader._ValidateUri = function (uri) {
-        return (babylonjs_Misc_deferred__WEBPACK_IMPORTED_MODULE_0__["Tools"].IsBase64(uri) || uri.indexOf("..") === -1);
-    };
-    /** @hidden */
-    GLTFLoader._GetDrawMode = function (context, mode) {
-        if (mode == undefined) {
-            mode = 4 /* TRIANGLES */;
-        }
-        switch (mode) {
-            case 0 /* POINTS */: return babylonjs_Misc_deferred__WEBPACK_IMPORTED_MODULE_0__["Material"].PointListDrawMode;
-            case 1 /* LINES */: return babylonjs_Misc_deferred__WEBPACK_IMPORTED_MODULE_0__["Material"].LineListDrawMode;
-            case 2 /* LINE_LOOP */: return babylonjs_Misc_deferred__WEBPACK_IMPORTED_MODULE_0__["Material"].LineLoopDrawMode;
-            case 3 /* LINE_STRIP */: return babylonjs_Misc_deferred__WEBPACK_IMPORTED_MODULE_0__["Material"].LineStripDrawMode;
-            case 4 /* TRIANGLES */: return babylonjs_Misc_deferred__WEBPACK_IMPORTED_MODULE_0__["Material"].TriangleFillMode;
-            case 5 /* TRIANGLE_STRIP */: return babylonjs_Misc_deferred__WEBPACK_IMPORTED_MODULE_0__["Material"].TriangleStripDrawMode;
-            case 6 /* TRIANGLE_FAN */: return babylonjs_Misc_deferred__WEBPACK_IMPORTED_MODULE_0__["Material"].TriangleFanDrawMode;
-        }
-        throw new Error("".concat(context, ": Invalid mesh primitive mode (").concat(mode, ")"));
-    };
-    GLTFLoader.prototype._compileMaterialsAsync = function () {
-        var _this = this;
-        this._parent._startPerformanceCounter("Compile materials");
-        var promises = new Array();
-        if (this._gltf.materials) {
-            for (var _i = 0, _a = this._gltf.materials; _i < _a.length; _i++) {
-                var material = _a[_i];
-                if (material._data) {
-                    for (var babylonDrawMode in material._data) {
-                        var babylonData = material._data[babylonDrawMode];
-                        for (var _b = 0, _c = babylonData.babylonMeshes; _b < _c.length; _b++) {
-                            var babylonMesh = _c[_b];
-                            // Ensure nonUniformScaling is set if necessary.
-                            babylonMesh.computeWorldMatrix(true);
-                            var babylonMaterial = babylonData.babylonMaterial;
-                            promises.push(babylonMaterial.forceCompilationAsync(babylonMesh));
-                            promises.push(babylonMaterial.forceCompilationAsync(babylonMesh, { useInstances: true }));
-                            if (this._parent.useClipPlane) {
-                                promises.push(babylonMaterial.forceCompilationAsync(babylonMesh, { clipPlane: true }));
-                                promises.push(babylonMaterial.forceCompilationAsync(babylonMesh, { clipPlane: true, useInstances: true }));
-                            }
-                        }
-                    }
-                }
-            }
-        }
-        return Promise.all(promises).then(function () {
-            _this._parent._endPerformanceCounter("Compile materials");
-        });
-    };
-    GLTFLoader.prototype._compileShadowGeneratorsAsync = function () {
-        var _this = this;
-        this._parent._startPerformanceCounter("Compile shadow generators");
-        var promises = new Array();
-        var lights = this._babylonScene.lights;
-        for (var _i = 0, lights_1 = lights; _i < lights_1.length; _i++) {
-            var light = lights_1[_i];
-            var generator = light.getShadowGenerator();
-            if (generator) {
-                promises.push(generator.forceCompilationAsync());
-            }
-        }
-        return Promise.all(promises).then(function () {
-            _this._parent._endPerformanceCounter("Compile shadow generators");
-        });
-    };
-    GLTFLoader.prototype._forEachExtensions = function (action) {
-        for (var _i = 0, _a = this._extensions; _i < _a.length; _i++) {
-            var extension = _a[_i];
-            if (extension.enabled) {
-                action(extension);
-            }
-        }
-    };
-    GLTFLoader.prototype._applyExtensions = function (property, functionName, actionAsync) {
-        for (var _i = 0, _a = this._extensions; _i < _a.length; _i++) {
-            var extension = _a[_i];
-            if (extension.enabled) {
-                var id = "".concat(extension.name, ".").concat(functionName);
-                var loaderProperty = property;
-                loaderProperty._activeLoaderExtensionFunctions = loaderProperty._activeLoaderExtensionFunctions || {};
-                var activeLoaderExtensionFunctions = loaderProperty._activeLoaderExtensionFunctions;
-                if (!activeLoaderExtensionFunctions[id]) {
-                    activeLoaderExtensionFunctions[id] = true;
-                    try {
-                        var result = actionAsync(extension);
-                        if (result) {
-                            return result;
-                        }
-                    }
-                    finally {
-                        delete activeLoaderExtensionFunctions[id];
-                    }
-                }
-            }
-        }
-        return null;
-    };
-    GLTFLoader.prototype._extensionsOnLoading = function () {
-        this._forEachExtensions(function (extension) { return extension.onLoading && extension.onLoading(); });
-    };
-    GLTFLoader.prototype._extensionsOnReady = function () {
-        this._forEachExtensions(function (extension) { return extension.onReady && extension.onReady(); });
-    };
-    GLTFLoader.prototype._extensionsLoadSceneAsync = function (context, scene) {
-        return this._applyExtensions(scene, "loadScene", function (extension) { return extension.loadSceneAsync && extension.loadSceneAsync(context, scene); });
-    };
-    GLTFLoader.prototype._extensionsLoadNodeAsync = function (context, node, assign) {
-        return this._applyExtensions(node, "loadNode", function (extension) { return extension.loadNodeAsync && extension.loadNodeAsync(context, node, assign); });
-    };
-    GLTFLoader.prototype._extensionsLoadCameraAsync = function (context, camera, assign) {
-        return this._applyExtensions(camera, "loadCamera", function (extension) { return extension.loadCameraAsync && extension.loadCameraAsync(context, camera, assign); });
-    };
-    GLTFLoader.prototype._extensionsLoadVertexDataAsync = function (context, primitive, babylonMesh) {
-        return this._applyExtensions(primitive, "loadVertexData", function (extension) { return extension._loadVertexDataAsync && extension._loadVertexDataAsync(context, primitive, babylonMesh); });
-    };
-    GLTFLoader.prototype._extensionsLoadMeshPrimitiveAsync = function (context, name, node, mesh, primitive, assign) {
-        return this._applyExtensions(primitive, "loadMeshPrimitive", function (extension) { return extension._loadMeshPrimitiveAsync && extension._loadMeshPrimitiveAsync(context, name, node, mesh, primitive, assign); });
-    };
-    GLTFLoader.prototype._extensionsLoadMaterialAsync = function (context, material, babylonMesh, babylonDrawMode, assign) {
-        return this._applyExtensions(material, "loadMaterial", function (extension) { return extension._loadMaterialAsync && extension._loadMaterialAsync(context, material, babylonMesh, babylonDrawMode, assign); });
-    };
-    GLTFLoader.prototype._extensionsCreateMaterial = function (context, material, babylonDrawMode) {
-        return this._applyExtensions(material, "createMaterial", function (extension) { return extension.createMaterial && extension.createMaterial(context, material, babylonDrawMode); });
-    };
-    GLTFLoader.prototype._extensionsLoadMaterialPropertiesAsync = function (context, material, babylonMaterial) {
-        return this._applyExtensions(material, "loadMaterialProperties", function (extension) { return extension.loadMaterialPropertiesAsync && extension.loadMaterialPropertiesAsync(context, material, babylonMaterial); });
-    };
-    GLTFLoader.prototype._extensionsLoadTextureInfoAsync = function (context, textureInfo, assign) {
-        return this._applyExtensions(textureInfo, "loadTextureInfo", function (extension) { return extension.loadTextureInfoAsync && extension.loadTextureInfoAsync(context, textureInfo, assign); });
-    };
-    GLTFLoader.prototype._extensionsLoadTextureAsync = function (context, texture, assign) {
-        return this._applyExtensions(texture, "loadTexture", function (extension) { return extension._loadTextureAsync && extension._loadTextureAsync(context, texture, assign); });
-    };
-    GLTFLoader.prototype._extensionsLoadAnimationAsync = function (context, animation) {
-        return this._applyExtensions(animation, "loadAnimation", function (extension) { return extension.loadAnimationAsync && extension.loadAnimationAsync(context, animation); });
-    };
-    GLTFLoader.prototype._extensionsLoadSkinAsync = function (context, node, skin) {
-        return this._applyExtensions(skin, "loadSkin", function (extension) { return extension._loadSkinAsync && extension._loadSkinAsync(context, node, skin); });
-    };
-    GLTFLoader.prototype._extensionsLoadUriAsync = function (context, property, uri) {
-        return this._applyExtensions(property, "loadUri", function (extension) { return extension._loadUriAsync && extension._loadUriAsync(context, property, uri); });
-    };
-    GLTFLoader.prototype._extensionsLoadBufferViewAsync = function (context, bufferView) {
-        return this._applyExtensions(bufferView, "loadBufferView", function (extension) { return extension.loadBufferViewAsync && extension.loadBufferViewAsync(context, bufferView); });
-    };
-    GLTFLoader.prototype._extensionsLoadBufferAsync = function (context, buffer, byteOffset, byteLength) {
-        return this._applyExtensions(buffer, "loadBuffer", function (extension) { return extension.loadBufferAsync && extension.loadBufferAsync(context, buffer, byteOffset, byteLength); });
-    };
-    /**
-     * Helper method called by a loader extension to load an glTF extension.
-     * @param context The context when loading the asset
-     * @param property The glTF property to load the extension from
-     * @param extensionName The name of the extension to load
-     * @param actionAsync The action to run
-     * @returns The promise returned by actionAsync or null if the extension does not exist
-     */
-    GLTFLoader.LoadExtensionAsync = function (context, property, extensionName, actionAsync) {
-        if (!property.extensions) {
-            return null;
-        }
-        var extensions = property.extensions;
-        var extension = extensions[extensionName];
-        if (!extension) {
-            return null;
-        }
-        return actionAsync("".concat(context, "/extensions/").concat(extensionName), extension);
-    };
-    /**
-     * Helper method called by a loader extension to load a glTF extra.
-     * @param context The context when loading the asset
-     * @param property The glTF property to load the extra from
-     * @param extensionName The name of the extension to load
-     * @param actionAsync The action to run
-     * @returns The promise returned by actionAsync or null if the extra does not exist
-     */
-    GLTFLoader.LoadExtraAsync = function (context, property, extensionName, actionAsync) {
-        if (!property.extras) {
-            return null;
-        }
-        var extras = property.extras;
-        var extra = extras[extensionName];
-        if (!extra) {
-            return null;
-        }
-        return actionAsync("".concat(context, "/extras/").concat(extensionName), extra);
-    };
-    /**
-     * Checks for presence of an extension.
-     * @param name The name of the extension to check
-     * @returns A boolean indicating the presence of the given extension name in `extensionsUsed`
-     */
-    GLTFLoader.prototype.isExtensionUsed = function (name) {
-        return !!this._gltf.extensionsUsed && this._gltf.extensionsUsed.indexOf(name) !== -1;
-    };
-    /**
-     * Increments the indentation level and logs a message.
-     * @param message The message to log
-     */
-    GLTFLoader.prototype.logOpen = function (message) {
-        this._parent._logOpen(message);
-    };
-    /**
-     * Decrements the indentation level.
-     */
-    GLTFLoader.prototype.logClose = function () {
-        this._parent._logClose();
-    };
-    /**
-     * Logs a message
-     * @param message The message to log
-     */
-    GLTFLoader.prototype.log = function (message) {
-        this._parent._log(message);
-    };
-    /**
-     * Starts a performance counter.
-     * @param counterName The name of the performance counter
-     */
-    GLTFLoader.prototype.startPerformanceCounter = function (counterName) {
-        this._parent._startPerformanceCounter(counterName);
-    };
-    /**
-     * Ends a performance counter.
-     * @param counterName The name of the performance counter
-     */
-    GLTFLoader.prototype.endPerformanceCounter = function (counterName) {
-        this._parent._endPerformanceCounter(counterName);
-    };
-    GLTFLoader._RegisteredExtensions = {};
-    /**
-     * The default glTF sampler.
-     */
-    GLTFLoader.DefaultSampler = { index: -1 };
-    return GLTFLoader;
-}());
-
-_glTFFileLoader__WEBPACK_IMPORTED_MODULE_1__["GLTFFileLoader"]._CreateGLTF2Loader = function (parent) { return new GLTFLoader(parent); };
+
+
+
+
+
+
+
+
+
+
+
+
+
+
+
+
+
+
+
+
+
+
+
+
+
+
+/**
+ * Helper class for working with arrays when loading the glTF asset
+ */
+var ArrayItem = /** @class */ (function () {
+    function ArrayItem() {
+    }
+    /**
+     * Gets an item from the given array.
+     * @param context The context when loading the asset
+     * @param array The array to get the item from
+     * @param index The index to the array
+     * @returns The array item
+     */
+    ArrayItem.Get = function (context, array, index) {
+        if (!array || index == undefined || !array[index]) {
+            throw new Error("".concat(context, ": Failed to find index (").concat(index, ")"));
+        }
+        return array[index];
+    };
+    /**
+     * Assign an `index` field to each item of the given array.
+     * @param array The array of items
+     */
+    ArrayItem.Assign = function (array) {
+        if (array) {
+            for (var index = 0; index < array.length; index++) {
+                array[index].index = index;
+            }
+        }
+    };
+    return ArrayItem;
+}());
+
+/**
+ * The glTF 2.0 loader
+ */
+var GLTFLoader = /** @class */ (function () {
+    /** @hidden */
+    function GLTFLoader(parent) {
+        /** @hidden */
+        this._completePromises = new Array();
+        /** @hidden */
+        this._assetContainer = null;
+        /** Storage */
+        this._babylonLights = [];
+        /** @hidden */
+        this._disableInstancedMesh = 0;
+        this._disposed = false;
+        this._extensions = new Array();
+        this._rootBabylonMesh = null;
+        this._defaultBabylonMaterialData = {};
+        this._parent = parent;
+    }
+    /**
+     * Registers a loader extension.
+     * @param name The name of the loader extension.
+     * @param factory The factory function that creates the loader extension.
+     */
+    GLTFLoader.RegisterExtension = function (name, factory) {
+        if (GLTFLoader.UnregisterExtension(name)) {
+            babylonjs_Misc_deferred__WEBPACK_IMPORTED_MODULE_0__["Logger"].Warn("Extension with the name '".concat(name, "' already exists"));
+        }
+        GLTFLoader._RegisteredExtensions[name] = {
+            factory: factory
+        };
+    };
+    /**
+     * Unregisters a loader extension.
+     * @param name The name of the loader extension.
+     * @returns A boolean indicating whether the extension has been unregistered
+     */
+    GLTFLoader.UnregisterExtension = function (name) {
+        if (!GLTFLoader._RegisteredExtensions[name]) {
+            return false;
+        }
+        delete GLTFLoader._RegisteredExtensions[name];
+        return true;
+    };
+    Object.defineProperty(GLTFLoader.prototype, "gltf", {
+        /**
+         * The object that represents the glTF JSON.
+         */
+        get: function () {
+            return this._gltf;
+        },
+        enumerable: false,
+        configurable: true
+    });
+    Object.defineProperty(GLTFLoader.prototype, "bin", {
+        /**
+         * The BIN chunk of a binary glTF.
+         */
+        get: function () {
+            return this._bin;
+        },
+        enumerable: false,
+        configurable: true
+    });
+    Object.defineProperty(GLTFLoader.prototype, "parent", {
+        /**
+         * The parent file loader.
+         */
+        get: function () {
+            return this._parent;
+        },
+        enumerable: false,
+        configurable: true
+    });
+    Object.defineProperty(GLTFLoader.prototype, "babylonScene", {
+        /**
+         * The Babylon scene when loading the asset.
+         */
+        get: function () {
+            return this._babylonScene;
+        },
+        enumerable: false,
+        configurable: true
+    });
+    Object.defineProperty(GLTFLoader.prototype, "rootBabylonMesh", {
+        /**
+         * The root Babylon mesh when loading the asset.
+         */
+        get: function () {
+            return this._rootBabylonMesh;
+        },
+        enumerable: false,
+        configurable: true
+    });
+    /** @hidden */
+    GLTFLoader.prototype.dispose = function () {
+        if (this._disposed) {
+            return;
+        }
+        this._disposed = true;
+        this._completePromises.length = 0;
+        for (var name_1 in this._extensions) {
+            var extension = this._extensions[name_1];
+            extension.dispose && extension.dispose();
+            delete this._extensions[name_1];
+        }
+        this._gltf = null;
+        this._babylonScene = null;
+        this._rootBabylonMesh = null;
+        this._parent.dispose();
+    };
+    /** @hidden */
+    GLTFLoader.prototype.importMeshAsync = function (meshesNames, scene, container, data, rootUrl, onProgress, fileName) {
+        var _this = this;
+        if (fileName === void 0) { fileName = ""; }
+        return Promise.resolve().then(function () {
+            _this._babylonScene = scene;
+            _this._assetContainer = container;
+            _this._loadData(data);
+            var nodes = null;
+            if (meshesNames) {
+                var nodeMap_1 = {};
+                if (_this._gltf.nodes) {
+                    for (var _i = 0, _a = _this._gltf.nodes; _i < _a.length; _i++) {
+                        var node = _a[_i];
+                        if (node.name) {
+                            nodeMap_1[node.name] = node.index;
+                        }
+                    }
+                }
+                var names = (meshesNames instanceof Array) ? meshesNames : [meshesNames];
+                nodes = names.map(function (name) {
+                    var node = nodeMap_1[name];
+                    if (node === undefined) {
+                        throw new Error("Failed to find node '".concat(name, "'"));
+                    }
+                    return node;
+                });
+            }
+            return _this._loadAsync(rootUrl, fileName, nodes, function () {
+                return {
+                    meshes: _this._getMeshes(),
+                    particleSystems: [],
+                    skeletons: _this._getSkeletons(),
+                    animationGroups: _this._getAnimationGroups(),
+                    lights: _this._babylonLights,
+                    transformNodes: _this._getTransformNodes(),
+                    geometries: _this._getGeometries()
+                };
+            });
+        });
+    };
+    /** @hidden */
+    GLTFLoader.prototype.loadAsync = function (scene, data, rootUrl, onProgress, fileName) {
+        var _this = this;
+        if (fileName === void 0) { fileName = ""; }
+        return Promise.resolve().then(function () {
+            _this._babylonScene = scene;
+            _this._loadData(data);
+            return _this._loadAsync(rootUrl, fileName, null, function () { return undefined; });
+        });
+    };
+    GLTFLoader.prototype._loadAsync = function (rootUrl, fileName, nodes, resultFunc) {
+        var _this = this;
+        return Promise.resolve().then(function () {
+            _this._rootUrl = rootUrl;
+            _this._uniqueRootUrl = (!babylonjs_Misc_deferred__WEBPACK_IMPORTED_MODULE_0__["StringTools"].StartsWith(rootUrl, "file:") && fileName) ? rootUrl : "".concat(rootUrl).concat(Date.now(), "/");
+            _this._fileName = fileName;
+            _this._loadExtensions();
+            _this._checkExtensions();
+            var loadingToReadyCounterName = "".concat(_glTFFileLoader__WEBPACK_IMPORTED_MODULE_1__["GLTFLoaderState"][_glTFFileLoader__WEBPACK_IMPORTED_MODULE_1__["GLTFLoaderState"].LOADING], " => ").concat(_glTFFileLoader__WEBPACK_IMPORTED_MODULE_1__["GLTFLoaderState"][_glTFFileLoader__WEBPACK_IMPORTED_MODULE_1__["GLTFLoaderState"].READY]);
+            var loadingToCompleteCounterName = "".concat(_glTFFileLoader__WEBPACK_IMPORTED_MODULE_1__["GLTFLoaderState"][_glTFFileLoader__WEBPACK_IMPORTED_MODULE_1__["GLTFLoaderState"].LOADING], " => ").concat(_glTFFileLoader__WEBPACK_IMPORTED_MODULE_1__["GLTFLoaderState"][_glTFFileLoader__WEBPACK_IMPORTED_MODULE_1__["GLTFLoaderState"].COMPLETE]);
+            _this._parent._startPerformanceCounter(loadingToReadyCounterName);
+            _this._parent._startPerformanceCounter(loadingToCompleteCounterName);
+            _this._parent._setState(_glTFFileLoader__WEBPACK_IMPORTED_MODULE_1__["GLTFLoaderState"].LOADING);
+            _this._extensionsOnLoading();
+            var promises = new Array();
+            // Block the marking of materials dirty until the scene is loaded.
+            var oldBlockMaterialDirtyMechanism = _this._babylonScene.blockMaterialDirtyMechanism;
+            _this._babylonScene.blockMaterialDirtyMechanism = true;
+            if (nodes) {
+                promises.push(_this.loadSceneAsync("/nodes", { nodes: nodes, index: -1 }));
+            }
+            else if (_this._gltf.scene != undefined || (_this._gltf.scenes && _this._gltf.scenes[0])) {
+                var scene = ArrayItem.Get("/scene", _this._gltf.scenes, _this._gltf.scene || 0);
+                promises.push(_this.loadSceneAsync("/scenes/".concat(scene.index), scene));
+            }
+            if (_this.parent.loadAllMaterials && _this._gltf.materials) {
+                for (var m = 0; m < _this._gltf.materials.length; ++m) {
+                    var material = _this._gltf.materials[m];
+                    var context_1 = "/materials/" + m;
+                    var babylonDrawMode = babylonjs_Misc_deferred__WEBPACK_IMPORTED_MODULE_0__["Material"].TriangleFillMode;
+                    promises.push(_this._loadMaterialAsync(context_1, material, null, babylonDrawMode, function (material) { }));
+                }
+            }
+            // Restore the blocking of material dirty.
+            _this._babylonScene.blockMaterialDirtyMechanism = oldBlockMaterialDirtyMechanism;
+            if (_this._parent.compileMaterials) {
+                promises.push(_this._compileMaterialsAsync());
+            }
+            if (_this._parent.compileShadowGenerators) {
+                promises.push(_this._compileShadowGeneratorsAsync());
+            }
+            var resultPromise = Promise.all(promises).then(function () {
+                if (_this._rootBabylonMesh) {
+                    _this._rootBabylonMesh.setEnabled(true);
+                }
+                _this._extensionsOnReady();
+                _this._parent._setState(_glTFFileLoader__WEBPACK_IMPORTED_MODULE_1__["GLTFLoaderState"].READY);
+                _this._startAnimations();
+                return resultFunc();
+            });
+            return resultPromise.then(function (result) {
+                _this._parent._endPerformanceCounter(loadingToReadyCounterName);
+                babylonjs_Misc_deferred__WEBPACK_IMPORTED_MODULE_0__["Tools"].SetImmediate(function () {
+                    if (!_this._disposed) {
+                        Promise.all(_this._completePromises).then(function () {
+                            _this._parent._endPerformanceCounter(loadingToCompleteCounterName);
+                            _this._parent._setState(_glTFFileLoader__WEBPACK_IMPORTED_MODULE_1__["GLTFLoaderState"].COMPLETE);
+                            _this._parent.onCompleteObservable.notifyObservers(undefined);
+                            _this._parent.onCompleteObservable.clear();
+                            _this.dispose();
+                        }, function (error) {
+                            _this._parent.onErrorObservable.notifyObservers(error);
+                            _this._parent.onErrorObservable.clear();
+                            _this.dispose();
+                        });
+                    }
+                });
+                return result;
+            });
+        }).catch(function (error) {
+            if (!_this._disposed) {
+                _this._parent.onErrorObservable.notifyObservers(error);
+                _this._parent.onErrorObservable.clear();
+                _this.dispose();
+            }
+            throw error;
+        });
+    };
+    GLTFLoader.prototype._loadData = function (data) {
+        this._gltf = data.json;
+        this._setupData();
+        if (data.bin) {
+            var buffers = this._gltf.buffers;
+            if (buffers && buffers[0] && !buffers[0].uri) {
+                var binaryBuffer = buffers[0];
+                if (binaryBuffer.byteLength < data.bin.byteLength - 3 || binaryBuffer.byteLength > data.bin.byteLength) {
+                    babylonjs_Misc_deferred__WEBPACK_IMPORTED_MODULE_0__["Logger"].Warn("Binary buffer length (".concat(binaryBuffer.byteLength, ") from JSON does not match chunk length (").concat(data.bin.byteLength, ")"));
+                }
+                this._bin = data.bin;
+            }
+            else {
+                babylonjs_Misc_deferred__WEBPACK_IMPORTED_MODULE_0__["Logger"].Warn("Unexpected BIN chunk");
+            }
+        }
+    };
+    GLTFLoader.prototype._setupData = function () {
+        ArrayItem.Assign(this._gltf.accessors);
+        ArrayItem.Assign(this._gltf.animations);
+        ArrayItem.Assign(this._gltf.buffers);
+        ArrayItem.Assign(this._gltf.bufferViews);
+        ArrayItem.Assign(this._gltf.cameras);
+        ArrayItem.Assign(this._gltf.images);
+        ArrayItem.Assign(this._gltf.materials);
+        ArrayItem.Assign(this._gltf.meshes);
+        ArrayItem.Assign(this._gltf.nodes);
+        ArrayItem.Assign(this._gltf.samplers);
+        ArrayItem.Assign(this._gltf.scenes);
+        ArrayItem.Assign(this._gltf.skins);
+        ArrayItem.Assign(this._gltf.textures);
+        if (this._gltf.nodes) {
+            var nodeParents = {};
+            for (var _i = 0, _a = this._gltf.nodes; _i < _a.length; _i++) {
+                var node = _a[_i];
+                if (node.children) {
+                    for (var _b = 0, _c = node.children; _b < _c.length; _b++) {
+                        var index = _c[_b];
+                        nodeParents[index] = node.index;
+                    }
+                }
+            }
+            var rootNode = this._createRootNode();
+            for (var _d = 0, _e = this._gltf.nodes; _d < _e.length; _d++) {
+                var node = _e[_d];
+                var parentIndex = nodeParents[node.index];
+                node.parent = parentIndex === undefined ? rootNode : this._gltf.nodes[parentIndex];
+            }
+        }
+    };
+    GLTFLoader.prototype._loadExtensions = function () {
+        for (var name_2 in GLTFLoader._RegisteredExtensions) {
+            var extension = GLTFLoader._RegisteredExtensions[name_2].factory(this);
+            if (extension.name !== name_2) {
+                babylonjs_Misc_deferred__WEBPACK_IMPORTED_MODULE_0__["Logger"].Warn("The name of the glTF loader extension instance does not match the registered name: ".concat(extension.name, " !== ").concat(name_2));
+            }
+            this._extensions.push(extension);
+            this._parent.onExtensionLoadedObservable.notifyObservers(extension);
+        }
+        this._extensions.sort(function (a, b) { return (a.order || Number.MAX_VALUE) - (b.order || Number.MAX_VALUE); });
+        this._parent.onExtensionLoadedObservable.clear();
+    };
+    GLTFLoader.prototype._checkExtensions = function () {
+        if (this._gltf.extensionsRequired) {
+            var _loop_1 = function (name_3) {
+                var available = this_1._extensions.some(function (extension) { return extension.name === name_3 && extension.enabled; });
+                if (!available) {
+                    throw new Error("Require extension ".concat(name_3, " is not available"));
+                }
+            };
+            var this_1 = this;
+            for (var _i = 0, _a = this._gltf.extensionsRequired; _i < _a.length; _i++) {
+                var name_3 = _a[_i];
+                _loop_1(name_3);
+            }
+        }
+    };
+    GLTFLoader.prototype._createRootNode = function () {
+        this._babylonScene._blockEntityCollection = !!this._assetContainer;
+        this._rootBabylonMesh = new babylonjs_Misc_deferred__WEBPACK_IMPORTED_MODULE_0__["Mesh"]("__root__", this._babylonScene);
+        this._rootBabylonMesh._parentContainer = this._assetContainer;
+        this._babylonScene._blockEntityCollection = false;
+        this._rootBabylonMesh.setEnabled(false);
+        var rootNode = {
+            _babylonTransformNode: this._rootBabylonMesh,
+            index: -1
+        };
+        switch (this._parent.coordinateSystemMode) {
+            case _glTFFileLoader__WEBPACK_IMPORTED_MODULE_1__["GLTFLoaderCoordinateSystemMode"].AUTO: {
+                if (!this._babylonScene.useRightHandedSystem) {
+                    rootNode.rotation = [0, 1, 0, 0];
+                    rootNode.scale = [1, 1, -1];
+                    GLTFLoader._LoadTransform(rootNode, this._rootBabylonMesh);
+                }
+                break;
+            }
+            case _glTFFileLoader__WEBPACK_IMPORTED_MODULE_1__["GLTFLoaderCoordinateSystemMode"].FORCE_RIGHT_HANDED: {
+                this._babylonScene.useRightHandedSystem = true;
+                break;
+            }
+            default: {
+                throw new Error("Invalid coordinate system mode (".concat(this._parent.coordinateSystemMode, ")"));
+            }
+        }
+        this._parent.onMeshLoadedObservable.notifyObservers(this._rootBabylonMesh);
+        return rootNode;
+    };
+    /**
+     * Loads a glTF scene.
+     * @param context The context when loading the asset
+     * @param scene The glTF scene property
+     * @returns A promise that resolves when the load is complete
+     */
+    GLTFLoader.prototype.loadSceneAsync = function (context, scene) {
+        var _this = this;
+        var extensionPromise = this._extensionsLoadSceneAsync(context, scene);
+        if (extensionPromise) {
+            return extensionPromise;
+        }
+        var promises = new Array();
+        this.logOpen("".concat(context, " ").concat(scene.name || ""));
+        if (scene.nodes) {
+            for (var _i = 0, _a = scene.nodes; _i < _a.length; _i++) {
+                var index = _a[_i];
+                var node = ArrayItem.Get("".concat(context, "/nodes/").concat(index), this._gltf.nodes, index);
+                promises.push(this.loadNodeAsync("/nodes/".concat(node.index), node, function (babylonMesh) {
+                    babylonMesh.parent = _this._rootBabylonMesh;
+                }));
+            }
+        }
+        // Link all Babylon bones for each glTF node with the corresponding Babylon transform node.
+        // A glTF joint is a pointer to a glTF node in the glTF node hierarchy similar to Unity3D.
+        if (this._gltf.nodes) {
+            for (var _b = 0, _c = this._gltf.nodes; _b < _c.length; _b++) {
+                var node = _c[_b];
+                if (node._babylonTransformNode && node._babylonBones) {
+                    for (var _d = 0, _e = node._babylonBones; _d < _e.length; _d++) {
+                        var babylonBone = _e[_d];
+                        babylonBone.linkTransformNode(node._babylonTransformNode);
+                    }
+                }
+            }
+        }
+        promises.push(this._loadAnimationsAsync());
+        this.logClose();
+        return Promise.all(promises).then(function () { });
+    };
+    GLTFLoader.prototype._forEachPrimitive = function (node, callback) {
+        if (node._primitiveBabylonMeshes) {
+            for (var _i = 0, _a = node._primitiveBabylonMeshes; _i < _a.length; _i++) {
+                var babylonMesh = _a[_i];
+                callback(babylonMesh);
+            }
+        }
+    };
+    GLTFLoader.prototype._getGeometries = function () {
+        var geometries = new Array();
+        var nodes = this._gltf.nodes;
+        if (nodes) {
+            for (var _i = 0, nodes_1 = nodes; _i < nodes_1.length; _i++) {
+                var node = nodes_1[_i];
+                this._forEachPrimitive(node, function (babylonMesh) {
+                    var geometry = babylonMesh.geometry;
+                    if (geometry && geometries.indexOf(geometry) === -1) {
+                        geometries.push(geometry);
+                    }
+                });
+            }
+        }
+        return geometries;
+    };
+    GLTFLoader.prototype._getMeshes = function () {
+        var meshes = new Array();
+        // Root mesh is always first, if available.
+        if (this._rootBabylonMesh) {
+            meshes.push(this._rootBabylonMesh);
+        }
+        var nodes = this._gltf.nodes;
+        if (nodes) {
+            for (var _i = 0, nodes_2 = nodes; _i < nodes_2.length; _i++) {
+                var node = nodes_2[_i];
+                this._forEachPrimitive(node, function (babylonMesh) {
+                    meshes.push(babylonMesh);
+                });
+            }
+        }
+        return meshes;
+    };
+    GLTFLoader.prototype._getTransformNodes = function () {
+        var transformNodes = new Array();
+        var nodes = this._gltf.nodes;
+        if (nodes) {
+            for (var _i = 0, nodes_3 = nodes; _i < nodes_3.length; _i++) {
+                var node = nodes_3[_i];
+                if (node._babylonTransformNode && node._babylonTransformNode.getClassName() === "TransformNode") {
+                    transformNodes.push(node._babylonTransformNode);
+                }
+            }
+        }
+        return transformNodes;
+    };
+    GLTFLoader.prototype._getSkeletons = function () {
+        var skeletons = new Array();
+        var skins = this._gltf.skins;
+        if (skins) {
+            for (var _i = 0, skins_1 = skins; _i < skins_1.length; _i++) {
+                var skin = skins_1[_i];
+                if (skin._data) {
+                    skeletons.push(skin._data.babylonSkeleton);
+                }
+            }
+        }
+        return skeletons;
+    };
+    GLTFLoader.prototype._getAnimationGroups = function () {
+        var animationGroups = new Array();
+        var animations = this._gltf.animations;
+        if (animations) {
+            for (var _i = 0, animations_1 = animations; _i < animations_1.length; _i++) {
+                var animation = animations_1[_i];
+                if (animation._babylonAnimationGroup) {
+                    animationGroups.push(animation._babylonAnimationGroup);
+                }
+            }
+        }
+        return animationGroups;
+    };
+    GLTFLoader.prototype._startAnimations = function () {
+        switch (this._parent.animationStartMode) {
+            case _glTFFileLoader__WEBPACK_IMPORTED_MODULE_1__["GLTFLoaderAnimationStartMode"].NONE: {
+                // do nothing
+                break;
+            }
+            case _glTFFileLoader__WEBPACK_IMPORTED_MODULE_1__["GLTFLoaderAnimationStartMode"].FIRST: {
+                var babylonAnimationGroups = this._getAnimationGroups();
+                if (babylonAnimationGroups.length !== 0) {
+                    babylonAnimationGroups[0].start(true);
+                }
+                break;
+            }
+            case _glTFFileLoader__WEBPACK_IMPORTED_MODULE_1__["GLTFLoaderAnimationStartMode"].ALL: {
+                var babylonAnimationGroups = this._getAnimationGroups();
+                for (var _i = 0, babylonAnimationGroups_1 = babylonAnimationGroups; _i < babylonAnimationGroups_1.length; _i++) {
+                    var babylonAnimationGroup = babylonAnimationGroups_1[_i];
+                    babylonAnimationGroup.start(true);
+                }
+                break;
+            }
+            default: {
+                babylonjs_Misc_deferred__WEBPACK_IMPORTED_MODULE_0__["Logger"].Error("Invalid animation start mode (".concat(this._parent.animationStartMode, ")"));
+                return;
+            }
+        }
+    };
+    /**
+     * Loads a glTF node.
+     * @param context The context when loading the asset
+     * @param node The glTF node property
+     * @param assign A function called synchronously after parsing the glTF properties
+     * @returns A promise that resolves with the loaded Babylon mesh when the load is complete
+     */
+    GLTFLoader.prototype.loadNodeAsync = function (context, node, assign) {
+        var _this = this;
+        if (assign === void 0) { assign = function () { }; }
+        var extensionPromise = this._extensionsLoadNodeAsync(context, node, assign);
+        if (extensionPromise) {
+            return extensionPromise;
+        }
+        if (node._babylonTransformNode) {
+            throw new Error("".concat(context, ": Invalid recursive node hierarchy"));
+        }
+        var promises = new Array();
+        this.logOpen("".concat(context, " ").concat(node.name || ""));
+        var loadNode = function (babylonTransformNode) {
+            GLTFLoader.AddPointerMetadata(babylonTransformNode, context);
+            GLTFLoader._LoadTransform(node, babylonTransformNode);
+            if (node.camera != undefined) {
+                var camera = ArrayItem.Get("".concat(context, "/camera"), _this._gltf.cameras, node.camera);
+                promises.push(_this.loadCameraAsync("/cameras/".concat(camera.index), camera, function (babylonCamera) {
+                    babylonCamera.parent = babylonTransformNode;
+                }));
+            }
+            if (node.children) {
+                for (var _i = 0, _a = node.children; _i < _a.length; _i++) {
+                    var index = _a[_i];
+                    var childNode = ArrayItem.Get("".concat(context, "/children/").concat(index), _this._gltf.nodes, index);
+                    promises.push(_this.loadNodeAsync("/nodes/".concat(childNode.index), childNode, function (childBabylonMesh) {
+                        childBabylonMesh.parent = babylonTransformNode;
+                    }));
+                }
+            }
+            assign(babylonTransformNode);
+        };
+        if (node.mesh == undefined) {
+            var nodeName = node.name || "node".concat(node.index);
+            this._babylonScene._blockEntityCollection = !!this._assetContainer;
+            node._babylonTransformNode = new babylonjs_Misc_deferred__WEBPACK_IMPORTED_MODULE_0__["TransformNode"](nodeName, this._babylonScene);
+            node._babylonTransformNode._parentContainer = this._assetContainer;
+            this._babylonScene._blockEntityCollection = false;
+            loadNode(node._babylonTransformNode);
+        }
+        else {
+            var mesh = ArrayItem.Get("".concat(context, "/mesh"), this._gltf.meshes, node.mesh);
+            promises.push(this._loadMeshAsync("/meshes/".concat(mesh.index), node, mesh, loadNode));
+        }
+        this.logClose();
+        return Promise.all(promises).then(function () {
+            _this._forEachPrimitive(node, function (babylonMesh) {
+                if (babylonMesh.geometry && babylonMesh.geometry.useBoundingInfoFromGeometry) {
+                    // simply apply the world matrices to the bounding info - the extends are already ok
+                    babylonMesh._updateBoundingInfo();
+                }
+                else {
+                    babylonMesh.refreshBoundingInfo(true);
+                }
+            });
+            return node._babylonTransformNode;
+        });
+    };
+    GLTFLoader.prototype._loadMeshAsync = function (context, node, mesh, assign) {
+        var primitives = mesh.primitives;
+        if (!primitives || !primitives.length) {
+            throw new Error("".concat(context, ": Primitives are missing"));
+        }
+        if (primitives[0].index == undefined) {
+            ArrayItem.Assign(primitives);
+        }
+        var promises = new Array();
+        this.logOpen("".concat(context, " ").concat(mesh.name || ""));
+        var name = node.name || "node".concat(node.index);
+        if (primitives.length === 1) {
+            var primitive = mesh.primitives[0];
+            promises.push(this._loadMeshPrimitiveAsync("".concat(context, "/primitives/").concat(primitive.index), name, node, mesh, primitive, function (babylonMesh) {
+                node._babylonTransformNode = babylonMesh;
+                node._primitiveBabylonMeshes = [babylonMesh];
+            }));
+        }
+        else {
+            this._babylonScene._blockEntityCollection = !!this._assetContainer;
+            node._babylonTransformNode = new babylonjs_Misc_deferred__WEBPACK_IMPORTED_MODULE_0__["TransformNode"](name, this._babylonScene);
+            node._babylonTransformNode._parentContainer = this._assetContainer;
+            this._babylonScene._blockEntityCollection = false;
+            node._primitiveBabylonMeshes = [];
+            for (var _i = 0, primitives_1 = primitives; _i < primitives_1.length; _i++) {
+                var primitive = primitives_1[_i];
+                promises.push(this._loadMeshPrimitiveAsync("".concat(context, "/primitives/").concat(primitive.index), "".concat(name, "_primitive").concat(primitive.index), node, mesh, primitive, function (babylonMesh) {
+                    babylonMesh.parent = node._babylonTransformNode;
+                    node._primitiveBabylonMeshes.push(babylonMesh);
+                }));
+            }
+        }
+        if (node.skin != undefined) {
+            var skin = ArrayItem.Get("".concat(context, "/skin"), this._gltf.skins, node.skin);
+            promises.push(this._loadSkinAsync("/skins/".concat(skin.index), node, skin));
+        }
+        assign(node._babylonTransformNode);
+        this.logClose();
+        return Promise.all(promises).then(function () {
+            return node._babylonTransformNode;
+        });
+    };
+    /**
+     * @hidden Define this method to modify the default behavior when loading data for mesh primitives.
+     * @param context The context when loading the asset
+     * @param name The mesh name when loading the asset
+     * @param node The glTF node when loading the asset
+     * @param mesh The glTF mesh when loading the asset
+     * @param primitive The glTF mesh primitive property
+     * @param assign A function called synchronously after parsing the glTF properties
+     * @returns A promise that resolves with the loaded mesh when the load is complete or null if not handled
+     */
+    GLTFLoader.prototype._loadMeshPrimitiveAsync = function (context, name, node, mesh, primitive, assign) {
+        var _this = this;
+        var extensionPromise = this._extensionsLoadMeshPrimitiveAsync(context, name, node, mesh, primitive, assign);
+        if (extensionPromise) {
+            return extensionPromise;
+        }
+        this.logOpen("".concat(context));
+        var shouldInstance = (this._disableInstancedMesh === 0) && this._parent.createInstances && (node.skin == undefined && !mesh.primitives[0].targets);
+        var babylonAbstractMesh;
+        var promise;
+        if (shouldInstance && primitive._instanceData) {
+            this._babylonScene._blockEntityCollection = !!this._assetContainer;
+            babylonAbstractMesh = primitive._instanceData.babylonSourceMesh.createInstance(name);
+            babylonAbstractMesh._parentContainer = this._assetContainer;
+            this._babylonScene._blockEntityCollection = false;
+            promise = primitive._instanceData.promise;
+        }
+        else {
+            var promises = new Array();
+            this._babylonScene._blockEntityCollection = !!this._assetContainer;
+            var babylonMesh_1 = new babylonjs_Misc_deferred__WEBPACK_IMPORTED_MODULE_0__["Mesh"](name, this._babylonScene);
+            babylonMesh_1._parentContainer = this._assetContainer;
+            this._babylonScene._blockEntityCollection = false;
+            babylonMesh_1.overrideMaterialSideOrientation = this._babylonScene.useRightHandedSystem ? babylonjs_Misc_deferred__WEBPACK_IMPORTED_MODULE_0__["Material"].CounterClockWiseSideOrientation : babylonjs_Misc_deferred__WEBPACK_IMPORTED_MODULE_0__["Material"].ClockWiseSideOrientation;
+            this._createMorphTargets(context, node, mesh, primitive, babylonMesh_1);
+            promises.push(this._loadVertexDataAsync(context, primitive, babylonMesh_1).then(function (babylonGeometry) {
+                return _this._loadMorphTargetsAsync(context, primitive, babylonMesh_1, babylonGeometry).then(function () {
+                    _this._babylonScene._blockEntityCollection = !!_this._assetContainer;
+                    babylonGeometry.applyToMesh(babylonMesh_1);
+                    babylonGeometry._parentContainer = _this._assetContainer;
+                    _this._babylonScene._blockEntityCollection = false;
+                });
+            }));
+            var babylonDrawMode = GLTFLoader._GetDrawMode(context, primitive.mode);
+            if (primitive.material == undefined) {
+                var babylonMaterial = this._defaultBabylonMaterialData[babylonDrawMode];
+                if (!babylonMaterial) {
+                    babylonMaterial = this._createDefaultMaterial("__GLTFLoader._default", babylonDrawMode);
+                    this._parent.onMaterialLoadedObservable.notifyObservers(babylonMaterial);
+                    this._defaultBabylonMaterialData[babylonDrawMode] = babylonMaterial;
+                }
+                babylonMesh_1.material = babylonMaterial;
+            }
+            else {
+                var material = ArrayItem.Get("".concat(context, "/material"), this._gltf.materials, primitive.material);
+                promises.push(this._loadMaterialAsync("/materials/".concat(material.index), material, babylonMesh_1, babylonDrawMode, function (babylonMaterial) {
+                    babylonMesh_1.material = babylonMaterial;
+                }));
+            }
+            promise = Promise.all(promises);
+            if (shouldInstance) {
+                primitive._instanceData = {
+                    babylonSourceMesh: babylonMesh_1,
+                    promise: promise
+                };
+            }
+            babylonAbstractMesh = babylonMesh_1;
+        }
+        GLTFLoader.AddPointerMetadata(babylonAbstractMesh, context);
+        this._parent.onMeshLoadedObservable.notifyObservers(babylonAbstractMesh);
+        assign(babylonAbstractMesh);
+        this.logClose();
+        return promise.then(function () {
+            return babylonAbstractMesh;
+        });
+    };
+    GLTFLoader.prototype._loadVertexDataAsync = function (context, primitive, babylonMesh) {
+        var _this = this;
+        var extensionPromise = this._extensionsLoadVertexDataAsync(context, primitive, babylonMesh);
+        if (extensionPromise) {
+            return extensionPromise;
+        }
+        var attributes = primitive.attributes;
+        if (!attributes) {
+            throw new Error("".concat(context, ": Attributes are missing"));
+        }
+        var promises = new Array();
+        var babylonGeometry = new babylonjs_Misc_deferred__WEBPACK_IMPORTED_MODULE_0__["Geometry"](babylonMesh.name, this._babylonScene);
+        if (primitive.indices == undefined) {
+            babylonMesh.isUnIndexed = true;
+        }
+        else {
+            var accessor = ArrayItem.Get("".concat(context, "/indices"), this._gltf.accessors, primitive.indices);
+            promises.push(this._loadIndicesAccessorAsync("/accessors/".concat(accessor.index), accessor).then(function (data) {
+                babylonGeometry.setIndices(data);
+            }));
+        }
+        var loadAttribute = function (attribute, kind, callback) {
+            if (attributes[attribute] == undefined) {
+                return;
+            }
+            babylonMesh._delayInfo = babylonMesh._delayInfo || [];
+            if (babylonMesh._delayInfo.indexOf(kind) === -1) {
+                babylonMesh._delayInfo.push(kind);
+            }
+            var accessor = ArrayItem.Get("".concat(context, "/attributes/").concat(attribute), _this._gltf.accessors, attributes[attribute]);
+            promises.push(_this._loadVertexAccessorAsync("/accessors/".concat(accessor.index), accessor, kind).then(function (babylonVertexBuffer) {
+                if (babylonVertexBuffer.getKind() === babylonjs_Misc_deferred__WEBPACK_IMPORTED_MODULE_0__["VertexBuffer"].PositionKind && !_this.parent.alwaysComputeBoundingBox && !babylonMesh.skeleton) {
+                    var mmin = accessor.min, mmax = accessor.max;
+                    if (mmin !== undefined && mmax !== undefined) {
+                        if (accessor.normalized && accessor.componentType !== 5126 /* FLOAT */) {
+                            var divider = 1;
+                            switch (accessor.componentType) {
+                                case 5120 /* BYTE */:
+                                    divider = 127.0;
+                                    break;
+                                case 5121 /* UNSIGNED_BYTE */:
+                                    divider = 255.0;
+                                    break;
+                                case 5122 /* SHORT */:
+                                    divider = 32767.0;
+                                    break;
+                                case 5123 /* UNSIGNED_SHORT */:
+                                    divider = 65535.0;
+                                    break;
+                            }
+                            for (var i = 0; i < 3; ++i) {
+                                mmin[i] = Math.max(mmin[i] / divider, -1.0);
+                                mmax[i] = Math.max(mmax[i] / divider, -1.0);
+                            }
+                        }
+                        var min = babylonjs_Misc_deferred__WEBPACK_IMPORTED_MODULE_0__["TmpVectors"].Vector3[0], max = babylonjs_Misc_deferred__WEBPACK_IMPORTED_MODULE_0__["TmpVectors"].Vector3[1];
+                        min.copyFromFloats.apply(min, mmin);
+                        max.copyFromFloats.apply(max, mmax);
+                        babylonGeometry._boundingInfo = new babylonjs_Misc_deferred__WEBPACK_IMPORTED_MODULE_0__["BoundingInfo"](min, max);
+                        babylonGeometry.useBoundingInfoFromGeometry = true;
+                    }
+                }
+                babylonGeometry.setVerticesBuffer(babylonVertexBuffer, accessor.count);
+            }));
+            if (kind == babylonjs_Misc_deferred__WEBPACK_IMPORTED_MODULE_0__["VertexBuffer"].MatricesIndicesExtraKind) {
+                babylonMesh.numBoneInfluencers = 8;
+            }
+            if (callback) {
+                callback(accessor);
+            }
+        };
+        loadAttribute("POSITION", babylonjs_Misc_deferred__WEBPACK_IMPORTED_MODULE_0__["VertexBuffer"].PositionKind);
+        loadAttribute("NORMAL", babylonjs_Misc_deferred__WEBPACK_IMPORTED_MODULE_0__["VertexBuffer"].NormalKind);
+        loadAttribute("TANGENT", babylonjs_Misc_deferred__WEBPACK_IMPORTED_MODULE_0__["VertexBuffer"].TangentKind);
+        loadAttribute("TEXCOORD_0", babylonjs_Misc_deferred__WEBPACK_IMPORTED_MODULE_0__["VertexBuffer"].UVKind);
+        loadAttribute("TEXCOORD_1", babylonjs_Misc_deferred__WEBPACK_IMPORTED_MODULE_0__["VertexBuffer"].UV2Kind);
+        loadAttribute("TEXCOORD_2", babylonjs_Misc_deferred__WEBPACK_IMPORTED_MODULE_0__["VertexBuffer"].UV3Kind);
+        loadAttribute("TEXCOORD_3", babylonjs_Misc_deferred__WEBPACK_IMPORTED_MODULE_0__["VertexBuffer"].UV4Kind);
+        loadAttribute("TEXCOORD_4", babylonjs_Misc_deferred__WEBPACK_IMPORTED_MODULE_0__["VertexBuffer"].UV5Kind);
+        loadAttribute("TEXCOORD_5", babylonjs_Misc_deferred__WEBPACK_IMPORTED_MODULE_0__["VertexBuffer"].UV6Kind);
+        loadAttribute("JOINTS_0", babylonjs_Misc_deferred__WEBPACK_IMPORTED_MODULE_0__["VertexBuffer"].MatricesIndicesKind);
+        loadAttribute("WEIGHTS_0", babylonjs_Misc_deferred__WEBPACK_IMPORTED_MODULE_0__["VertexBuffer"].MatricesWeightsKind);
+        loadAttribute("JOINTS_1", babylonjs_Misc_deferred__WEBPACK_IMPORTED_MODULE_0__["VertexBuffer"].MatricesIndicesExtraKind);
+        loadAttribute("WEIGHTS_1", babylonjs_Misc_deferred__WEBPACK_IMPORTED_MODULE_0__["VertexBuffer"].MatricesWeightsExtraKind);
+        loadAttribute("COLOR_0", babylonjs_Misc_deferred__WEBPACK_IMPORTED_MODULE_0__["VertexBuffer"].ColorKind, function (accessor) {
+            if (accessor.type === "VEC4" /* VEC4 */) {
+                babylonMesh.hasVertexAlpha = true;
+            }
+        });
+        return Promise.all(promises).then(function () {
+            return babylonGeometry;
+        });
+    };
+    GLTFLoader.prototype._createMorphTargets = function (context, node, mesh, primitive, babylonMesh) {
+        if (!primitive.targets) {
+            return;
+        }
+        if (node._numMorphTargets == undefined) {
+            node._numMorphTargets = primitive.targets.length;
+        }
+        else if (primitive.targets.length !== node._numMorphTargets) {
+            throw new Error("".concat(context, ": Primitives do not have the same number of targets"));
+        }
+        var targetNames = mesh.extras ? mesh.extras.targetNames : null;
+        babylonMesh.morphTargetManager = new babylonjs_Misc_deferred__WEBPACK_IMPORTED_MODULE_0__["MorphTargetManager"](babylonMesh.getScene());
+        babylonMesh.morphTargetManager.areUpdatesFrozen = true;
+        for (var index = 0; index < primitive.targets.length; index++) {
+            var weight = node.weights ? node.weights[index] : mesh.weights ? mesh.weights[index] : 0;
+            var name_4 = targetNames ? targetNames[index] : "morphTarget".concat(index);
+            babylonMesh.morphTargetManager.addTarget(new babylonjs_Misc_deferred__WEBPACK_IMPORTED_MODULE_0__["MorphTarget"](name_4, weight, babylonMesh.getScene()));
+            // TODO: tell the target whether it has positions, normals, tangents
+        }
+    };
+    GLTFLoader.prototype._loadMorphTargetsAsync = function (context, primitive, babylonMesh, babylonGeometry) {
+        if (!primitive.targets) {
+            return Promise.resolve();
+        }
+        var promises = new Array();
+        var morphTargetManager = babylonMesh.morphTargetManager;
+        for (var index = 0; index < morphTargetManager.numTargets; index++) {
+            var babylonMorphTarget = morphTargetManager.getTarget(index);
+            promises.push(this._loadMorphTargetVertexDataAsync("".concat(context, "/targets/").concat(index), babylonGeometry, primitive.targets[index], babylonMorphTarget));
+        }
+        return Promise.all(promises).then(function () {
+            morphTargetManager.areUpdatesFrozen = false;
+        });
+    };
+    GLTFLoader.prototype._loadMorphTargetVertexDataAsync = function (context, babylonGeometry, attributes, babylonMorphTarget) {
+        var _this = this;
+        var promises = new Array();
+        var loadAttribute = function (attribute, kind, setData) {
+            if (attributes[attribute] == undefined) {
+                return;
+            }
+            var babylonVertexBuffer = babylonGeometry.getVertexBuffer(kind);
+            if (!babylonVertexBuffer) {
+                return;
+            }
+            var accessor = ArrayItem.Get("".concat(context, "/").concat(attribute), _this._gltf.accessors, attributes[attribute]);
+            promises.push(_this._loadFloatAccessorAsync("/accessors/".concat(accessor.index), accessor).then(function (data) {
+                setData(babylonVertexBuffer, data);
+            }));
+        };
+        loadAttribute("POSITION", babylonjs_Misc_deferred__WEBPACK_IMPORTED_MODULE_0__["VertexBuffer"].PositionKind, function (babylonVertexBuffer, data) {
+            var positions = new Float32Array(data.length);
+            babylonVertexBuffer.forEach(data.length, function (value, index) {
+                positions[index] = data[index] + value;
+            });
+            babylonMorphTarget.setPositions(positions);
+        });
+        loadAttribute("NORMAL", babylonjs_Misc_deferred__WEBPACK_IMPORTED_MODULE_0__["VertexBuffer"].NormalKind, function (babylonVertexBuffer, data) {
+            var normals = new Float32Array(data.length);
+            babylonVertexBuffer.forEach(normals.length, function (value, index) {
+                normals[index] = data[index] + value;
+            });
+            babylonMorphTarget.setNormals(normals);
+        });
+        loadAttribute("TANGENT", babylonjs_Misc_deferred__WEBPACK_IMPORTED_MODULE_0__["VertexBuffer"].TangentKind, function (babylonVertexBuffer, data) {
+            var tangents = new Float32Array(data.length / 3 * 4);
+            var dataIndex = 0;
+            babylonVertexBuffer.forEach(data.length / 3 * 4, function (value, index) {
+                // Tangent data for morph targets is stored as xyz delta.
+                // The vertexData.tangent is stored as xyzw.
+                // So we need to skip every fourth vertexData.tangent.
+                if (((index + 1) % 4) !== 0) {
+                    tangents[dataIndex] = data[dataIndex] + value;
+                    dataIndex++;
+                }
+            });
+            babylonMorphTarget.setTangents(tangents);
+        });
+        return Promise.all(promises).then(function () { });
+    };
+    GLTFLoader._LoadTransform = function (node, babylonNode) {
+        // Ignore the TRS of skinned nodes.
+        // See https://github.com/KhronosGroup/glTF/tree/master/specification/2.0#skins (second implementation note)
+        if (node.skin != undefined) {
+            return;
+        }
+        var position = babylonjs_Misc_deferred__WEBPACK_IMPORTED_MODULE_0__["Vector3"].Zero();
+        var rotation = babylonjs_Misc_deferred__WEBPACK_IMPORTED_MODULE_0__["Quaternion"].Identity();
+        var scaling = babylonjs_Misc_deferred__WEBPACK_IMPORTED_MODULE_0__["Vector3"].One();
+        if (node.matrix) {
+            var matrix = babylonjs_Misc_deferred__WEBPACK_IMPORTED_MODULE_0__["Matrix"].FromArray(node.matrix);
+            matrix.decompose(scaling, rotation, position);
+        }
+        else {
+            if (node.translation) {
+                position = babylonjs_Misc_deferred__WEBPACK_IMPORTED_MODULE_0__["Vector3"].FromArray(node.translation);
+            }
+            if (node.rotation) {
+                rotation = babylonjs_Misc_deferred__WEBPACK_IMPORTED_MODULE_0__["Quaternion"].FromArray(node.rotation);
+            }
+            if (node.scale) {
+                scaling = babylonjs_Misc_deferred__WEBPACK_IMPORTED_MODULE_0__["Vector3"].FromArray(node.scale);
+            }
+        }
+        babylonNode.position = position;
+        babylonNode.rotationQuaternion = rotation;
+        babylonNode.scaling = scaling;
+    };
+    GLTFLoader.prototype._loadSkinAsync = function (context, node, skin) {
+        var _this = this;
+        var extensionPromise = this._extensionsLoadSkinAsync(context, node, skin);
+        if (extensionPromise) {
+            return extensionPromise;
+        }
+        var assignSkeleton = function (skeleton) {
+            _this._forEachPrimitive(node, function (babylonMesh) {
+                babylonMesh.skeleton = skeleton;
+            });
+        };
+        if (skin._data) {
+            assignSkeleton(skin._data.babylonSkeleton);
+            return skin._data.promise;
+        }
+        var skeletonId = "skeleton".concat(skin.index);
+        this._babylonScene._blockEntityCollection = !!this._assetContainer;
+        var babylonSkeleton = new babylonjs_Misc_deferred__WEBPACK_IMPORTED_MODULE_0__["Skeleton"](skin.name || skeletonId, skeletonId, this._babylonScene);
+        babylonSkeleton._parentContainer = this._assetContainer;
+        this._babylonScene._blockEntityCollection = false;
+        // See https://github.com/KhronosGroup/glTF/tree/master/specification/2.0#skins (second implementation note)
+        babylonSkeleton.overrideMesh = this._rootBabylonMesh;
+        this._loadBones(context, skin, babylonSkeleton);
+        assignSkeleton(babylonSkeleton);
+        var promise = this._loadSkinInverseBindMatricesDataAsync(context, skin).then(function (inverseBindMatricesData) {
+            _this._updateBoneMatrices(babylonSkeleton, inverseBindMatricesData);
+        });
+        skin._data = {
+            babylonSkeleton: babylonSkeleton,
+            promise: promise
+        };
+        return promise;
+    };
+    GLTFLoader.prototype._loadBones = function (context, skin, babylonSkeleton) {
+        var babylonBones = {};
+        for (var _i = 0, _a = skin.joints; _i < _a.length; _i++) {
+            var index = _a[_i];
+            var node = ArrayItem.Get("".concat(context, "/joints/").concat(index), this._gltf.nodes, index);
+            this._loadBone(node, skin, babylonSkeleton, babylonBones);
+        }
+    };
+    GLTFLoader.prototype._loadBone = function (node, skin, babylonSkeleton, babylonBones) {
+        var babylonBone = babylonBones[node.index];
+        if (babylonBone) {
+            return babylonBone;
+        }
+        var babylonParentBone = null;
+        if (node.parent && node.parent._babylonTransformNode !== this._rootBabylonMesh) {
+            babylonParentBone = this._loadBone(node.parent, skin, babylonSkeleton, babylonBones);
+        }
+        var boneIndex = skin.joints.indexOf(node.index);
+        babylonBone = new babylonjs_Misc_deferred__WEBPACK_IMPORTED_MODULE_0__["Bone"](node.name || "joint".concat(node.index), babylonSkeleton, babylonParentBone, this._getNodeMatrix(node), null, null, boneIndex);
+        babylonBones[node.index] = babylonBone;
+        node._babylonBones = node._babylonBones || [];
+        node._babylonBones.push(babylonBone);
+        return babylonBone;
+    };
+    GLTFLoader.prototype._loadSkinInverseBindMatricesDataAsync = function (context, skin) {
+        if (skin.inverseBindMatrices == undefined) {
+            return Promise.resolve(null);
+        }
+        var accessor = ArrayItem.Get("".concat(context, "/inverseBindMatrices"), this._gltf.accessors, skin.inverseBindMatrices);
+        return this._loadFloatAccessorAsync("/accessors/".concat(accessor.index), accessor);
+    };
+    GLTFLoader.prototype._updateBoneMatrices = function (babylonSkeleton, inverseBindMatricesData) {
+        for (var _i = 0, _a = babylonSkeleton.bones; _i < _a.length; _i++) {
+            var babylonBone = _a[_i];
+            var baseMatrix = babylonjs_Misc_deferred__WEBPACK_IMPORTED_MODULE_0__["Matrix"].Identity();
+            var boneIndex = babylonBone._index;
+            if (inverseBindMatricesData && boneIndex !== -1) {
+                babylonjs_Misc_deferred__WEBPACK_IMPORTED_MODULE_0__["Matrix"].FromArrayToRef(inverseBindMatricesData, boneIndex * 16, baseMatrix);
+                baseMatrix.invertToRef(baseMatrix);
+            }
+            var babylonParentBone = babylonBone.getParent();
+            if (babylonParentBone) {
+                baseMatrix.multiplyToRef(babylonParentBone.getInvertedAbsoluteTransform(), baseMatrix);
+            }
+            babylonBone.updateMatrix(baseMatrix, false, false);
+            babylonBone._updateDifferenceMatrix(undefined, false);
+        }
+    };
+    GLTFLoader.prototype._getNodeMatrix = function (node) {
+        return node.matrix ?
+            babylonjs_Misc_deferred__WEBPACK_IMPORTED_MODULE_0__["Matrix"].FromArray(node.matrix) :
+            babylonjs_Misc_deferred__WEBPACK_IMPORTED_MODULE_0__["Matrix"].Compose(node.scale ? babylonjs_Misc_deferred__WEBPACK_IMPORTED_MODULE_0__["Vector3"].FromArray(node.scale) : babylonjs_Misc_deferred__WEBPACK_IMPORTED_MODULE_0__["Vector3"].One(), node.rotation ? babylonjs_Misc_deferred__WEBPACK_IMPORTED_MODULE_0__["Quaternion"].FromArray(node.rotation) : babylonjs_Misc_deferred__WEBPACK_IMPORTED_MODULE_0__["Quaternion"].Identity(), node.translation ? babylonjs_Misc_deferred__WEBPACK_IMPORTED_MODULE_0__["Vector3"].FromArray(node.translation) : babylonjs_Misc_deferred__WEBPACK_IMPORTED_MODULE_0__["Vector3"].Zero());
+    };
+    /**
+     * Loads a glTF camera.
+     * @param context The context when loading the asset
+     * @param camera The glTF camera property
+     * @param assign A function called synchronously after parsing the glTF properties
+     * @returns A promise that resolves with the loaded Babylon camera when the load is complete
+     */
+    GLTFLoader.prototype.loadCameraAsync = function (context, camera, assign) {
+        if (assign === void 0) { assign = function () { }; }
+        var extensionPromise = this._extensionsLoadCameraAsync(context, camera, assign);
+        if (extensionPromise) {
+            return extensionPromise;
+        }
+        var promises = new Array();
+        this.logOpen("".concat(context, " ").concat(camera.name || ""));
+        this._babylonScene._blockEntityCollection = !!this._assetContainer;
+        var babylonCamera = new babylonjs_Misc_deferred__WEBPACK_IMPORTED_MODULE_0__["FreeCamera"](camera.name || "camera".concat(camera.index), babylonjs_Misc_deferred__WEBPACK_IMPORTED_MODULE_0__["Vector3"].Zero(), this._babylonScene, false);
+        babylonCamera._parentContainer = this._assetContainer;
+        this._babylonScene._blockEntityCollection = false;
+        babylonCamera.ignoreParentScaling = true;
+        babylonCamera.rotation = new babylonjs_Misc_deferred__WEBPACK_IMPORTED_MODULE_0__["Vector3"](0, Math.PI, 0);
+        switch (camera.type) {
+            case "perspective" /* PERSPECTIVE */: {
+                var perspective = camera.perspective;
+                if (!perspective) {
+                    throw new Error("".concat(context, ": Camera perspective properties are missing"));
+                }
+                babylonCamera.fov = perspective.yfov;
+                babylonCamera.minZ = perspective.znear;
+                babylonCamera.maxZ = perspective.zfar || 0;
+                break;
+            }
+            case "orthographic" /* ORTHOGRAPHIC */: {
+                if (!camera.orthographic) {
+                    throw new Error("".concat(context, ": Camera orthographic properties are missing"));
+                }
+                babylonCamera.mode = babylonjs_Misc_deferred__WEBPACK_IMPORTED_MODULE_0__["Camera"].ORTHOGRAPHIC_CAMERA;
+                babylonCamera.orthoLeft = -camera.orthographic.xmag;
+                babylonCamera.orthoRight = camera.orthographic.xmag;
+                babylonCamera.orthoBottom = -camera.orthographic.ymag;
+                babylonCamera.orthoTop = camera.orthographic.ymag;
+                babylonCamera.minZ = camera.orthographic.znear;
+                babylonCamera.maxZ = camera.orthographic.zfar;
+                break;
+            }
+            default: {
+                throw new Error("".concat(context, ": Invalid camera type (").concat(camera.type, ")"));
+            }
+        }
+        GLTFLoader.AddPointerMetadata(babylonCamera, context);
+        this._parent.onCameraLoadedObservable.notifyObservers(babylonCamera);
+        assign(babylonCamera);
+        this.logClose();
+        return Promise.all(promises).then(function () {
+            return babylonCamera;
+        });
+    };
+    GLTFLoader.prototype._loadAnimationsAsync = function () {
+        var animations = this._gltf.animations;
+        if (!animations) {
+            return Promise.resolve();
+        }
+        var promises = new Array();
+        for (var index = 0; index < animations.length; index++) {
+            var animation = animations[index];
+            promises.push(this.loadAnimationAsync("/animations/".concat(animation.index), animation).then(function (animationGroup) {
+                // Delete the animation group if it ended up not having any animations in it.
+                if (animationGroup.targetedAnimations.length === 0) {
+                    animationGroup.dispose();
+                }
+            }));
+        }
+        return Promise.all(promises).then(function () { });
+    };
+    /**
+     * Loads a glTF animation.
+     * @param context The context when loading the asset
+     * @param animation The glTF animation property
+     * @returns A promise that resolves with the loaded Babylon animation group when the load is complete
+     */
+    GLTFLoader.prototype.loadAnimationAsync = function (context, animation) {
+        var promise = this._extensionsLoadAnimationAsync(context, animation);
+        if (promise) {
+            return promise;
+        }
+        this._babylonScene._blockEntityCollection = !!this._assetContainer;
+        var babylonAnimationGroup = new babylonjs_Misc_deferred__WEBPACK_IMPORTED_MODULE_0__["AnimationGroup"](animation.name || "animation".concat(animation.index), this._babylonScene);
+        babylonAnimationGroup._parentContainer = this._assetContainer;
+        this._babylonScene._blockEntityCollection = false;
+        animation._babylonAnimationGroup = babylonAnimationGroup;
+        var promises = new Array();
+        ArrayItem.Assign(animation.channels);
+        ArrayItem.Assign(animation.samplers);
+        for (var _i = 0, _a = animation.channels; _i < _a.length; _i++) {
+            var channel = _a[_i];
+            promises.push(this._loadAnimationChannelAsync("".concat(context, "/channels/").concat(channel.index), context, animation, channel, babylonAnimationGroup));
+        }
+        return Promise.all(promises).then(function () {
+            babylonAnimationGroup.normalize(0);
+            return babylonAnimationGroup;
+        });
+    };
+    /**
+     * @hidden Loads a glTF animation channel.
+     * @param context The context when loading the asset
+     * @param animationContext The context of the animation when loading the asset
+     * @param animation The glTF animation property
+     * @param channel The glTF animation channel property
+     * @param babylonAnimationGroup The babylon animation group property
+     * @param animationTargetOverride The babylon animation channel target override property. My be null.
+     * @returns A void promise when the channel load is complete
+     */
+    GLTFLoader.prototype._loadAnimationChannelAsync = function (context, animationContext, animation, channel, babylonAnimationGroup, animationTargetOverride) {
+        var _this = this;
+        if (animationTargetOverride === void 0) { animationTargetOverride = null; }
+        if (channel.target.node == undefined) {
+            return Promise.resolve();
+        }
+        var targetNode = ArrayItem.Get("".concat(context, "/target/node"), this._gltf.nodes, channel.target.node);
+        // Ignore animations that have no animation targets.
+        if ((channel.target.path === "weights" /* WEIGHTS */ && !targetNode._numMorphTargets) ||
+            (channel.target.path !== "weights" /* WEIGHTS */ && !targetNode._babylonTransformNode)) {
+            return Promise.resolve();
+        }
+        var sampler = ArrayItem.Get("".concat(context, "/sampler"), animation.samplers, channel.sampler);
+        return this._loadAnimationSamplerAsync("".concat(animationContext, "/samplers/").concat(channel.sampler), sampler).then(function (data) {
+            var targetPath;
+            var animationType;
+            switch (channel.target.path) {
+                case "translation" /* TRANSLATION */: {
+                    targetPath = "position";
+                    animationType = babylonjs_Misc_deferred__WEBPACK_IMPORTED_MODULE_0__["Animation"].ANIMATIONTYPE_VECTOR3;
+                    break;
+                }
+                case "rotation" /* ROTATION */: {
+                    targetPath = "rotationQuaternion";
+                    animationType = babylonjs_Misc_deferred__WEBPACK_IMPORTED_MODULE_0__["Animation"].ANIMATIONTYPE_QUATERNION;
+                    break;
+                }
+                case "scale" /* SCALE */: {
+                    targetPath = "scaling";
+                    animationType = babylonjs_Misc_deferred__WEBPACK_IMPORTED_MODULE_0__["Animation"].ANIMATIONTYPE_VECTOR3;
+                    break;
+                }
+                case "weights" /* WEIGHTS */: {
+                    targetPath = "influence";
+                    animationType = babylonjs_Misc_deferred__WEBPACK_IMPORTED_MODULE_0__["Animation"].ANIMATIONTYPE_FLOAT;
+                    break;
+                }
+                default: {
+                    throw new Error("".concat(context, "/target/path: Invalid value (").concat(channel.target.path, ")"));
+                }
+            }
+            var outputBufferOffset = 0;
+            var getNextOutputValue;
+            switch (targetPath) {
+                case "position": {
+                    getNextOutputValue = function () {
+                        var value = babylonjs_Misc_deferred__WEBPACK_IMPORTED_MODULE_0__["Vector3"].FromArray(data.output, outputBufferOffset);
+                        outputBufferOffset += 3;
+                        return value;
+                    };
+                    break;
+                }
+                case "rotationQuaternion": {
+                    getNextOutputValue = function () {
+                        var value = babylonjs_Misc_deferred__WEBPACK_IMPORTED_MODULE_0__["Quaternion"].FromArray(data.output, outputBufferOffset);
+                        outputBufferOffset += 4;
+                        return value;
+                    };
+                    break;
+                }
+                case "scaling": {
+                    getNextOutputValue = function () {
+                        var value = babylonjs_Misc_deferred__WEBPACK_IMPORTED_MODULE_0__["Vector3"].FromArray(data.output, outputBufferOffset);
+                        outputBufferOffset += 3;
+                        return value;
+                    };
+                    break;
+                }
+                case "influence": {
+                    getNextOutputValue = function () {
+                        var value = new Array(targetNode._numMorphTargets);
+                        for (var i = 0; i < targetNode._numMorphTargets; i++) {
+                            value[i] = data.output[outputBufferOffset++];
+                        }
+                        return value;
+                    };
+                    break;
+                }
+            }
+            var getNextKey;
+            switch (data.interpolation) {
+                case "STEP" /* STEP */: {
+                    getNextKey = function (frameIndex) { return ({
+                        frame: data.input[frameIndex],
+                        value: getNextOutputValue(),
+                        interpolation: babylonjs_Misc_deferred__WEBPACK_IMPORTED_MODULE_0__["AnimationKeyInterpolation"].STEP
+                    }); };
+                    break;
+                }
+                case "LINEAR" /* LINEAR */: {
+                    getNextKey = function (frameIndex) { return ({
+                        frame: data.input[frameIndex],
+                        value: getNextOutputValue()
+                    }); };
+                    break;
+                }
+                case "CUBICSPLINE" /* CUBICSPLINE */: {
+                    getNextKey = function (frameIndex) { return ({
+                        frame: data.input[frameIndex],
+                        inTangent: getNextOutputValue(),
+                        value: getNextOutputValue(),
+                        outTangent: getNextOutputValue()
+                    }); };
+                    break;
+                }
+            }
+            var keys = new Array(data.input.length);
+            for (var frameIndex = 0; frameIndex < data.input.length; frameIndex++) {
+                keys[frameIndex] = getNextKey(frameIndex);
+            }
+            if (targetPath === "influence") {
+                var _loop_2 = function (targetIndex) {
+                    var animationName = "".concat(babylonAnimationGroup.name, "_channel").concat(babylonAnimationGroup.targetedAnimations.length);
+                    var babylonAnimation = new babylonjs_Misc_deferred__WEBPACK_IMPORTED_MODULE_0__["Animation"](animationName, targetPath, 1, animationType);
+                    babylonAnimation.setKeys(keys.map(function (key) { return ({
+                        frame: key.frame,
+                        inTangent: key.inTangent ? key.inTangent[targetIndex] : undefined,
+                        value: key.value[targetIndex],
+                        outTangent: key.outTangent ? key.outTangent[targetIndex] : undefined
+                    }); }));
+                    _this._forEachPrimitive(targetNode, function (babylonAbstractMesh) {
+                        var babylonMesh = babylonAbstractMesh;
+                        var morphTarget = babylonMesh.morphTargetManager.getTarget(targetIndex);
+                        var babylonAnimationClone = babylonAnimation.clone();
+                        morphTarget.animations.push(babylonAnimationClone);
+                        babylonAnimationGroup.addTargetedAnimation(babylonAnimationClone, morphTarget);
+                    });
+                };
+                for (var targetIndex = 0; targetIndex < targetNode._numMorphTargets; targetIndex++) {
+                    _loop_2(targetIndex);
+                }
+            }
+            else {
+                var animationName = "".concat(babylonAnimationGroup.name, "_channel").concat(babylonAnimationGroup.targetedAnimations.length);
+                var babylonAnimation = new babylonjs_Misc_deferred__WEBPACK_IMPORTED_MODULE_0__["Animation"](animationName, targetPath, 1, animationType);
+                babylonAnimation.setKeys(keys);
+                if (animationTargetOverride != null && animationTargetOverride.animations != null) {
+                    animationTargetOverride.animations.push(babylonAnimation);
+                    babylonAnimationGroup.addTargetedAnimation(babylonAnimation, animationTargetOverride);
+                }
+                else {
+                    targetNode._babylonTransformNode.animations.push(babylonAnimation);
+                    babylonAnimationGroup.addTargetedAnimation(babylonAnimation, targetNode._babylonTransformNode);
+                }
+            }
+        });
+    };
+    GLTFLoader.prototype._loadAnimationSamplerAsync = function (context, sampler) {
+        if (sampler._data) {
+            return sampler._data;
+        }
+        var interpolation = sampler.interpolation || "LINEAR" /* LINEAR */;
+        switch (interpolation) {
+            case "STEP" /* STEP */:
+            case "LINEAR" /* LINEAR */:
+            case "CUBICSPLINE" /* CUBICSPLINE */: {
+                break;
+            }
+            default: {
+                throw new Error("".concat(context, "/interpolation: Invalid value (").concat(sampler.interpolation, ")"));
+            }
+        }
+        var inputAccessor = ArrayItem.Get("".concat(context, "/input"), this._gltf.accessors, sampler.input);
+        var outputAccessor = ArrayItem.Get("".concat(context, "/output"), this._gltf.accessors, sampler.output);
+        sampler._data = Promise.all([
+            this._loadFloatAccessorAsync("/accessors/".concat(inputAccessor.index), inputAccessor),
+            this._loadFloatAccessorAsync("/accessors/".concat(outputAccessor.index), outputAccessor)
+        ]).then(function (_a) {
+            var inputData = _a[0], outputData = _a[1];
+            return {
+                input: inputData,
+                interpolation: interpolation,
+                output: outputData,
+            };
+        });
+        return sampler._data;
+    };
+    /**
+     * Loads a glTF buffer.
+     * @param context The context when loading the asset
+     * @param buffer The glTF buffer property
+     * @param byteOffset The byte offset to use
+     * @param byteLength The byte length to use
+     * @returns A promise that resolves with the loaded data when the load is complete
+     */
+    GLTFLoader.prototype.loadBufferAsync = function (context, buffer, byteOffset, byteLength) {
+        var extensionPromise = this._extensionsLoadBufferAsync(context, buffer, byteOffset, byteLength);
+        if (extensionPromise) {
+            return extensionPromise;
+        }
+        if (!buffer._data) {
+            if (buffer.uri) {
+                buffer._data = this.loadUriAsync("".concat(context, "/uri"), buffer, buffer.uri);
+            }
+            else {
+                if (!this._bin) {
+                    throw new Error("".concat(context, ": Uri is missing or the binary glTF is missing its binary chunk"));
+                }
+                buffer._data = this._bin.readAsync(0, buffer.byteLength);
+            }
+        }
+        return buffer._data.then(function (data) {
+            try {
+                return new Uint8Array(data.buffer, data.byteOffset + byteOffset, byteLength);
+            }
+            catch (e) {
+                throw new Error("".concat(context, ": ").concat(e.message));
+            }
+        });
+    };
+    /**
+     * Loads a glTF buffer view.
+     * @param context The context when loading the asset
+     * @param bufferView The glTF buffer view property
+     * @returns A promise that resolves with the loaded data when the load is complete
+     */
+    GLTFLoader.prototype.loadBufferViewAsync = function (context, bufferView) {
+        var extensionPromise = this._extensionsLoadBufferViewAsync(context, bufferView);
+        if (extensionPromise) {
+            return extensionPromise;
+        }
+        if (bufferView._data) {
+            return bufferView._data;
+        }
+        var buffer = ArrayItem.Get("".concat(context, "/buffer"), this._gltf.buffers, bufferView.buffer);
+        bufferView._data = this.loadBufferAsync("/buffers/".concat(buffer.index), buffer, (bufferView.byteOffset || 0), bufferView.byteLength);
+        return bufferView._data;
+    };
+    GLTFLoader.prototype._loadAccessorAsync = function (context, accessor, constructor) {
+        var _this = this;
+        if (accessor._data) {
+            return accessor._data;
+        }
+        var numComponents = GLTFLoader._GetNumComponents(context, accessor.type);
+        var byteStride = numComponents * babylonjs_Misc_deferred__WEBPACK_IMPORTED_MODULE_0__["VertexBuffer"].GetTypeByteLength(accessor.componentType);
+        var length = numComponents * accessor.count;
+        if (accessor.bufferView == undefined) {
+            accessor._data = Promise.resolve(new constructor(length));
+        }
+        else {
+            var bufferView_1 = ArrayItem.Get("".concat(context, "/bufferView"), this._gltf.bufferViews, accessor.bufferView);
+            accessor._data = this.loadBufferViewAsync("/bufferViews/".concat(bufferView_1.index), bufferView_1).then(function (data) {
+                if (accessor.componentType === 5126 /* FLOAT */ && !accessor.normalized && (!bufferView_1.byteStride || bufferView_1.byteStride === byteStride)) {
+                    return GLTFLoader._GetTypedArray(context, accessor.componentType, data, accessor.byteOffset, length);
+                }
+                else {
+                    var typedArray_1 = new constructor(length);
+                    babylonjs_Misc_deferred__WEBPACK_IMPORTED_MODULE_0__["VertexBuffer"].ForEach(data, accessor.byteOffset || 0, bufferView_1.byteStride || byteStride, numComponents, accessor.componentType, typedArray_1.length, accessor.normalized || false, function (value, index) {
+                        typedArray_1[index] = value;
+                    });
+                    return typedArray_1;
+                }
+            });
+        }
+        if (accessor.sparse) {
+            var sparse_1 = accessor.sparse;
+            accessor._data = accessor._data.then(function (data) {
+                var typedArray = data;
+                var indicesBufferView = ArrayItem.Get("".concat(context, "/sparse/indices/bufferView"), _this._gltf.bufferViews, sparse_1.indices.bufferView);
+                var valuesBufferView = ArrayItem.Get("".concat(context, "/sparse/values/bufferView"), _this._gltf.bufferViews, sparse_1.values.bufferView);
+                return Promise.all([
+                    _this.loadBufferViewAsync("/bufferViews/".concat(indicesBufferView.index), indicesBufferView),
+                    _this.loadBufferViewAsync("/bufferViews/".concat(valuesBufferView.index), valuesBufferView)
+                ]).then(function (_a) {
+                    var indicesData = _a[0], valuesData = _a[1];
+                    var indices = GLTFLoader._GetTypedArray("".concat(context, "/sparse/indices"), sparse_1.indices.componentType, indicesData, sparse_1.indices.byteOffset, sparse_1.count);
+                    var sparseLength = numComponents * sparse_1.count;
+                    var values;
+                    if (accessor.componentType === 5126 /* FLOAT */ && !accessor.normalized) {
+                        values = GLTFLoader._GetTypedArray("".concat(context, "/sparse/values"), accessor.componentType, valuesData, sparse_1.values.byteOffset, sparseLength);
+                    }
+                    else {
+                        var sparseData = GLTFLoader._GetTypedArray("".concat(context, "/sparse/values"), accessor.componentType, valuesData, sparse_1.values.byteOffset, sparseLength);
+                        values = new constructor(sparseLength);
+                        babylonjs_Misc_deferred__WEBPACK_IMPORTED_MODULE_0__["VertexBuffer"].ForEach(sparseData, 0, byteStride, numComponents, accessor.componentType, values.length, accessor.normalized || false, function (value, index) {
+                            values[index] = value;
+                        });
+                    }
+                    var valuesIndex = 0;
+                    for (var indicesIndex = 0; indicesIndex < indices.length; indicesIndex++) {
+                        var dataIndex = indices[indicesIndex] * numComponents;
+                        for (var componentIndex = 0; componentIndex < numComponents; componentIndex++) {
+                            typedArray[dataIndex++] = values[valuesIndex++];
+                        }
+                    }
+                    return typedArray;
+                });
+            });
+        }
+        return accessor._data;
+    };
+    /** @hidden */
+    GLTFLoader.prototype._loadFloatAccessorAsync = function (context, accessor) {
+        return this._loadAccessorAsync(context, accessor, Float32Array);
+    };
+    GLTFLoader.prototype._loadIndicesAccessorAsync = function (context, accessor) {
+        if (accessor.type !== "SCALAR" /* SCALAR */) {
+            throw new Error("".concat(context, "/type: Invalid value ").concat(accessor.type));
+        }
+        if (accessor.componentType !== 5121 /* UNSIGNED_BYTE */ &&
+            accessor.componentType !== 5123 /* UNSIGNED_SHORT */ &&
+            accessor.componentType !== 5125 /* UNSIGNED_INT */) {
+            throw new Error("".concat(context, "/componentType: Invalid value ").concat(accessor.componentType));
+        }
+        if (accessor._data) {
+            return accessor._data;
+        }
+        if (accessor.sparse) {
+            var constructor = GLTFLoader._GetTypedArrayConstructor("".concat(context, "/componentType"), accessor.componentType);
+            accessor._data = this._loadAccessorAsync(context, accessor, constructor);
+        }
+        else {
+            var bufferView = ArrayItem.Get("".concat(context, "/bufferView"), this._gltf.bufferViews, accessor.bufferView);
+            accessor._data = this.loadBufferViewAsync("/bufferViews/".concat(bufferView.index), bufferView).then(function (data) {
+                return GLTFLoader._GetTypedArray(context, accessor.componentType, data, accessor.byteOffset, accessor.count);
+            });
+        }
+        return accessor._data;
+    };
+    GLTFLoader.prototype._loadVertexBufferViewAsync = function (bufferView, kind) {
+        var _this = this;
+        if (bufferView._babylonBuffer) {
+            return bufferView._babylonBuffer;
+        }
+        bufferView._babylonBuffer = this.loadBufferViewAsync("/bufferViews/".concat(bufferView.index), bufferView).then(function (data) {
+            return new babylonjs_Misc_deferred__WEBPACK_IMPORTED_MODULE_0__["Buffer"](_this._babylonScene.getEngine(), data, false);
+        });
+        return bufferView._babylonBuffer;
+    };
+    GLTFLoader.prototype._loadVertexAccessorAsync = function (context, accessor, kind) {
+        var _this = this;
+        var _a;
+        if ((_a = accessor._babylonVertexBuffer) === null || _a === void 0 ? void 0 : _a[kind]) {
+            return accessor._babylonVertexBuffer[kind];
+        }
+        if (!accessor._babylonVertexBuffer) {
+            accessor._babylonVertexBuffer = {};
+        }
+        if (accessor.sparse) {
+            accessor._babylonVertexBuffer[kind] = this._loadFloatAccessorAsync(context, accessor).then(function (data) {
+                return new babylonjs_Misc_deferred__WEBPACK_IMPORTED_MODULE_0__["VertexBuffer"](_this._babylonScene.getEngine(), data, kind, false);
+            });
+        }
+        // Load joint indices as a float array since the shaders expect float data but glTF uses unsigned byte/short.
+        // This prevents certain platforms (e.g. D3D) from having to convert the data to float on the fly.
+        else if (kind === babylonjs_Misc_deferred__WEBPACK_IMPORTED_MODULE_0__["VertexBuffer"].MatricesIndicesKind || kind === babylonjs_Misc_deferred__WEBPACK_IMPORTED_MODULE_0__["VertexBuffer"].MatricesIndicesExtraKind) {
+            accessor._babylonVertexBuffer[kind] = this._loadFloatAccessorAsync(context, accessor).then(function (data) {
+                return new babylonjs_Misc_deferred__WEBPACK_IMPORTED_MODULE_0__["VertexBuffer"](_this._babylonScene.getEngine(), data, kind, false);
+            });
+        }
+        else {
+            var bufferView_2 = ArrayItem.Get("".concat(context, "/bufferView"), this._gltf.bufferViews, accessor.bufferView);
+            accessor._babylonVertexBuffer[kind] = this._loadVertexBufferViewAsync(bufferView_2, kind).then(function (babylonBuffer) {
+                var size = GLTFLoader._GetNumComponents(context, accessor.type);
+                return new babylonjs_Misc_deferred__WEBPACK_IMPORTED_MODULE_0__["VertexBuffer"](_this._babylonScene.getEngine(), babylonBuffer, kind, false, false, bufferView_2.byteStride, false, accessor.byteOffset, size, accessor.componentType, accessor.normalized, true, 1, true);
+            });
+        }
+        return accessor._babylonVertexBuffer[kind];
+    };
+    GLTFLoader.prototype._loadMaterialMetallicRoughnessPropertiesAsync = function (context, properties, babylonMaterial) {
+        if (!(babylonMaterial instanceof babylonjs_Misc_deferred__WEBPACK_IMPORTED_MODULE_0__["PBRMaterial"])) {
+            throw new Error("".concat(context, ": Material type not supported"));
+        }
+        var promises = new Array();
+        if (properties) {
+            if (properties.baseColorFactor) {
+                babylonMaterial.albedoColor = babylonjs_Misc_deferred__WEBPACK_IMPORTED_MODULE_0__["Color3"].FromArray(properties.baseColorFactor);
+                babylonMaterial.alpha = properties.baseColorFactor[3];
+            }
+            else {
+                babylonMaterial.albedoColor = babylonjs_Misc_deferred__WEBPACK_IMPORTED_MODULE_0__["Color3"].White();
+            }
+            babylonMaterial.metallic = properties.metallicFactor == undefined ? 1 : properties.metallicFactor;
+            babylonMaterial.roughness = properties.roughnessFactor == undefined ? 1 : properties.roughnessFactor;
+            if (properties.baseColorTexture) {
+                promises.push(this.loadTextureInfoAsync("".concat(context, "/baseColorTexture"), properties.baseColorTexture, function (texture) {
+                    texture.name = "".concat(babylonMaterial.name, " (Base Color)");
+                    babylonMaterial.albedoTexture = texture;
+                }));
+            }
+            if (properties.metallicRoughnessTexture) {
+                properties.metallicRoughnessTexture.nonColorData = true;
+                promises.push(this.loadTextureInfoAsync("".concat(context, "/metallicRoughnessTexture"), properties.metallicRoughnessTexture, function (texture) {
+                    texture.name = "".concat(babylonMaterial.name, " (Metallic Roughness)");
+                    babylonMaterial.metallicTexture = texture;
+                }));
+                babylonMaterial.useMetallnessFromMetallicTextureBlue = true;
+                babylonMaterial.useRoughnessFromMetallicTextureGreen = true;
+                babylonMaterial.useRoughnessFromMetallicTextureAlpha = false;
+            }
+        }
+        return Promise.all(promises).then(function () { });
+    };
+    /** @hidden */
+    GLTFLoader.prototype._loadMaterialAsync = function (context, material, babylonMesh, babylonDrawMode, assign) {
+        if (assign === void 0) { assign = function () { }; }
+        var extensionPromise = this._extensionsLoadMaterialAsync(context, material, babylonMesh, babylonDrawMode, assign);
+        if (extensionPromise) {
+            return extensionPromise;
+        }
+        material._data = material._data || {};
+        var babylonData = material._data[babylonDrawMode];
+        if (!babylonData) {
+            this.logOpen("".concat(context, " ").concat(material.name || ""));
+            var babylonMaterial = this.createMaterial(context, material, babylonDrawMode);
+            babylonData = {
+                babylonMaterial: babylonMaterial,
+                babylonMeshes: [],
+                promise: this.loadMaterialPropertiesAsync(context, material, babylonMaterial)
+            };
+            material._data[babylonDrawMode] = babylonData;
+            GLTFLoader.AddPointerMetadata(babylonMaterial, context);
+            this._parent.onMaterialLoadedObservable.notifyObservers(babylonMaterial);
+            this.logClose();
+        }
+        if (babylonMesh) {
+            babylonData.babylonMeshes.push(babylonMesh);
+            babylonMesh.onDisposeObservable.addOnce(function () {
+                var index = babylonData.babylonMeshes.indexOf(babylonMesh);
+                if (index !== -1) {
+                    babylonData.babylonMeshes.splice(index, 1);
+                }
+            });
+        }
+        assign(babylonData.babylonMaterial);
+        return babylonData.promise.then(function () {
+            return babylonData.babylonMaterial;
+        });
+    };
+    GLTFLoader.prototype._createDefaultMaterial = function (name, babylonDrawMode) {
+        this._babylonScene._blockEntityCollection = !!this._assetContainer;
+        var babylonMaterial = new babylonjs_Misc_deferred__WEBPACK_IMPORTED_MODULE_0__["PBRMaterial"](name, this._babylonScene);
+        babylonMaterial._parentContainer = this._assetContainer;
+        this._babylonScene._blockEntityCollection = false;
+        // Moved to mesh so user can change materials on gltf meshes: babylonMaterial.sideOrientation = this._babylonScene.useRightHandedSystem ? Material.CounterClockWiseSideOrientation : Material.ClockWiseSideOrientation;
+        babylonMaterial.fillMode = babylonDrawMode;
+        babylonMaterial.enableSpecularAntiAliasing = true;
+        babylonMaterial.useRadianceOverAlpha = !this._parent.transparencyAsCoverage;
+        babylonMaterial.useSpecularOverAlpha = !this._parent.transparencyAsCoverage;
+        babylonMaterial.transparencyMode = babylonjs_Misc_deferred__WEBPACK_IMPORTED_MODULE_0__["PBRMaterial"].PBRMATERIAL_OPAQUE;
+        babylonMaterial.metallic = 1;
+        babylonMaterial.roughness = 1;
+        return babylonMaterial;
+    };
+    /**
+     * Creates a Babylon material from a glTF material.
+     * @param context The context when loading the asset
+     * @param material The glTF material property
+     * @param babylonDrawMode The draw mode for the Babylon material
+     * @returns The Babylon material
+     */
+    GLTFLoader.prototype.createMaterial = function (context, material, babylonDrawMode) {
+        var extensionPromise = this._extensionsCreateMaterial(context, material, babylonDrawMode);
+        if (extensionPromise) {
+            return extensionPromise;
+        }
+        var name = material.name || "material".concat(material.index);
+        var babylonMaterial = this._createDefaultMaterial(name, babylonDrawMode);
+        return babylonMaterial;
+    };
+    /**
+     * Loads properties from a glTF material into a Babylon material.
+     * @param context The context when loading the asset
+     * @param material The glTF material property
+     * @param babylonMaterial The Babylon material
+     * @returns A promise that resolves when the load is complete
+     */
+    GLTFLoader.prototype.loadMaterialPropertiesAsync = function (context, material, babylonMaterial) {
+        var extensionPromise = this._extensionsLoadMaterialPropertiesAsync(context, material, babylonMaterial);
+        if (extensionPromise) {
+            return extensionPromise;
+        }
+        var promises = new Array();
+        promises.push(this.loadMaterialBasePropertiesAsync(context, material, babylonMaterial));
+        if (material.pbrMetallicRoughness) {
+            promises.push(this._loadMaterialMetallicRoughnessPropertiesAsync("".concat(context, "/pbrMetallicRoughness"), material.pbrMetallicRoughness, babylonMaterial));
+        }
+        this.loadMaterialAlphaProperties(context, material, babylonMaterial);
+        return Promise.all(promises).then(function () { });
+    };
+    /**
+     * Loads the normal, occlusion, and emissive properties from a glTF material into a Babylon material.
+     * @param context The context when loading the asset
+     * @param material The glTF material property
+     * @param babylonMaterial The Babylon material
+     * @returns A promise that resolves when the load is complete
+     */
+    GLTFLoader.prototype.loadMaterialBasePropertiesAsync = function (context, material, babylonMaterial) {
+        if (!(babylonMaterial instanceof babylonjs_Misc_deferred__WEBPACK_IMPORTED_MODULE_0__["PBRMaterial"])) {
+            throw new Error("".concat(context, ": Material type not supported"));
+        }
+        var promises = new Array();
+        babylonMaterial.emissiveColor = material.emissiveFactor ? babylonjs_Misc_deferred__WEBPACK_IMPORTED_MODULE_0__["Color3"].FromArray(material.emissiveFactor) : new babylonjs_Misc_deferred__WEBPACK_IMPORTED_MODULE_0__["Color3"](0, 0, 0);
+        if (material.doubleSided) {
+            babylonMaterial.backFaceCulling = false;
+            babylonMaterial.twoSidedLighting = true;
+        }
+        if (material.normalTexture) {
+            material.normalTexture.nonColorData = true;
+            promises.push(this.loadTextureInfoAsync("".concat(context, "/normalTexture"), material.normalTexture, function (texture) {
+                texture.name = "".concat(babylonMaterial.name, " (Normal)");
+                babylonMaterial.bumpTexture = texture;
+            }));
+            babylonMaterial.invertNormalMapX = !this._babylonScene.useRightHandedSystem;
+            babylonMaterial.invertNormalMapY = this._babylonScene.useRightHandedSystem;
+            if (material.normalTexture.scale != undefined) {
+                babylonMaterial.bumpTexture.level = material.normalTexture.scale;
+            }
+            babylonMaterial.forceIrradianceInFragment = true;
+        }
+        if (material.occlusionTexture) {
+            material.occlusionTexture.nonColorData = true;
+            promises.push(this.loadTextureInfoAsync("".concat(context, "/occlusionTexture"), material.occlusionTexture, function (texture) {
+                texture.name = "".concat(babylonMaterial.name, " (Occlusion)");
+                babylonMaterial.ambientTexture = texture;
+            }));
+            babylonMaterial.useAmbientInGrayScale = true;
+            if (material.occlusionTexture.strength != undefined) {
+                babylonMaterial.ambientTextureStrength = material.occlusionTexture.strength;
+            }
+        }
+        if (material.emissiveTexture) {
+            promises.push(this.loadTextureInfoAsync("".concat(context, "/emissiveTexture"), material.emissiveTexture, function (texture) {
+                texture.name = "".concat(babylonMaterial.name, " (Emissive)");
+                babylonMaterial.emissiveTexture = texture;
+            }));
+        }
+        return Promise.all(promises).then(function () { });
+    };
+    /**
+     * Loads the alpha properties from a glTF material into a Babylon material.
+     * Must be called after the setting the albedo texture of the Babylon material when the material has an albedo texture.
+     * @param context The context when loading the asset
+     * @param material The glTF material property
+     * @param babylonMaterial The Babylon material
+     */
+    GLTFLoader.prototype.loadMaterialAlphaProperties = function (context, material, babylonMaterial) {
+        if (!(babylonMaterial instanceof babylonjs_Misc_deferred__WEBPACK_IMPORTED_MODULE_0__["PBRMaterial"])) {
+            throw new Error("".concat(context, ": Material type not supported"));
+        }
+        var alphaMode = material.alphaMode || "OPAQUE" /* OPAQUE */;
+        switch (alphaMode) {
+            case "OPAQUE" /* OPAQUE */: {
+                babylonMaterial.transparencyMode = babylonjs_Misc_deferred__WEBPACK_IMPORTED_MODULE_0__["PBRMaterial"].PBRMATERIAL_OPAQUE;
+                break;
+            }
+            case "MASK" /* MASK */: {
+                babylonMaterial.transparencyMode = babylonjs_Misc_deferred__WEBPACK_IMPORTED_MODULE_0__["PBRMaterial"].PBRMATERIAL_ALPHATEST;
+                babylonMaterial.alphaCutOff = (material.alphaCutoff == undefined ? 0.5 : material.alphaCutoff);
+                if (babylonMaterial.albedoTexture) {
+                    babylonMaterial.albedoTexture.hasAlpha = true;
+                }
+                break;
+            }
+            case "BLEND" /* BLEND */: {
+                babylonMaterial.transparencyMode = babylonjs_Misc_deferred__WEBPACK_IMPORTED_MODULE_0__["PBRMaterial"].PBRMATERIAL_ALPHABLEND;
+                if (babylonMaterial.albedoTexture) {
+                    babylonMaterial.albedoTexture.hasAlpha = true;
+                    babylonMaterial.useAlphaFromAlbedoTexture = true;
+                }
+                break;
+            }
+            default: {
+                throw new Error("".concat(context, "/alphaMode: Invalid value (").concat(material.alphaMode, ")"));
+            }
+        }
+    };
+    /**
+     * Loads a glTF texture info.
+     * @param context The context when loading the asset
+     * @param textureInfo The glTF texture info property
+     * @param assign A function called synchronously after parsing the glTF properties
+     * @returns A promise that resolves with the loaded Babylon texture when the load is complete
+     */
+    GLTFLoader.prototype.loadTextureInfoAsync = function (context, textureInfo, assign) {
+        var _this = this;
+        if (assign === void 0) { assign = function () { }; }
+        var extensionPromise = this._extensionsLoadTextureInfoAsync(context, textureInfo, assign);
+        if (extensionPromise) {
+            return extensionPromise;
+        }
+        this.logOpen("".concat(context));
+        if (textureInfo.texCoord >= 6) {
+            throw new Error("".concat(context, "/texCoord: Invalid value (").concat(textureInfo.texCoord, ")"));
+        }
+        var texture = ArrayItem.Get("".concat(context, "/index"), this._gltf.textures, textureInfo.index);
+        texture._textureInfo = textureInfo;
+        var promise = this._loadTextureAsync("/textures/".concat(textureInfo.index), texture, function (babylonTexture) {
+            babylonTexture.coordinatesIndex = textureInfo.texCoord || 0;
+            GLTFLoader.AddPointerMetadata(babylonTexture, context);
+            _this._parent.onTextureLoadedObservable.notifyObservers(babylonTexture);
+            assign(babylonTexture);
+        });
+        this.logClose();
+        return promise;
+    };
+    /** @hidden */
+    GLTFLoader.prototype._loadTextureAsync = function (context, texture, assign) {
+        if (assign === void 0) { assign = function () { }; }
+        var extensionPromise = this._extensionsLoadTextureAsync(context, texture, assign);
+        if (extensionPromise) {
+            return extensionPromise;
+        }
+        this.logOpen("".concat(context, " ").concat(texture.name || ""));
+        var sampler = (texture.sampler == undefined ? GLTFLoader.DefaultSampler : ArrayItem.Get("".concat(context, "/sampler"), this._gltf.samplers, texture.sampler));
+        var image = ArrayItem.Get("".concat(context, "/source"), this._gltf.images, texture.source);
+        var promise = this._createTextureAsync(context, sampler, image, assign, undefined, !texture._textureInfo.nonColorData);
+        this.logClose();
+        return promise;
+    };
+    /** @hidden */
+    GLTFLoader.prototype._createTextureAsync = function (context, sampler, image, assign, textureLoaderOptions, useSRGBBuffer) {
+        var _this = this;
+        if (assign === void 0) { assign = function () { }; }
+        var samplerData = this._loadSampler("/samplers/".concat(sampler.index), sampler);
+        var promises = new Array();
+        var deferred = new babylonjs_Misc_deferred__WEBPACK_IMPORTED_MODULE_0__["Deferred"]();
+        this._babylonScene._blockEntityCollection = !!this._assetContainer;
+        var textureCreationOptions = {
+            noMipmap: samplerData.noMipMaps,
+            invertY: false,
+            samplingMode: samplerData.samplingMode,
+            onLoad: function () {
+                if (!_this._disposed) {
+                    deferred.resolve();
+                }
+            },
+            onError: function (message, exception) {
+                if (!_this._disposed) {
+                    deferred.reject(new Error("".concat(context, ": ").concat((exception && exception.message) ? exception.message : message || "Failed to load texture")));
+                }
+            },
+            mimeType: image.mimeType,
+            loaderOptions: textureLoaderOptions,
+            useSRGBBuffer: !!useSRGBBuffer && this._parent.useSRGBBuffers,
+        };
+        var babylonTexture = new babylonjs_Misc_deferred__WEBPACK_IMPORTED_MODULE_0__["Texture"](null, this._babylonScene, textureCreationOptions);
+        babylonTexture._parentContainer = this._assetContainer;
+        this._babylonScene._blockEntityCollection = false;
+        promises.push(deferred.promise);
+        promises.push(this.loadImageAsync("/images/".concat(image.index), image).then(function (data) {
+            var name = image.uri || "".concat(_this._fileName, "#image").concat(image.index);
+            var dataUrl = "data:".concat(_this._uniqueRootUrl).concat(name);
+            babylonTexture.updateURL(dataUrl, data);
+        }));
+        babylonTexture.wrapU = samplerData.wrapU;
+        babylonTexture.wrapV = samplerData.wrapV;
+        assign(babylonTexture);
+        return Promise.all(promises).then(function () {
+            return babylonTexture;
+        });
+    };
+    GLTFLoader.prototype._loadSampler = function (context, sampler) {
+        if (!sampler._data) {
+            sampler._data = {
+                noMipMaps: (sampler.minFilter === 9728 /* NEAREST */ || sampler.minFilter === 9729 /* LINEAR */),
+                samplingMode: GLTFLoader._GetTextureSamplingMode(context, sampler),
+                wrapU: GLTFLoader._GetTextureWrapMode("".concat(context, "/wrapS"), sampler.wrapS),
+                wrapV: GLTFLoader._GetTextureWrapMode("".concat(context, "/wrapT"), sampler.wrapT)
+            };
+        }
+        return sampler._data;
+    };
+    /**
+     * Loads a glTF image.
+     * @param context The context when loading the asset
+     * @param image The glTF image property
+     * @returns A promise that resolves with the loaded data when the load is complete
+     */
+    GLTFLoader.prototype.loadImageAsync = function (context, image) {
+        if (!image._data) {
+            this.logOpen("".concat(context, " ").concat(image.name || ""));
+            if (image.uri) {
+                image._data = this.loadUriAsync("".concat(context, "/uri"), image, image.uri);
+            }
+            else {
+                var bufferView = ArrayItem.Get("".concat(context, "/bufferView"), this._gltf.bufferViews, image.bufferView);
+                image._data = this.loadBufferViewAsync("/bufferViews/".concat(bufferView.index), bufferView);
+            }
+            this.logClose();
+        }
+        return image._data;
+    };
+    /**
+     * Loads a glTF uri.
+     * @param context The context when loading the asset
+     * @param property The glTF property associated with the uri
+     * @param uri The base64 or relative uri
+     * @returns A promise that resolves with the loaded data when the load is complete
+     */
+    GLTFLoader.prototype.loadUriAsync = function (context, property, uri) {
+        var _this = this;
+        var extensionPromise = this._extensionsLoadUriAsync(context, property, uri);
+        if (extensionPromise) {
+            return extensionPromise;
+        }
+        if (!GLTFLoader._ValidateUri(uri)) {
+            throw new Error("".concat(context, ": '").concat(uri, "' is invalid"));
+        }
+        if (Object(babylonjs_Misc_deferred__WEBPACK_IMPORTED_MODULE_0__["IsBase64DataUrl"])(uri)) {
+            var data = new Uint8Array(Object(babylonjs_Misc_deferred__WEBPACK_IMPORTED_MODULE_0__["DecodeBase64UrlToBinary"])(uri));
+            this.log("".concat(context, ": Decoded ").concat(uri.substr(0, 64), "... (").concat(data.length, " bytes)"));
+            return Promise.resolve(data);
+        }
+        this.log("".concat(context, ": Loading ").concat(uri));
+        return this._parent.preprocessUrlAsync(this._rootUrl + uri).then(function (url) {
+            return new Promise(function (resolve, reject) {
+                _this._parent._loadFile(_this._babylonScene, url, function (data) {
+                    if (!_this._disposed) {
+                        _this.log("".concat(context, ": Loaded ").concat(uri, " (").concat(data.byteLength, " bytes)"));
+                        resolve(new Uint8Array(data));
+                    }
+                }, true, function (request) {
+                    reject(new babylonjs_Misc_deferred__WEBPACK_IMPORTED_MODULE_0__["LoadFileError"]("".concat(context, ": Failed to load '").concat(uri, "'").concat(request ? ": " + request.status + " " + request.statusText : ""), request));
+                });
+            });
+        });
+    };
+    /**
+     * Adds a JSON pointer to the metadata of the Babylon object at `<object>.metadata.gltf.pointers`.
+     * @param babylonObject the Babylon object with metadata
+     * @param pointer the JSON pointer
+     */
+    GLTFLoader.AddPointerMetadata = function (babylonObject, pointer) {
+        var metadata = (babylonObject.metadata = babylonObject.metadata || {});
+        var gltf = (metadata.gltf = metadata.gltf || {});
+        var pointers = (gltf.pointers = gltf.pointers || []);
+        pointers.push(pointer);
+    };
+    GLTFLoader._GetTextureWrapMode = function (context, mode) {
+        // Set defaults if undefined
+        mode = mode == undefined ? 10497 /* REPEAT */ : mode;
+        switch (mode) {
+            case 33071 /* CLAMP_TO_EDGE */: return babylonjs_Misc_deferred__WEBPACK_IMPORTED_MODULE_0__["Texture"].CLAMP_ADDRESSMODE;
+            case 33648 /* MIRRORED_REPEAT */: return babylonjs_Misc_deferred__WEBPACK_IMPORTED_MODULE_0__["Texture"].MIRROR_ADDRESSMODE;
+            case 10497 /* REPEAT */: return babylonjs_Misc_deferred__WEBPACK_IMPORTED_MODULE_0__["Texture"].WRAP_ADDRESSMODE;
+            default:
+                babylonjs_Misc_deferred__WEBPACK_IMPORTED_MODULE_0__["Logger"].Warn("".concat(context, ": Invalid value (").concat(mode, ")"));
+                return babylonjs_Misc_deferred__WEBPACK_IMPORTED_MODULE_0__["Texture"].WRAP_ADDRESSMODE;
+        }
+    };
+    GLTFLoader._GetTextureSamplingMode = function (context, sampler) {
+        // Set defaults if undefined
+        var magFilter = sampler.magFilter == undefined ? 9729 /* LINEAR */ : sampler.magFilter;
+        var minFilter = sampler.minFilter == undefined ? 9987 /* LINEAR_MIPMAP_LINEAR */ : sampler.minFilter;
+        if (magFilter === 9729 /* LINEAR */) {
+            switch (minFilter) {
+                case 9728 /* NEAREST */: return babylonjs_Misc_deferred__WEBPACK_IMPORTED_MODULE_0__["Texture"].LINEAR_NEAREST;
+                case 9729 /* LINEAR */: return babylonjs_Misc_deferred__WEBPACK_IMPORTED_MODULE_0__["Texture"].LINEAR_LINEAR;
+                case 9984 /* NEAREST_MIPMAP_NEAREST */: return babylonjs_Misc_deferred__WEBPACK_IMPORTED_MODULE_0__["Texture"].LINEAR_NEAREST_MIPNEAREST;
+                case 9985 /* LINEAR_MIPMAP_NEAREST */: return babylonjs_Misc_deferred__WEBPACK_IMPORTED_MODULE_0__["Texture"].LINEAR_LINEAR_MIPNEAREST;
+                case 9986 /* NEAREST_MIPMAP_LINEAR */: return babylonjs_Misc_deferred__WEBPACK_IMPORTED_MODULE_0__["Texture"].LINEAR_NEAREST_MIPLINEAR;
+                case 9987 /* LINEAR_MIPMAP_LINEAR */: return babylonjs_Misc_deferred__WEBPACK_IMPORTED_MODULE_0__["Texture"].LINEAR_LINEAR_MIPLINEAR;
+                default:
+                    babylonjs_Misc_deferred__WEBPACK_IMPORTED_MODULE_0__["Logger"].Warn("".concat(context, "/minFilter: Invalid value (").concat(minFilter, ")"));
+                    return babylonjs_Misc_deferred__WEBPACK_IMPORTED_MODULE_0__["Texture"].LINEAR_LINEAR_MIPLINEAR;
+            }
+        }
+        else {
+            if (magFilter !== 9728 /* NEAREST */) {
+                babylonjs_Misc_deferred__WEBPACK_IMPORTED_MODULE_0__["Logger"].Warn("".concat(context, "/magFilter: Invalid value (").concat(magFilter, ")"));
+            }
+            switch (minFilter) {
+                case 9728 /* NEAREST */: return babylonjs_Misc_deferred__WEBPACK_IMPORTED_MODULE_0__["Texture"].NEAREST_NEAREST;
+                case 9729 /* LINEAR */: return babylonjs_Misc_deferred__WEBPACK_IMPORTED_MODULE_0__["Texture"].NEAREST_LINEAR;
+                case 9984 /* NEAREST_MIPMAP_NEAREST */: return babylonjs_Misc_deferred__WEBPACK_IMPORTED_MODULE_0__["Texture"].NEAREST_NEAREST_MIPNEAREST;
+                case 9985 /* LINEAR_MIPMAP_NEAREST */: return babylonjs_Misc_deferred__WEBPACK_IMPORTED_MODULE_0__["Texture"].NEAREST_LINEAR_MIPNEAREST;
+                case 9986 /* NEAREST_MIPMAP_LINEAR */: return babylonjs_Misc_deferred__WEBPACK_IMPORTED_MODULE_0__["Texture"].NEAREST_NEAREST_MIPLINEAR;
+                case 9987 /* LINEAR_MIPMAP_LINEAR */: return babylonjs_Misc_deferred__WEBPACK_IMPORTED_MODULE_0__["Texture"].NEAREST_LINEAR_MIPLINEAR;
+                default:
+                    babylonjs_Misc_deferred__WEBPACK_IMPORTED_MODULE_0__["Logger"].Warn("".concat(context, "/minFilter: Invalid value (").concat(minFilter, ")"));
+                    return babylonjs_Misc_deferred__WEBPACK_IMPORTED_MODULE_0__["Texture"].NEAREST_NEAREST_MIPNEAREST;
+            }
+        }
+    };
+    GLTFLoader._GetTypedArrayConstructor = function (context, componentType) {
+        switch (componentType) {
+            case 5120 /* BYTE */: return Int8Array;
+            case 5121 /* UNSIGNED_BYTE */: return Uint8Array;
+            case 5122 /* SHORT */: return Int16Array;
+            case 5123 /* UNSIGNED_SHORT */: return Uint16Array;
+            case 5125 /* UNSIGNED_INT */: return Uint32Array;
+            case 5126 /* FLOAT */: return Float32Array;
+            default: throw new Error("".concat(context, ": Invalid component type ").concat(componentType));
+        }
+    };
+    GLTFLoader._GetTypedArray = function (context, componentType, bufferView, byteOffset, length) {
+        var buffer = bufferView.buffer;
+        byteOffset = bufferView.byteOffset + (byteOffset || 0);
+        var constructor = GLTFLoader._GetTypedArrayConstructor("".concat(context, "/componentType"), componentType);
+        var componentTypeLength = babylonjs_Misc_deferred__WEBPACK_IMPORTED_MODULE_0__["VertexBuffer"].GetTypeByteLength(componentType);
+        if (byteOffset % componentTypeLength !== 0) {
+            // HACK: Copy the buffer if byte offset is not a multiple of component type byte length.
+            babylonjs_Misc_deferred__WEBPACK_IMPORTED_MODULE_0__["Logger"].Warn("".concat(context, ": Copying buffer as byte offset (").concat(byteOffset, ") is not a multiple of component type byte length (").concat(componentTypeLength, ")"));
+            return new constructor(buffer.slice(byteOffset, byteOffset + length * componentTypeLength), 0);
+        }
+        return new constructor(buffer, byteOffset, length);
+    };
+    GLTFLoader._GetNumComponents = function (context, type) {
+        switch (type) {
+            case "SCALAR": return 1;
+            case "VEC2": return 2;
+            case "VEC3": return 3;
+            case "VEC4": return 4;
+            case "MAT2": return 4;
+            case "MAT3": return 9;
+            case "MAT4": return 16;
+        }
+        throw new Error("".concat(context, ": Invalid type (").concat(type, ")"));
+    };
+    GLTFLoader._ValidateUri = function (uri) {
+        return (babylonjs_Misc_deferred__WEBPACK_IMPORTED_MODULE_0__["Tools"].IsBase64(uri) || uri.indexOf("..") === -1);
+    };
+    /** @hidden */
+    GLTFLoader._GetDrawMode = function (context, mode) {
+        if (mode == undefined) {
+            mode = 4 /* TRIANGLES */;
+        }
+        switch (mode) {
+            case 0 /* POINTS */: return babylonjs_Misc_deferred__WEBPACK_IMPORTED_MODULE_0__["Material"].PointListDrawMode;
+            case 1 /* LINES */: return babylonjs_Misc_deferred__WEBPACK_IMPORTED_MODULE_0__["Material"].LineListDrawMode;
+            case 2 /* LINE_LOOP */: return babylonjs_Misc_deferred__WEBPACK_IMPORTED_MODULE_0__["Material"].LineLoopDrawMode;
+            case 3 /* LINE_STRIP */: return babylonjs_Misc_deferred__WEBPACK_IMPORTED_MODULE_0__["Material"].LineStripDrawMode;
+            case 4 /* TRIANGLES */: return babylonjs_Misc_deferred__WEBPACK_IMPORTED_MODULE_0__["Material"].TriangleFillMode;
+            case 5 /* TRIANGLE_STRIP */: return babylonjs_Misc_deferred__WEBPACK_IMPORTED_MODULE_0__["Material"].TriangleStripDrawMode;
+            case 6 /* TRIANGLE_FAN */: return babylonjs_Misc_deferred__WEBPACK_IMPORTED_MODULE_0__["Material"].TriangleFanDrawMode;
+        }
+        throw new Error("".concat(context, ": Invalid mesh primitive mode (").concat(mode, ")"));
+    };
+    GLTFLoader.prototype._compileMaterialsAsync = function () {
+        var _this = this;
+        this._parent._startPerformanceCounter("Compile materials");
+        var promises = new Array();
+        if (this._gltf.materials) {
+            for (var _i = 0, _a = this._gltf.materials; _i < _a.length; _i++) {
+                var material = _a[_i];
+                if (material._data) {
+                    for (var babylonDrawMode in material._data) {
+                        var babylonData = material._data[babylonDrawMode];
+                        for (var _b = 0, _c = babylonData.babylonMeshes; _b < _c.length; _b++) {
+                            var babylonMesh = _c[_b];
+                            // Ensure nonUniformScaling is set if necessary.
+                            babylonMesh.computeWorldMatrix(true);
+                            var babylonMaterial = babylonData.babylonMaterial;
+                            promises.push(babylonMaterial.forceCompilationAsync(babylonMesh));
+                            promises.push(babylonMaterial.forceCompilationAsync(babylonMesh, { useInstances: true }));
+                            if (this._parent.useClipPlane) {
+                                promises.push(babylonMaterial.forceCompilationAsync(babylonMesh, { clipPlane: true }));
+                                promises.push(babylonMaterial.forceCompilationAsync(babylonMesh, { clipPlane: true, useInstances: true }));
+                            }
+                        }
+                    }
+                }
+            }
+        }
+        return Promise.all(promises).then(function () {
+            _this._parent._endPerformanceCounter("Compile materials");
+        });
+    };
+    GLTFLoader.prototype._compileShadowGeneratorsAsync = function () {
+        var _this = this;
+        this._parent._startPerformanceCounter("Compile shadow generators");
+        var promises = new Array();
+        var lights = this._babylonScene.lights;
+        for (var _i = 0, lights_1 = lights; _i < lights_1.length; _i++) {
+            var light = lights_1[_i];
+            var generator = light.getShadowGenerator();
+            if (generator) {
+                promises.push(generator.forceCompilationAsync());
+            }
+        }
+        return Promise.all(promises).then(function () {
+            _this._parent._endPerformanceCounter("Compile shadow generators");
+        });
+    };
+    GLTFLoader.prototype._forEachExtensions = function (action) {
+        for (var _i = 0, _a = this._extensions; _i < _a.length; _i++) {
+            var extension = _a[_i];
+            if (extension.enabled) {
+                action(extension);
+            }
+        }
+    };
+    GLTFLoader.prototype._applyExtensions = function (property, functionName, actionAsync) {
+        for (var _i = 0, _a = this._extensions; _i < _a.length; _i++) {
+            var extension = _a[_i];
+            if (extension.enabled) {
+                var id = "".concat(extension.name, ".").concat(functionName);
+                var loaderProperty = property;
+                loaderProperty._activeLoaderExtensionFunctions = loaderProperty._activeLoaderExtensionFunctions || {};
+                var activeLoaderExtensionFunctions = loaderProperty._activeLoaderExtensionFunctions;
+                if (!activeLoaderExtensionFunctions[id]) {
+                    activeLoaderExtensionFunctions[id] = true;
+                    try {
+                        var result = actionAsync(extension);
+                        if (result) {
+                            return result;
+                        }
+                    }
+                    finally {
+                        delete activeLoaderExtensionFunctions[id];
+                    }
+                }
+            }
+        }
+        return null;
+    };
+    GLTFLoader.prototype._extensionsOnLoading = function () {
+        this._forEachExtensions(function (extension) { return extension.onLoading && extension.onLoading(); });
+    };
+    GLTFLoader.prototype._extensionsOnReady = function () {
+        this._forEachExtensions(function (extension) { return extension.onReady && extension.onReady(); });
+    };
+    GLTFLoader.prototype._extensionsLoadSceneAsync = function (context, scene) {
+        return this._applyExtensions(scene, "loadScene", function (extension) { return extension.loadSceneAsync && extension.loadSceneAsync(context, scene); });
+    };
+    GLTFLoader.prototype._extensionsLoadNodeAsync = function (context, node, assign) {
+        return this._applyExtensions(node, "loadNode", function (extension) { return extension.loadNodeAsync && extension.loadNodeAsync(context, node, assign); });
+    };
+    GLTFLoader.prototype._extensionsLoadCameraAsync = function (context, camera, assign) {
+        return this._applyExtensions(camera, "loadCamera", function (extension) { return extension.loadCameraAsync && extension.loadCameraAsync(context, camera, assign); });
+    };
+    GLTFLoader.prototype._extensionsLoadVertexDataAsync = function (context, primitive, babylonMesh) {
+        return this._applyExtensions(primitive, "loadVertexData", function (extension) { return extension._loadVertexDataAsync && extension._loadVertexDataAsync(context, primitive, babylonMesh); });
+    };
+    GLTFLoader.prototype._extensionsLoadMeshPrimitiveAsync = function (context, name, node, mesh, primitive, assign) {
+        return this._applyExtensions(primitive, "loadMeshPrimitive", function (extension) { return extension._loadMeshPrimitiveAsync && extension._loadMeshPrimitiveAsync(context, name, node, mesh, primitive, assign); });
+    };
+    GLTFLoader.prototype._extensionsLoadMaterialAsync = function (context, material, babylonMesh, babylonDrawMode, assign) {
+        return this._applyExtensions(material, "loadMaterial", function (extension) { return extension._loadMaterialAsync && extension._loadMaterialAsync(context, material, babylonMesh, babylonDrawMode, assign); });
+    };
+    GLTFLoader.prototype._extensionsCreateMaterial = function (context, material, babylonDrawMode) {
+        return this._applyExtensions(material, "createMaterial", function (extension) { return extension.createMaterial && extension.createMaterial(context, material, babylonDrawMode); });
+    };
+    GLTFLoader.prototype._extensionsLoadMaterialPropertiesAsync = function (context, material, babylonMaterial) {
+        return this._applyExtensions(material, "loadMaterialProperties", function (extension) { return extension.loadMaterialPropertiesAsync && extension.loadMaterialPropertiesAsync(context, material, babylonMaterial); });
+    };
+    GLTFLoader.prototype._extensionsLoadTextureInfoAsync = function (context, textureInfo, assign) {
+        return this._applyExtensions(textureInfo, "loadTextureInfo", function (extension) { return extension.loadTextureInfoAsync && extension.loadTextureInfoAsync(context, textureInfo, assign); });
+    };
+    GLTFLoader.prototype._extensionsLoadTextureAsync = function (context, texture, assign) {
+        return this._applyExtensions(texture, "loadTexture", function (extension) { return extension._loadTextureAsync && extension._loadTextureAsync(context, texture, assign); });
+    };
+    GLTFLoader.prototype._extensionsLoadAnimationAsync = function (context, animation) {
+        return this._applyExtensions(animation, "loadAnimation", function (extension) { return extension.loadAnimationAsync && extension.loadAnimationAsync(context, animation); });
+    };
+    GLTFLoader.prototype._extensionsLoadSkinAsync = function (context, node, skin) {
+        return this._applyExtensions(skin, "loadSkin", function (extension) { return extension._loadSkinAsync && extension._loadSkinAsync(context, node, skin); });
+    };
+    GLTFLoader.prototype._extensionsLoadUriAsync = function (context, property, uri) {
+        return this._applyExtensions(property, "loadUri", function (extension) { return extension._loadUriAsync && extension._loadUriAsync(context, property, uri); });
+    };
+    GLTFLoader.prototype._extensionsLoadBufferViewAsync = function (context, bufferView) {
+        return this._applyExtensions(bufferView, "loadBufferView", function (extension) { return extension.loadBufferViewAsync && extension.loadBufferViewAsync(context, bufferView); });
+    };
+    GLTFLoader.prototype._extensionsLoadBufferAsync = function (context, buffer, byteOffset, byteLength) {
+        return this._applyExtensions(buffer, "loadBuffer", function (extension) { return extension.loadBufferAsync && extension.loadBufferAsync(context, buffer, byteOffset, byteLength); });
+    };
+    /**
+     * Helper method called by a loader extension to load an glTF extension.
+     * @param context The context when loading the asset
+     * @param property The glTF property to load the extension from
+     * @param extensionName The name of the extension to load
+     * @param actionAsync The action to run
+     * @returns The promise returned by actionAsync or null if the extension does not exist
+     */
+    GLTFLoader.LoadExtensionAsync = function (context, property, extensionName, actionAsync) {
+        if (!property.extensions) {
+            return null;
+        }
+        var extensions = property.extensions;
+        var extension = extensions[extensionName];
+        if (!extension) {
+            return null;
+        }
+        return actionAsync("".concat(context, "/extensions/").concat(extensionName), extension);
+    };
+    /**
+     * Helper method called by a loader extension to load a glTF extra.
+     * @param context The context when loading the asset
+     * @param property The glTF property to load the extra from
+     * @param extensionName The name of the extension to load
+     * @param actionAsync The action to run
+     * @returns The promise returned by actionAsync or null if the extra does not exist
+     */
+    GLTFLoader.LoadExtraAsync = function (context, property, extensionName, actionAsync) {
+        if (!property.extras) {
+            return null;
+        }
+        var extras = property.extras;
+        var extra = extras[extensionName];
+        if (!extra) {
+            return null;
+        }
+        return actionAsync("".concat(context, "/extras/").concat(extensionName), extra);
+    };
+    /**
+     * Checks for presence of an extension.
+     * @param name The name of the extension to check
+     * @returns A boolean indicating the presence of the given extension name in `extensionsUsed`
+     */
+    GLTFLoader.prototype.isExtensionUsed = function (name) {
+        return !!this._gltf.extensionsUsed && this._gltf.extensionsUsed.indexOf(name) !== -1;
+    };
+    /**
+     * Increments the indentation level and logs a message.
+     * @param message The message to log
+     */
+    GLTFLoader.prototype.logOpen = function (message) {
+        this._parent._logOpen(message);
+    };
+    /**
+     * Decrements the indentation level.
+     */
+    GLTFLoader.prototype.logClose = function () {
+        this._parent._logClose();
+    };
+    /**
+     * Logs a message
+     * @param message The message to log
+     */
+    GLTFLoader.prototype.log = function (message) {
+        this._parent._log(message);
+    };
+    /**
+     * Starts a performance counter.
+     * @param counterName The name of the performance counter
+     */
+    GLTFLoader.prototype.startPerformanceCounter = function (counterName) {
+        this._parent._startPerformanceCounter(counterName);
+    };
+    /**
+     * Ends a performance counter.
+     * @param counterName The name of the performance counter
+     */
+    GLTFLoader.prototype.endPerformanceCounter = function (counterName) {
+        this._parent._endPerformanceCounter(counterName);
+    };
+    GLTFLoader._RegisteredExtensions = {};
+    /**
+     * The default glTF sampler.
+     */
+    GLTFLoader.DefaultSampler = { index: -1 };
+    return GLTFLoader;
+}());
+
+_glTFFileLoader__WEBPACK_IMPORTED_MODULE_1__["GLTFFileLoader"]._CreateGLTF2Loader = function (parent) { return new GLTFLoader(parent); };
 
 
 /***/ }),
@@ -5666,7 +5574,7 @@
 
 "use strict";
 __webpack_require__.r(__webpack_exports__);
-
+
 
 
 /***/ }),
@@ -5680,7 +5588,7 @@
 
 "use strict";
 __webpack_require__.r(__webpack_exports__);
-
+
 
 
 /***/ }),
@@ -5754,10 +5662,10 @@
 
 /* harmony reexport (safe) */ __webpack_require__.d(__webpack_exports__, "ExtrasAsMetadata", function() { return _Extensions_index__WEBPACK_IMPORTED_MODULE_3__["ExtrasAsMetadata"]; });
 
-
-
-
-
+
+
+
+
 
 
 /***/ }),
@@ -5775,877 +5683,873 @@
 /* harmony export (binding) */ __webpack_require__.d(__webpack_exports__, "GLTFLoaderAnimationStartMode", function() { return GLTFLoaderAnimationStartMode; });
 /* harmony export (binding) */ __webpack_require__.d(__webpack_exports__, "GLTFLoaderState", function() { return GLTFLoaderState; });
 /* harmony export (binding) */ __webpack_require__.d(__webpack_exports__, "GLTFFileLoader", function() { return GLTFFileLoader; });
-<<<<<<< HEAD
-/* harmony import */ var babylonjs_Misc_observable__WEBPACK_IMPORTED_MODULE_0__ = __webpack_require__(/*! babylonjs/Misc/observable */ "babylonjs/Maths/math.color");
-=======
 /* harmony import */ var babylonjs_Misc_observable__WEBPACK_IMPORTED_MODULE_0__ = __webpack_require__(/*! babylonjs/Misc/observable */ "babylonjs/Misc/observable");
->>>>>>> cebc7bae
 /* harmony import */ var babylonjs_Misc_observable__WEBPACK_IMPORTED_MODULE_0___default = /*#__PURE__*/__webpack_require__.n(babylonjs_Misc_observable__WEBPACK_IMPORTED_MODULE_0__);
 /* harmony import */ var _glTFValidation__WEBPACK_IMPORTED_MODULE_1__ = __webpack_require__(/*! ./glTFValidation */ "./glTF/glTFValidation.ts");
-
-
-
-
-
-
-
-
-
-function readAsync(arrayBuffer, byteOffset, byteLength) {
-    try {
-        return Promise.resolve(new Uint8Array(arrayBuffer, byteOffset, byteLength));
-    }
-    catch (e) {
-        return Promise.reject(e);
-    }
-}
-/**
- * Mode that determines the coordinate system to use.
- */
-var GLTFLoaderCoordinateSystemMode;
-(function (GLTFLoaderCoordinateSystemMode) {
-    /**
-     * Automatically convert the glTF right-handed data to the appropriate system based on the current coordinate system mode of the scene.
-     */
-    GLTFLoaderCoordinateSystemMode[GLTFLoaderCoordinateSystemMode["AUTO"] = 0] = "AUTO";
-    /**
-     * Sets the useRightHandedSystem flag on the scene.
-     */
-    GLTFLoaderCoordinateSystemMode[GLTFLoaderCoordinateSystemMode["FORCE_RIGHT_HANDED"] = 1] = "FORCE_RIGHT_HANDED";
-})(GLTFLoaderCoordinateSystemMode || (GLTFLoaderCoordinateSystemMode = {}));
-/**
- * Mode that determines what animations will start.
- */
-var GLTFLoaderAnimationStartMode;
-(function (GLTFLoaderAnimationStartMode) {
-    /**
-     * No animation will start.
-     */
-    GLTFLoaderAnimationStartMode[GLTFLoaderAnimationStartMode["NONE"] = 0] = "NONE";
-    /**
-     * The first animation will start.
-     */
-    GLTFLoaderAnimationStartMode[GLTFLoaderAnimationStartMode["FIRST"] = 1] = "FIRST";
-    /**
-     * All animations will start.
-     */
-    GLTFLoaderAnimationStartMode[GLTFLoaderAnimationStartMode["ALL"] = 2] = "ALL";
-})(GLTFLoaderAnimationStartMode || (GLTFLoaderAnimationStartMode = {}));
-/**
- * Loader state.
- */
-var GLTFLoaderState;
-(function (GLTFLoaderState) {
-    /**
-     * The asset is loading.
-     */
-    GLTFLoaderState[GLTFLoaderState["LOADING"] = 0] = "LOADING";
-    /**
-     * The asset is ready for rendering.
-     */
-    GLTFLoaderState[GLTFLoaderState["READY"] = 1] = "READY";
-    /**
-     * The asset is completely loaded.
-     */
-    GLTFLoaderState[GLTFLoaderState["COMPLETE"] = 2] = "COMPLETE";
-})(GLTFLoaderState || (GLTFLoaderState = {}));
-/**
- * File loader for loading glTF files into a scene.
- */
-var GLTFFileLoader = /** @class */ (function () {
-    function GLTFFileLoader() {
-        // --------------
-        // Common options
-        // --------------
-        /**
-         * Raised when the asset has been parsed
-         */
-        this.onParsedObservable = new babylonjs_Misc_observable__WEBPACK_IMPORTED_MODULE_0__["Observable"]();
-        // ----------
-        // V2 options
-        // ----------
-        /**
-         * The coordinate system mode. Defaults to AUTO.
-         */
-        this.coordinateSystemMode = GLTFLoaderCoordinateSystemMode.AUTO;
-        /**
-        * The animation start mode. Defaults to FIRST.
-        */
-        this.animationStartMode = GLTFLoaderAnimationStartMode.FIRST;
-        /**
-         * Defines if the loader should compile materials before raising the success callback. Defaults to false.
-         */
-        this.compileMaterials = false;
-        /**
-         * Defines if the loader should also compile materials with clip planes. Defaults to false.
-         */
-        this.useClipPlane = false;
-        /**
-         * Defines if the loader should compile shadow generators before raising the success callback. Defaults to false.
-         */
-        this.compileShadowGenerators = false;
-        /**
-         * Defines if the Alpha blended materials are only applied as coverage.
-         * If false, (default) The luminance of each pixel will reduce its opacity to simulate the behaviour of most physical materials.
-         * If true, no extra effects are applied to transparent pixels.
-         */
-        this.transparencyAsCoverage = false;
-        /**
-         * Defines if the loader should use range requests when load binary glTF files from HTTP.
-         * Enabling will disable offline support and glTF validator.
-         * Defaults to false.
-         */
-        this.useRangeRequests = false;
-        /**
-         * Defines if the loader should create instances when multiple glTF nodes point to the same glTF mesh. Defaults to true.
-         */
-        this.createInstances = true;
-        /**
-         * Defines if the loader should always compute the bounding boxes of meshes and not use the min/max values from the position accessor. Defaults to false.
-         */
-        this.alwaysComputeBoundingBox = false;
-        /**
-         * If true, load all materials defined in the file, even if not used by any mesh. Defaults to false.
-         */
-        this.loadAllMaterials = false;
-        /**
-         * If true, load the color (gamma encoded) textures into sRGB buffers (if supported by the GPU), which will yield more accurate results when sampling the texture. Defaults to true.
-         */
-        this.useSRGBBuffers = true;
-        /**
-        * Function called before loading a url referenced by the asset.
-        */
-        this.preprocessUrlAsync = function (url) { return Promise.resolve(url); };
-        /**
-         * Observable raised when the loader creates a mesh after parsing the glTF properties of the mesh.
-         * Note that the observable is raised as soon as the mesh object is created, meaning some data may not have been setup yet for this mesh (vertex data, morph targets, material, ...)
-         */
-        this.onMeshLoadedObservable = new babylonjs_Misc_observable__WEBPACK_IMPORTED_MODULE_0__["Observable"]();
-        /**
-         * Observable raised when the loader creates a texture after parsing the glTF properties of the texture.
-         */
-        this.onTextureLoadedObservable = new babylonjs_Misc_observable__WEBPACK_IMPORTED_MODULE_0__["Observable"]();
-        /**
-         * Observable raised when the loader creates a material after parsing the glTF properties of the material.
-         */
-        this.onMaterialLoadedObservable = new babylonjs_Misc_observable__WEBPACK_IMPORTED_MODULE_0__["Observable"]();
-        /**
-         * Observable raised when the loader creates a camera after parsing the glTF properties of the camera.
-         */
-        this.onCameraLoadedObservable = new babylonjs_Misc_observable__WEBPACK_IMPORTED_MODULE_0__["Observable"]();
-        /**
-         * Observable raised when the asset is completely loaded, immediately before the loader is disposed.
-         * For assets with LODs, raised when all of the LODs are complete.
-         * For assets without LODs, raised when the model is complete, immediately after the loader resolves the returned promise.
-         */
-        this.onCompleteObservable = new babylonjs_Misc_observable__WEBPACK_IMPORTED_MODULE_0__["Observable"]();
-        /**
-         * Observable raised when an error occurs.
-         */
-        this.onErrorObservable = new babylonjs_Misc_observable__WEBPACK_IMPORTED_MODULE_0__["Observable"]();
-        /**
-         * Observable raised after the loader is disposed.
-         */
-        this.onDisposeObservable = new babylonjs_Misc_observable__WEBPACK_IMPORTED_MODULE_0__["Observable"]();
-        /**
-         * Observable raised after a loader extension is created.
-         * Set additional options for a loader extension in this event.
-         */
-        this.onExtensionLoadedObservable = new babylonjs_Misc_observable__WEBPACK_IMPORTED_MODULE_0__["Observable"]();
-        /**
-         * Defines if the loader should validate the asset.
-         */
-        this.validate = false;
-        /**
-         * Observable raised after validation when validate is set to true. The event data is the result of the validation.
-         */
-        this.onValidatedObservable = new babylonjs_Misc_observable__WEBPACK_IMPORTED_MODULE_0__["Observable"]();
-        this._loader = null;
-        this._state = null;
-        this._requests = new Array();
-        /**
-         * Name of the loader ("gltf")
-         */
-        this.name = "gltf";
-        /** @hidden */
-        this.extensions = {
-            ".gltf": { isBinary: false },
-            ".glb": { isBinary: true }
-        };
-        /**
-         * Observable raised when the loader state changes.
-         */
-        this.onLoaderStateChangedObservable = new babylonjs_Misc_observable__WEBPACK_IMPORTED_MODULE_0__["Observable"]();
-        this._logIndentLevel = 0;
-        this._loggingEnabled = false;
-        /** @hidden */
-        this._log = this._logDisabled;
-        this._capturePerformanceCounters = false;
-        /** @hidden */
-        this._startPerformanceCounter = this._startPerformanceCounterDisabled;
-        /** @hidden */
-        this._endPerformanceCounter = this._endPerformanceCounterDisabled;
-    }
-    Object.defineProperty(GLTFFileLoader.prototype, "onParsed", {
-        /**
-         * Raised when the asset has been parsed
-         */
-        set: function (callback) {
-            if (this._onParsedObserver) {
-                this.onParsedObservable.remove(this._onParsedObserver);
-            }
-            this._onParsedObserver = this.onParsedObservable.add(callback);
-        },
-        enumerable: false,
-        configurable: true
-    });
-    Object.defineProperty(GLTFFileLoader.prototype, "onMeshLoaded", {
-        /**
-         * Callback raised when the loader creates a mesh after parsing the glTF properties of the mesh.
-         * Note that the callback is called as soon as the mesh object is created, meaning some data may not have been setup yet for this mesh (vertex data, morph targets, material, ...)
-         */
-        set: function (callback) {
-            if (this._onMeshLoadedObserver) {
-                this.onMeshLoadedObservable.remove(this._onMeshLoadedObserver);
-            }
-            this._onMeshLoadedObserver = this.onMeshLoadedObservable.add(callback);
-        },
-        enumerable: false,
-        configurable: true
-    });
-    Object.defineProperty(GLTFFileLoader.prototype, "onTextureLoaded", {
-        /**
-         * Callback raised when the loader creates a texture after parsing the glTF properties of the texture.
-         */
-        set: function (callback) {
-            if (this._onTextureLoadedObserver) {
-                this.onTextureLoadedObservable.remove(this._onTextureLoadedObserver);
-            }
-            this._onTextureLoadedObserver = this.onTextureLoadedObservable.add(callback);
-        },
-        enumerable: false,
-        configurable: true
-    });
-    Object.defineProperty(GLTFFileLoader.prototype, "onMaterialLoaded", {
-        /**
-         * Callback raised when the loader creates a material after parsing the glTF properties of the material.
-         */
-        set: function (callback) {
-            if (this._onMaterialLoadedObserver) {
-                this.onMaterialLoadedObservable.remove(this._onMaterialLoadedObserver);
-            }
-            this._onMaterialLoadedObserver = this.onMaterialLoadedObservable.add(callback);
-        },
-        enumerable: false,
-        configurable: true
-    });
-    Object.defineProperty(GLTFFileLoader.prototype, "onCameraLoaded", {
-        /**
-         * Callback raised when the loader creates a camera after parsing the glTF properties of the camera.
-         */
-        set: function (callback) {
-            if (this._onCameraLoadedObserver) {
-                this.onCameraLoadedObservable.remove(this._onCameraLoadedObserver);
-            }
-            this._onCameraLoadedObserver = this.onCameraLoadedObservable.add(callback);
-        },
-        enumerable: false,
-        configurable: true
-    });
-    Object.defineProperty(GLTFFileLoader.prototype, "onComplete", {
-        /**
-         * Callback raised when the asset is completely loaded, immediately before the loader is disposed.
-         * For assets with LODs, raised when all of the LODs are complete.
-         * For assets without LODs, raised when the model is complete, immediately after the loader resolves the returned promise.
-         */
-        set: function (callback) {
-            if (this._onCompleteObserver) {
-                this.onCompleteObservable.remove(this._onCompleteObserver);
-            }
-            this._onCompleteObserver = this.onCompleteObservable.add(callback);
-        },
-        enumerable: false,
-        configurable: true
-    });
-    Object.defineProperty(GLTFFileLoader.prototype, "onError", {
-        /**
-         * Callback raised when an error occurs.
-         */
-        set: function (callback) {
-            if (this._onErrorObserver) {
-                this.onErrorObservable.remove(this._onErrorObserver);
-            }
-            this._onErrorObserver = this.onErrorObservable.add(callback);
-        },
-        enumerable: false,
-        configurable: true
-    });
-    Object.defineProperty(GLTFFileLoader.prototype, "onDispose", {
-        /**
-         * Callback raised after the loader is disposed.
-         */
-        set: function (callback) {
-            if (this._onDisposeObserver) {
-                this.onDisposeObservable.remove(this._onDisposeObserver);
-            }
-            this._onDisposeObserver = this.onDisposeObservable.add(callback);
-        },
-        enumerable: false,
-        configurable: true
-    });
-    Object.defineProperty(GLTFFileLoader.prototype, "onExtensionLoaded", {
-        /**
-         * Callback raised after a loader extension is created.
-         */
-        set: function (callback) {
-            if (this._onExtensionLoadedObserver) {
-                this.onExtensionLoadedObservable.remove(this._onExtensionLoadedObserver);
-            }
-            this._onExtensionLoadedObserver = this.onExtensionLoadedObservable.add(callback);
-        },
-        enumerable: false,
-        configurable: true
-    });
-    Object.defineProperty(GLTFFileLoader.prototype, "loggingEnabled", {
-        /**
-         * Defines if the loader logging is enabled.
-         */
-        get: function () {
-            return this._loggingEnabled;
-        },
-        set: function (value) {
-            if (this._loggingEnabled === value) {
-                return;
-            }
-            this._loggingEnabled = value;
-            if (this._loggingEnabled) {
-                this._log = this._logEnabled;
-            }
-            else {
-                this._log = this._logDisabled;
-            }
-        },
-        enumerable: false,
-        configurable: true
-    });
-    Object.defineProperty(GLTFFileLoader.prototype, "capturePerformanceCounters", {
-        /**
-         * Defines if the loader should capture performance counters.
-         */
-        get: function () {
-            return this._capturePerformanceCounters;
-        },
-        set: function (value) {
-            if (this._capturePerformanceCounters === value) {
-                return;
-            }
-            this._capturePerformanceCounters = value;
-            if (this._capturePerformanceCounters) {
-                this._startPerformanceCounter = this._startPerformanceCounterEnabled;
-                this._endPerformanceCounter = this._endPerformanceCounterEnabled;
-            }
-            else {
-                this._startPerformanceCounter = this._startPerformanceCounterDisabled;
-                this._endPerformanceCounter = this._endPerformanceCounterDisabled;
-            }
-        },
-        enumerable: false,
-        configurable: true
-    });
-    Object.defineProperty(GLTFFileLoader.prototype, "onValidated", {
-        /**
-         * Callback raised after a loader extension is created.
-         */
-        set: function (callback) {
-            if (this._onValidatedObserver) {
-                this.onValidatedObservable.remove(this._onValidatedObserver);
-            }
-            this._onValidatedObserver = this.onValidatedObservable.add(callback);
-        },
-        enumerable: false,
-        configurable: true
-    });
-    /**
-     * Disposes the loader, releases resources during load, and cancels any outstanding requests.
-     */
-    GLTFFileLoader.prototype.dispose = function () {
-        if (this._loader) {
-            this._loader.dispose();
-            this._loader = null;
-        }
-        for (var _i = 0, _a = this._requests; _i < _a.length; _i++) {
-            var request = _a[_i];
-            request.abort();
-        }
-        this._requests.length = 0;
-        delete this._progressCallback;
-        this.preprocessUrlAsync = function (url) { return Promise.resolve(url); };
-        this.onMeshLoadedObservable.clear();
-        this.onTextureLoadedObservable.clear();
-        this.onMaterialLoadedObservable.clear();
-        this.onCameraLoadedObservable.clear();
-        this.onCompleteObservable.clear();
-        this.onExtensionLoadedObservable.clear();
-        this.onDisposeObservable.notifyObservers(undefined);
-        this.onDisposeObservable.clear();
-    };
-    /** @hidden */
-    GLTFFileLoader.prototype.loadFile = function (scene, fileOrUrl, onSuccess, onProgress, useArrayBuffer, onError) {
-        var _this = this;
-        this._progressCallback = onProgress;
-        if (useArrayBuffer) {
-            if (this.useRangeRequests) {
-                if (this.validate) {
-                    babylonjs_Misc_observable__WEBPACK_IMPORTED_MODULE_0__["Logger"].Warn("glTF validation is not supported when range requests are enabled");
-                }
-                var fileRequest_1 = {
-                    abort: function () { },
-                    onCompleteObservable: new babylonjs_Misc_observable__WEBPACK_IMPORTED_MODULE_0__["Observable"]()
-                };
-                var dataBuffer = {
-                    readAsync: function (byteOffset, byteLength) {
-                        return new Promise(function (resolve, reject) {
-                            _this._loadFile(scene, fileOrUrl, function (data) {
-                                resolve(new Uint8Array(data));
-                            }, true, function (error) {
-                                reject(error);
-                            }, function (webRequest) {
-                                webRequest.setRequestHeader("Range", "bytes=".concat(byteOffset, "-").concat(byteOffset + byteLength - 1));
-                            });
-                        });
-                    },
-                    byteLength: 0
-                };
-                this._unpackBinaryAsync(new babylonjs_Misc_observable__WEBPACK_IMPORTED_MODULE_0__["DataReader"](dataBuffer)).then(function (loaderData) {
-                    fileRequest_1.onCompleteObservable.notifyObservers(fileRequest_1);
-                    onSuccess(loaderData);
-                }, onError ? function (error) { return onError(undefined, error); } : undefined);
-                return fileRequest_1;
-            }
-            return this._loadFile(scene, fileOrUrl, function (data) {
-                var arrayBuffer = data;
-                _this._unpackBinaryAsync(new babylonjs_Misc_observable__WEBPACK_IMPORTED_MODULE_0__["DataReader"]({
-                    readAsync: function (byteOffset, byteLength) { return readAsync(arrayBuffer, byteOffset, byteLength); },
-                    byteLength: arrayBuffer.byteLength
-                })).then(function (loaderData) {
-                    onSuccess(loaderData);
-                }, onError ? function (error) { return onError(undefined, error); } : undefined);
-            }, true, onError);
-        }
-        return this._loadFile(scene, fileOrUrl, function (data) {
-            if (fileOrUrl.name) {
-                _this._validate(scene, data, "file:", fileOrUrl.name);
-            }
-            else {
-                var url = fileOrUrl;
-                _this._validate(scene, data, babylonjs_Misc_observable__WEBPACK_IMPORTED_MODULE_0__["Tools"].GetFolderPath(url), babylonjs_Misc_observable__WEBPACK_IMPORTED_MODULE_0__["Tools"].GetFilename(url));
-            }
-            onSuccess({ json: _this._parseJson(data) });
-        }, useArrayBuffer, onError);
-    };
-    /** @hidden */
-    GLTFFileLoader.prototype.importMeshAsync = function (meshesNames, scene, data, rootUrl, onProgress, fileName) {
-        var _this = this;
-        return Promise.resolve().then(function () {
-            _this.onParsedObservable.notifyObservers(data);
-            _this.onParsedObservable.clear();
-            _this._log("Loading ".concat(fileName || ""));
-            _this._loader = _this._getLoader(data);
-            return _this._loader.importMeshAsync(meshesNames, scene, null, data, rootUrl, onProgress, fileName);
-        });
-    };
-    /** @hidden */
-    GLTFFileLoader.prototype.loadAsync = function (scene, data, rootUrl, onProgress, fileName) {
-        var _this = this;
-        return Promise.resolve().then(function () {
-            _this.onParsedObservable.notifyObservers(data);
-            _this.onParsedObservable.clear();
-            _this._log("Loading ".concat(fileName || ""));
-            _this._loader = _this._getLoader(data);
-            return _this._loader.loadAsync(scene, data, rootUrl, onProgress, fileName);
-        });
-    };
-    /** @hidden */
-    GLTFFileLoader.prototype.loadAssetContainerAsync = function (scene, data, rootUrl, onProgress, fileName) {
-        var _this = this;
-        return Promise.resolve().then(function () {
-            _this.onParsedObservable.notifyObservers(data);
-            _this.onParsedObservable.clear();
-            _this._log("Loading ".concat(fileName || ""));
-            _this._loader = _this._getLoader(data);
-            // Prepare the asset container.
-            var container = new babylonjs_Misc_observable__WEBPACK_IMPORTED_MODULE_0__["AssetContainer"](scene);
-            // Get materials/textures when loading to add to container
-            var materials = [];
-            _this.onMaterialLoadedObservable.add(function (material) {
-                materials.push(material);
-            });
-            var textures = [];
-            _this.onTextureLoadedObservable.add(function (texture) {
-                textures.push(texture);
-            });
-            var cameras = [];
-            _this.onCameraLoadedObservable.add(function (camera) {
-                cameras.push(camera);
-            });
-            return _this._loader.importMeshAsync(null, scene, container, data, rootUrl, onProgress, fileName).then(function (result) {
-                Array.prototype.push.apply(container.geometries, result.geometries);
-                Array.prototype.push.apply(container.meshes, result.meshes);
-                Array.prototype.push.apply(container.particleSystems, result.particleSystems);
-                Array.prototype.push.apply(container.skeletons, result.skeletons);
-                Array.prototype.push.apply(container.animationGroups, result.animationGroups);
-                Array.prototype.push.apply(container.materials, materials);
-                Array.prototype.push.apply(container.textures, textures);
-                Array.prototype.push.apply(container.lights, result.lights);
-                Array.prototype.push.apply(container.transformNodes, result.transformNodes);
-                Array.prototype.push.apply(container.cameras, cameras);
-                return container;
-            });
-        });
-    };
-    /** @hidden */
-    GLTFFileLoader.prototype.canDirectLoad = function (data) {
-        return (data.indexOf("asset") !== -1 && data.indexOf("version") !== -1)
-            || babylonjs_Misc_observable__WEBPACK_IMPORTED_MODULE_0__["StringTools"].StartsWith(data, "data:base64," + GLTFFileLoader.magicBase64Encoded) // this is technically incorrect, but will continue to support for backcompat.
-            || babylonjs_Misc_observable__WEBPACK_IMPORTED_MODULE_0__["StringTools"].StartsWith(data, "data:;base64," + GLTFFileLoader.magicBase64Encoded)
-            || babylonjs_Misc_observable__WEBPACK_IMPORTED_MODULE_0__["StringTools"].StartsWith(data, "data:application/octet-stream;base64," + GLTFFileLoader.magicBase64Encoded)
-            || babylonjs_Misc_observable__WEBPACK_IMPORTED_MODULE_0__["StringTools"].StartsWith(data, "data:model/gltf-binary;base64," + GLTFFileLoader.magicBase64Encoded);
-    };
-    /** @hidden */
-    GLTFFileLoader.prototype.directLoad = function (scene, data) {
-        if (babylonjs_Misc_observable__WEBPACK_IMPORTED_MODULE_0__["StringTools"].StartsWith(data, "base64," + GLTFFileLoader.magicBase64Encoded) || // this is technically incorrect, but will continue to support for backcompat.
-            babylonjs_Misc_observable__WEBPACK_IMPORTED_MODULE_0__["StringTools"].StartsWith(data, ";base64," + GLTFFileLoader.magicBase64Encoded) ||
-            babylonjs_Misc_observable__WEBPACK_IMPORTED_MODULE_0__["StringTools"].StartsWith(data, "application/octet-stream;base64," + GLTFFileLoader.magicBase64Encoded) ||
-            babylonjs_Misc_observable__WEBPACK_IMPORTED_MODULE_0__["StringTools"].StartsWith(data, "model/gltf-binary;base64," + GLTFFileLoader.magicBase64Encoded)) {
-            var arrayBuffer_1 = Object(babylonjs_Misc_observable__WEBPACK_IMPORTED_MODULE_0__["DecodeBase64UrlToBinary"])(data);
-            this._validate(scene, arrayBuffer_1);
-            return this._unpackBinaryAsync(new babylonjs_Misc_observable__WEBPACK_IMPORTED_MODULE_0__["DataReader"]({
-                readAsync: function (byteOffset, byteLength) { return readAsync(arrayBuffer_1, byteOffset, byteLength); },
-                byteLength: arrayBuffer_1.byteLength
-            }));
-        }
-        this._validate(scene, data);
-        return Promise.resolve({ json: this._parseJson(data) });
-    };
-    /** @hidden */
-    GLTFFileLoader.prototype.createPlugin = function () {
-        return new GLTFFileLoader();
-    };
-    Object.defineProperty(GLTFFileLoader.prototype, "loaderState", {
-        /**
-         * The loader state or null if the loader is not active.
-         */
-        get: function () {
-            return this._state;
-        },
-        enumerable: false,
-        configurable: true
-    });
-    /**
-     * Returns a promise that resolves when the asset is completely loaded.
-     * @returns a promise that resolves when the asset is completely loaded.
-     */
-    GLTFFileLoader.prototype.whenCompleteAsync = function () {
-        var _this = this;
-        return new Promise(function (resolve, reject) {
-            _this.onCompleteObservable.addOnce(function () {
-                resolve();
-            });
-            _this.onErrorObservable.addOnce(function (reason) {
-                reject(reason);
-            });
-        });
-    };
-    /** @hidden */
-    GLTFFileLoader.prototype._setState = function (state) {
-        if (this._state === state) {
-            return;
-        }
-        this._state = state;
-        this.onLoaderStateChangedObservable.notifyObservers(this._state);
-        this._log(GLTFLoaderState[this._state]);
-    };
-    /** @hidden */
-    GLTFFileLoader.prototype._loadFile = function (scene, fileOrUrl, onSuccess, useArrayBuffer, onError, onOpened) {
-        var _this = this;
-        var request = scene._loadFile(fileOrUrl, onSuccess, function (event) {
-            _this._onProgress(event, request);
-        }, true, useArrayBuffer, onError, onOpened);
-        request.onCompleteObservable.add(function (request) {
-            _this._requests.splice(_this._requests.indexOf(request), 1);
-        });
-        this._requests.push(request);
-        return request;
-    };
-    GLTFFileLoader.prototype._onProgress = function (event, request) {
-        if (!this._progressCallback) {
-            return;
-        }
-        request._lengthComputable = event.lengthComputable;
-        request._loaded = event.loaded;
-        request._total = event.total;
-        var lengthComputable = true;
-        var loaded = 0;
-        var total = 0;
-        for (var _i = 0, _a = this._requests; _i < _a.length; _i++) {
-            var request_1 = _a[_i];
-            if (request_1._lengthComputable === undefined || request_1._loaded === undefined || request_1._total === undefined) {
-                return;
-            }
-            lengthComputable = lengthComputable && request_1._lengthComputable;
-            loaded += request_1._loaded;
-            total += request_1._total;
-        }
-        this._progressCallback({
-            lengthComputable: lengthComputable,
-            loaded: loaded,
-            total: lengthComputable ? total : 0
-        });
-    };
-    GLTFFileLoader.prototype._validate = function (scene, data, rootUrl, fileName) {
-        var _this = this;
-        if (rootUrl === void 0) { rootUrl = ""; }
-        if (fileName === void 0) { fileName = ""; }
-        if (!this.validate) {
-            return;
-        }
-        this._startPerformanceCounter("Validate JSON");
-        _glTFValidation__WEBPACK_IMPORTED_MODULE_1__["GLTFValidation"].ValidateAsync(data, rootUrl, fileName, function (uri) {
-            return _this.preprocessUrlAsync(rootUrl + uri).then(function (url) { return scene._loadFileAsync(url, undefined, true, true); });
-        }).then(function (result) {
-            _this._endPerformanceCounter("Validate JSON");
-            _this.onValidatedObservable.notifyObservers(result);
-            _this.onValidatedObservable.clear();
-        }, function (reason) {
-            _this._endPerformanceCounter("Validate JSON");
-            babylonjs_Misc_observable__WEBPACK_IMPORTED_MODULE_0__["Tools"].Warn("Failed to validate: ".concat(reason.message));
-            _this.onValidatedObservable.clear();
-        });
-    };
-    GLTFFileLoader.prototype._getLoader = function (loaderData) {
-        var asset = loaderData.json.asset || {};
-        this._log("Asset version: ".concat(asset.version));
-        asset.minVersion && this._log("Asset minimum version: ".concat(asset.minVersion));
-        asset.generator && this._log("Asset generator: ".concat(asset.generator));
-        var version = GLTFFileLoader._parseVersion(asset.version);
-        if (!version) {
-            throw new Error("Invalid version: " + asset.version);
-        }
-        if (asset.minVersion !== undefined) {
-            var minVersion = GLTFFileLoader._parseVersion(asset.minVersion);
-            if (!minVersion) {
-                throw new Error("Invalid minimum version: " + asset.minVersion);
-            }
-            if (GLTFFileLoader._compareVersion(minVersion, { major: 2, minor: 0 }) > 0) {
-                throw new Error("Incompatible minimum version: " + asset.minVersion);
-            }
-        }
-        var createLoaders = {
-            1: GLTFFileLoader._CreateGLTF1Loader,
-            2: GLTFFileLoader._CreateGLTF2Loader
-        };
-        var createLoader = createLoaders[version.major];
-        if (!createLoader) {
-            throw new Error("Unsupported version: " + asset.version);
-        }
-        return createLoader(this);
-    };
-    GLTFFileLoader.prototype._parseJson = function (json) {
-        this._startPerformanceCounter("Parse JSON");
-        this._log("JSON length: ".concat(json.length));
-        var parsed = JSON.parse(json);
-        this._endPerformanceCounter("Parse JSON");
-        return parsed;
-    };
-    GLTFFileLoader.prototype._unpackBinaryAsync = function (dataReader) {
-        var _this = this;
-        this._startPerformanceCounter("Unpack Binary");
-        // Read magic + version + length + json length + json format
-        return dataReader.loadAsync(20).then(function () {
-            var Binary = {
-                Magic: 0x46546C67
-            };
-            var magic = dataReader.readUint32();
-            if (magic !== Binary.Magic) {
-                throw new Error("Unexpected magic: " + magic);
-            }
-            var version = dataReader.readUint32();
-            if (_this.loggingEnabled) {
-                _this._log("Binary version: ".concat(version));
-            }
-            var length = dataReader.readUint32();
-            if (dataReader.buffer.byteLength !== 0 && length !== dataReader.buffer.byteLength) {
-                throw new Error("Length in header does not match actual data length: ".concat(length, " != ").concat(dataReader.buffer.byteLength));
-            }
-            var unpacked;
-            switch (version) {
-                case 1: {
-                    unpacked = _this._unpackBinaryV1Async(dataReader, length);
-                    break;
-                }
-                case 2: {
-                    unpacked = _this._unpackBinaryV2Async(dataReader, length);
-                    break;
-                }
-                default: {
-                    throw new Error("Unsupported version: " + version);
-                }
-            }
-            _this._endPerformanceCounter("Unpack Binary");
-            return unpacked;
-        });
-    };
-    GLTFFileLoader.prototype._unpackBinaryV1Async = function (dataReader, length) {
-        var ContentFormat = {
-            JSON: 0
-        };
-        var contentLength = dataReader.readUint32();
-        var contentFormat = dataReader.readUint32();
-        if (contentFormat !== ContentFormat.JSON) {
-            throw new Error("Unexpected content format: ".concat(contentFormat));
-        }
-        var bodyLength = length - dataReader.byteOffset;
-        var data = { json: this._parseJson(dataReader.readString(contentLength)), bin: null };
-        if (bodyLength !== 0) {
-            var startByteOffset_1 = dataReader.byteOffset;
-            data.bin = {
-                readAsync: function (byteOffset, byteLength) { return dataReader.buffer.readAsync(startByteOffset_1 + byteOffset, byteLength); },
-                byteLength: bodyLength
-            };
-        }
-        return Promise.resolve(data);
-    };
-    GLTFFileLoader.prototype._unpackBinaryV2Async = function (dataReader, length) {
-        var _this = this;
-        var ChunkFormat = {
-            JSON: 0x4E4F534A,
-            BIN: 0x004E4942
-        };
-        // Read the JSON chunk header.
-        var chunkLength = dataReader.readUint32();
-        var chunkFormat = dataReader.readUint32();
-        if (chunkFormat !== ChunkFormat.JSON) {
-            throw new Error("First chunk format is not JSON");
-        }
-        // Bail if there are no other chunks.
-        if (dataReader.byteOffset + chunkLength === length) {
-            return dataReader.loadAsync(chunkLength).then(function () {
-                return { json: _this._parseJson(dataReader.readString(chunkLength)), bin: null };
-            });
-        }
-        // Read the JSON chunk and the length and type of the next chunk.
-        return dataReader.loadAsync(chunkLength + 8).then(function () {
-            var data = { json: _this._parseJson(dataReader.readString(chunkLength)), bin: null };
-            var readAsync = function () {
-                var chunkLength = dataReader.readUint32();
-                var chunkFormat = dataReader.readUint32();
-                switch (chunkFormat) {
-                    case ChunkFormat.JSON: {
-                        throw new Error("Unexpected JSON chunk");
-                    }
-                    case ChunkFormat.BIN: {
-                        var startByteOffset_2 = dataReader.byteOffset;
-                        data.bin = {
-                            readAsync: function (byteOffset, byteLength) { return dataReader.buffer.readAsync(startByteOffset_2 + byteOffset, byteLength); },
-                            byteLength: chunkLength
-                        };
-                        dataReader.skipBytes(chunkLength);
-                        break;
-                    }
-                    default: {
-                        // ignore unrecognized chunkFormat
-                        dataReader.skipBytes(chunkLength);
-                        break;
-                    }
-                }
-                if (dataReader.byteOffset !== length) {
-                    return dataReader.loadAsync(8).then(readAsync);
-                }
-                return Promise.resolve(data);
-            };
-            return readAsync();
-        });
-    };
-    GLTFFileLoader._parseVersion = function (version) {
-        if (version === "1.0" || version === "1.0.1") {
-            return {
-                major: 1,
-                minor: 0
-            };
-        }
-        var match = (version + "").match(/^(\d+)\.(\d+)/);
-        if (!match) {
-            return null;
-        }
-        return {
-            major: parseInt(match[1]),
-            minor: parseInt(match[2])
-        };
-    };
-    GLTFFileLoader._compareVersion = function (a, b) {
-        if (a.major > b.major) {
-            return 1;
-        }
-        if (a.major < b.major) {
-            return -1;
-        }
-        if (a.minor > b.minor) {
-            return 1;
-        }
-        if (a.minor < b.minor) {
-            return -1;
-        }
-        return 0;
-    };
-    /** @hidden */
-    GLTFFileLoader.prototype._logOpen = function (message) {
-        this._log(message);
-        this._logIndentLevel++;
-    };
-    /** @hidden */
-    GLTFFileLoader.prototype._logClose = function () {
-        --this._logIndentLevel;
-    };
-    GLTFFileLoader.prototype._logEnabled = function (message) {
-        var spaces = GLTFFileLoader._logSpaces.substr(0, this._logIndentLevel * 2);
-        babylonjs_Misc_observable__WEBPACK_IMPORTED_MODULE_0__["Logger"].Log("".concat(spaces).concat(message));
-    };
-    GLTFFileLoader.prototype._logDisabled = function (message) {
-    };
-    GLTFFileLoader.prototype._startPerformanceCounterEnabled = function (counterName) {
-        babylonjs_Misc_observable__WEBPACK_IMPORTED_MODULE_0__["Tools"].StartPerformanceCounter(counterName);
-    };
-    GLTFFileLoader.prototype._startPerformanceCounterDisabled = function (counterName) {
-    };
-    GLTFFileLoader.prototype._endPerformanceCounterEnabled = function (counterName) {
-        babylonjs_Misc_observable__WEBPACK_IMPORTED_MODULE_0__["Tools"].EndPerformanceCounter(counterName);
-    };
-    GLTFFileLoader.prototype._endPerformanceCounterDisabled = function (counterName) {
-    };
-    // ----------
-    // V1 options
-    // ----------
-    /**
-     * Set this property to false to disable incremental loading which delays the loader from calling the success callback until after loading the meshes and shaders.
-     * Textures always loads asynchronously. For example, the success callback can compute the bounding information of the loaded meshes when incremental loading is disabled.
-     * Defaults to true.
-     * @hidden
-     */
-    GLTFFileLoader.IncrementalLoading = true;
-    /**
-     * Set this property to true in order to work with homogeneous coordinates, available with some converters and exporters.
-     * Defaults to false. See https://en.wikipedia.org/wiki/Homogeneous_coordinates.
-     * @hidden
-     */
-    GLTFFileLoader.HomogeneousCoordinates = false;
-    GLTFFileLoader.magicBase64Encoded = "Z2xURg"; // "glTF" base64 encoded (without the quotes!)
-    GLTFFileLoader._logSpaces = "                                ";
-    return GLTFFileLoader;
-}());
-
-if (babylonjs_Misc_observable__WEBPACK_IMPORTED_MODULE_0__["SceneLoader"]) {
-    babylonjs_Misc_observable__WEBPACK_IMPORTED_MODULE_0__["SceneLoader"].RegisterPlugin(new GLTFFileLoader());
-}
+
+
+
+
+
+
+
+
+
+function readAsync(arrayBuffer, byteOffset, byteLength) {
+    try {
+        return Promise.resolve(new Uint8Array(arrayBuffer, byteOffset, byteLength));
+    }
+    catch (e) {
+        return Promise.reject(e);
+    }
+}
+/**
+ * Mode that determines the coordinate system to use.
+ */
+var GLTFLoaderCoordinateSystemMode;
+(function (GLTFLoaderCoordinateSystemMode) {
+    /**
+     * Automatically convert the glTF right-handed data to the appropriate system based on the current coordinate system mode of the scene.
+     */
+    GLTFLoaderCoordinateSystemMode[GLTFLoaderCoordinateSystemMode["AUTO"] = 0] = "AUTO";
+    /**
+     * Sets the useRightHandedSystem flag on the scene.
+     */
+    GLTFLoaderCoordinateSystemMode[GLTFLoaderCoordinateSystemMode["FORCE_RIGHT_HANDED"] = 1] = "FORCE_RIGHT_HANDED";
+})(GLTFLoaderCoordinateSystemMode || (GLTFLoaderCoordinateSystemMode = {}));
+/**
+ * Mode that determines what animations will start.
+ */
+var GLTFLoaderAnimationStartMode;
+(function (GLTFLoaderAnimationStartMode) {
+    /**
+     * No animation will start.
+     */
+    GLTFLoaderAnimationStartMode[GLTFLoaderAnimationStartMode["NONE"] = 0] = "NONE";
+    /**
+     * The first animation will start.
+     */
+    GLTFLoaderAnimationStartMode[GLTFLoaderAnimationStartMode["FIRST"] = 1] = "FIRST";
+    /**
+     * All animations will start.
+     */
+    GLTFLoaderAnimationStartMode[GLTFLoaderAnimationStartMode["ALL"] = 2] = "ALL";
+})(GLTFLoaderAnimationStartMode || (GLTFLoaderAnimationStartMode = {}));
+/**
+ * Loader state.
+ */
+var GLTFLoaderState;
+(function (GLTFLoaderState) {
+    /**
+     * The asset is loading.
+     */
+    GLTFLoaderState[GLTFLoaderState["LOADING"] = 0] = "LOADING";
+    /**
+     * The asset is ready for rendering.
+     */
+    GLTFLoaderState[GLTFLoaderState["READY"] = 1] = "READY";
+    /**
+     * The asset is completely loaded.
+     */
+    GLTFLoaderState[GLTFLoaderState["COMPLETE"] = 2] = "COMPLETE";
+})(GLTFLoaderState || (GLTFLoaderState = {}));
+/**
+ * File loader for loading glTF files into a scene.
+ */
+var GLTFFileLoader = /** @class */ (function () {
+    function GLTFFileLoader() {
+        // --------------
+        // Common options
+        // --------------
+        /**
+         * Raised when the asset has been parsed
+         */
+        this.onParsedObservable = new babylonjs_Misc_observable__WEBPACK_IMPORTED_MODULE_0__["Observable"]();
+        // ----------
+        // V2 options
+        // ----------
+        /**
+         * The coordinate system mode. Defaults to AUTO.
+         */
+        this.coordinateSystemMode = GLTFLoaderCoordinateSystemMode.AUTO;
+        /**
+        * The animation start mode. Defaults to FIRST.
+        */
+        this.animationStartMode = GLTFLoaderAnimationStartMode.FIRST;
+        /**
+         * Defines if the loader should compile materials before raising the success callback. Defaults to false.
+         */
+        this.compileMaterials = false;
+        /**
+         * Defines if the loader should also compile materials with clip planes. Defaults to false.
+         */
+        this.useClipPlane = false;
+        /**
+         * Defines if the loader should compile shadow generators before raising the success callback. Defaults to false.
+         */
+        this.compileShadowGenerators = false;
+        /**
+         * Defines if the Alpha blended materials are only applied as coverage.
+         * If false, (default) The luminance of each pixel will reduce its opacity to simulate the behaviour of most physical materials.
+         * If true, no extra effects are applied to transparent pixels.
+         */
+        this.transparencyAsCoverage = false;
+        /**
+         * Defines if the loader should use range requests when load binary glTF files from HTTP.
+         * Enabling will disable offline support and glTF validator.
+         * Defaults to false.
+         */
+        this.useRangeRequests = false;
+        /**
+         * Defines if the loader should create instances when multiple glTF nodes point to the same glTF mesh. Defaults to true.
+         */
+        this.createInstances = true;
+        /**
+         * Defines if the loader should always compute the bounding boxes of meshes and not use the min/max values from the position accessor. Defaults to false.
+         */
+        this.alwaysComputeBoundingBox = false;
+        /**
+         * If true, load all materials defined in the file, even if not used by any mesh. Defaults to false.
+         */
+        this.loadAllMaterials = false;
+        /**
+         * If true, load the color (gamma encoded) textures into sRGB buffers (if supported by the GPU), which will yield more accurate results when sampling the texture. Defaults to true.
+         */
+        this.useSRGBBuffers = true;
+        /**
+        * Function called before loading a url referenced by the asset.
+        */
+        this.preprocessUrlAsync = function (url) { return Promise.resolve(url); };
+        /**
+         * Observable raised when the loader creates a mesh after parsing the glTF properties of the mesh.
+         * Note that the observable is raised as soon as the mesh object is created, meaning some data may not have been setup yet for this mesh (vertex data, morph targets, material, ...)
+         */
+        this.onMeshLoadedObservable = new babylonjs_Misc_observable__WEBPACK_IMPORTED_MODULE_0__["Observable"]();
+        /**
+         * Observable raised when the loader creates a texture after parsing the glTF properties of the texture.
+         */
+        this.onTextureLoadedObservable = new babylonjs_Misc_observable__WEBPACK_IMPORTED_MODULE_0__["Observable"]();
+        /**
+         * Observable raised when the loader creates a material after parsing the glTF properties of the material.
+         */
+        this.onMaterialLoadedObservable = new babylonjs_Misc_observable__WEBPACK_IMPORTED_MODULE_0__["Observable"]();
+        /**
+         * Observable raised when the loader creates a camera after parsing the glTF properties of the camera.
+         */
+        this.onCameraLoadedObservable = new babylonjs_Misc_observable__WEBPACK_IMPORTED_MODULE_0__["Observable"]();
+        /**
+         * Observable raised when the asset is completely loaded, immediately before the loader is disposed.
+         * For assets with LODs, raised when all of the LODs are complete.
+         * For assets without LODs, raised when the model is complete, immediately after the loader resolves the returned promise.
+         */
+        this.onCompleteObservable = new babylonjs_Misc_observable__WEBPACK_IMPORTED_MODULE_0__["Observable"]();
+        /**
+         * Observable raised when an error occurs.
+         */
+        this.onErrorObservable = new babylonjs_Misc_observable__WEBPACK_IMPORTED_MODULE_0__["Observable"]();
+        /**
+         * Observable raised after the loader is disposed.
+         */
+        this.onDisposeObservable = new babylonjs_Misc_observable__WEBPACK_IMPORTED_MODULE_0__["Observable"]();
+        /**
+         * Observable raised after a loader extension is created.
+         * Set additional options for a loader extension in this event.
+         */
+        this.onExtensionLoadedObservable = new babylonjs_Misc_observable__WEBPACK_IMPORTED_MODULE_0__["Observable"]();
+        /**
+         * Defines if the loader should validate the asset.
+         */
+        this.validate = false;
+        /**
+         * Observable raised after validation when validate is set to true. The event data is the result of the validation.
+         */
+        this.onValidatedObservable = new babylonjs_Misc_observable__WEBPACK_IMPORTED_MODULE_0__["Observable"]();
+        this._loader = null;
+        this._state = null;
+        this._requests = new Array();
+        /**
+         * Name of the loader ("gltf")
+         */
+        this.name = "gltf";
+        /** @hidden */
+        this.extensions = {
+            ".gltf": { isBinary: false },
+            ".glb": { isBinary: true }
+        };
+        /**
+         * Observable raised when the loader state changes.
+         */
+        this.onLoaderStateChangedObservable = new babylonjs_Misc_observable__WEBPACK_IMPORTED_MODULE_0__["Observable"]();
+        this._logIndentLevel = 0;
+        this._loggingEnabled = false;
+        /** @hidden */
+        this._log = this._logDisabled;
+        this._capturePerformanceCounters = false;
+        /** @hidden */
+        this._startPerformanceCounter = this._startPerformanceCounterDisabled;
+        /** @hidden */
+        this._endPerformanceCounter = this._endPerformanceCounterDisabled;
+    }
+    Object.defineProperty(GLTFFileLoader.prototype, "onParsed", {
+        /**
+         * Raised when the asset has been parsed
+         */
+        set: function (callback) {
+            if (this._onParsedObserver) {
+                this.onParsedObservable.remove(this._onParsedObserver);
+            }
+            this._onParsedObserver = this.onParsedObservable.add(callback);
+        },
+        enumerable: false,
+        configurable: true
+    });
+    Object.defineProperty(GLTFFileLoader.prototype, "onMeshLoaded", {
+        /**
+         * Callback raised when the loader creates a mesh after parsing the glTF properties of the mesh.
+         * Note that the callback is called as soon as the mesh object is created, meaning some data may not have been setup yet for this mesh (vertex data, morph targets, material, ...)
+         */
+        set: function (callback) {
+            if (this._onMeshLoadedObserver) {
+                this.onMeshLoadedObservable.remove(this._onMeshLoadedObserver);
+            }
+            this._onMeshLoadedObserver = this.onMeshLoadedObservable.add(callback);
+        },
+        enumerable: false,
+        configurable: true
+    });
+    Object.defineProperty(GLTFFileLoader.prototype, "onTextureLoaded", {
+        /**
+         * Callback raised when the loader creates a texture after parsing the glTF properties of the texture.
+         */
+        set: function (callback) {
+            if (this._onTextureLoadedObserver) {
+                this.onTextureLoadedObservable.remove(this._onTextureLoadedObserver);
+            }
+            this._onTextureLoadedObserver = this.onTextureLoadedObservable.add(callback);
+        },
+        enumerable: false,
+        configurable: true
+    });
+    Object.defineProperty(GLTFFileLoader.prototype, "onMaterialLoaded", {
+        /**
+         * Callback raised when the loader creates a material after parsing the glTF properties of the material.
+         */
+        set: function (callback) {
+            if (this._onMaterialLoadedObserver) {
+                this.onMaterialLoadedObservable.remove(this._onMaterialLoadedObserver);
+            }
+            this._onMaterialLoadedObserver = this.onMaterialLoadedObservable.add(callback);
+        },
+        enumerable: false,
+        configurable: true
+    });
+    Object.defineProperty(GLTFFileLoader.prototype, "onCameraLoaded", {
+        /**
+         * Callback raised when the loader creates a camera after parsing the glTF properties of the camera.
+         */
+        set: function (callback) {
+            if (this._onCameraLoadedObserver) {
+                this.onCameraLoadedObservable.remove(this._onCameraLoadedObserver);
+            }
+            this._onCameraLoadedObserver = this.onCameraLoadedObservable.add(callback);
+        },
+        enumerable: false,
+        configurable: true
+    });
+    Object.defineProperty(GLTFFileLoader.prototype, "onComplete", {
+        /**
+         * Callback raised when the asset is completely loaded, immediately before the loader is disposed.
+         * For assets with LODs, raised when all of the LODs are complete.
+         * For assets without LODs, raised when the model is complete, immediately after the loader resolves the returned promise.
+         */
+        set: function (callback) {
+            if (this._onCompleteObserver) {
+                this.onCompleteObservable.remove(this._onCompleteObserver);
+            }
+            this._onCompleteObserver = this.onCompleteObservable.add(callback);
+        },
+        enumerable: false,
+        configurable: true
+    });
+    Object.defineProperty(GLTFFileLoader.prototype, "onError", {
+        /**
+         * Callback raised when an error occurs.
+         */
+        set: function (callback) {
+            if (this._onErrorObserver) {
+                this.onErrorObservable.remove(this._onErrorObserver);
+            }
+            this._onErrorObserver = this.onErrorObservable.add(callback);
+        },
+        enumerable: false,
+        configurable: true
+    });
+    Object.defineProperty(GLTFFileLoader.prototype, "onDispose", {
+        /**
+         * Callback raised after the loader is disposed.
+         */
+        set: function (callback) {
+            if (this._onDisposeObserver) {
+                this.onDisposeObservable.remove(this._onDisposeObserver);
+            }
+            this._onDisposeObserver = this.onDisposeObservable.add(callback);
+        },
+        enumerable: false,
+        configurable: true
+    });
+    Object.defineProperty(GLTFFileLoader.prototype, "onExtensionLoaded", {
+        /**
+         * Callback raised after a loader extension is created.
+         */
+        set: function (callback) {
+            if (this._onExtensionLoadedObserver) {
+                this.onExtensionLoadedObservable.remove(this._onExtensionLoadedObserver);
+            }
+            this._onExtensionLoadedObserver = this.onExtensionLoadedObservable.add(callback);
+        },
+        enumerable: false,
+        configurable: true
+    });
+    Object.defineProperty(GLTFFileLoader.prototype, "loggingEnabled", {
+        /**
+         * Defines if the loader logging is enabled.
+         */
+        get: function () {
+            return this._loggingEnabled;
+        },
+        set: function (value) {
+            if (this._loggingEnabled === value) {
+                return;
+            }
+            this._loggingEnabled = value;
+            if (this._loggingEnabled) {
+                this._log = this._logEnabled;
+            }
+            else {
+                this._log = this._logDisabled;
+            }
+        },
+        enumerable: false,
+        configurable: true
+    });
+    Object.defineProperty(GLTFFileLoader.prototype, "capturePerformanceCounters", {
+        /**
+         * Defines if the loader should capture performance counters.
+         */
+        get: function () {
+            return this._capturePerformanceCounters;
+        },
+        set: function (value) {
+            if (this._capturePerformanceCounters === value) {
+                return;
+            }
+            this._capturePerformanceCounters = value;
+            if (this._capturePerformanceCounters) {
+                this._startPerformanceCounter = this._startPerformanceCounterEnabled;
+                this._endPerformanceCounter = this._endPerformanceCounterEnabled;
+            }
+            else {
+                this._startPerformanceCounter = this._startPerformanceCounterDisabled;
+                this._endPerformanceCounter = this._endPerformanceCounterDisabled;
+            }
+        },
+        enumerable: false,
+        configurable: true
+    });
+    Object.defineProperty(GLTFFileLoader.prototype, "onValidated", {
+        /**
+         * Callback raised after a loader extension is created.
+         */
+        set: function (callback) {
+            if (this._onValidatedObserver) {
+                this.onValidatedObservable.remove(this._onValidatedObserver);
+            }
+            this._onValidatedObserver = this.onValidatedObservable.add(callback);
+        },
+        enumerable: false,
+        configurable: true
+    });
+    /**
+     * Disposes the loader, releases resources during load, and cancels any outstanding requests.
+     */
+    GLTFFileLoader.prototype.dispose = function () {
+        if (this._loader) {
+            this._loader.dispose();
+            this._loader = null;
+        }
+        for (var _i = 0, _a = this._requests; _i < _a.length; _i++) {
+            var request = _a[_i];
+            request.abort();
+        }
+        this._requests.length = 0;
+        delete this._progressCallback;
+        this.preprocessUrlAsync = function (url) { return Promise.resolve(url); };
+        this.onMeshLoadedObservable.clear();
+        this.onTextureLoadedObservable.clear();
+        this.onMaterialLoadedObservable.clear();
+        this.onCameraLoadedObservable.clear();
+        this.onCompleteObservable.clear();
+        this.onExtensionLoadedObservable.clear();
+        this.onDisposeObservable.notifyObservers(undefined);
+        this.onDisposeObservable.clear();
+    };
+    /** @hidden */
+    GLTFFileLoader.prototype.loadFile = function (scene, fileOrUrl, onSuccess, onProgress, useArrayBuffer, onError) {
+        var _this = this;
+        this._progressCallback = onProgress;
+        if (useArrayBuffer) {
+            if (this.useRangeRequests) {
+                if (this.validate) {
+                    babylonjs_Misc_observable__WEBPACK_IMPORTED_MODULE_0__["Logger"].Warn("glTF validation is not supported when range requests are enabled");
+                }
+                var fileRequest_1 = {
+                    abort: function () { },
+                    onCompleteObservable: new babylonjs_Misc_observable__WEBPACK_IMPORTED_MODULE_0__["Observable"]()
+                };
+                var dataBuffer = {
+                    readAsync: function (byteOffset, byteLength) {
+                        return new Promise(function (resolve, reject) {
+                            _this._loadFile(scene, fileOrUrl, function (data) {
+                                resolve(new Uint8Array(data));
+                            }, true, function (error) {
+                                reject(error);
+                            }, function (webRequest) {
+                                webRequest.setRequestHeader("Range", "bytes=".concat(byteOffset, "-").concat(byteOffset + byteLength - 1));
+                            });
+                        });
+                    },
+                    byteLength: 0
+                };
+                this._unpackBinaryAsync(new babylonjs_Misc_observable__WEBPACK_IMPORTED_MODULE_0__["DataReader"](dataBuffer)).then(function (loaderData) {
+                    fileRequest_1.onCompleteObservable.notifyObservers(fileRequest_1);
+                    onSuccess(loaderData);
+                }, onError ? function (error) { return onError(undefined, error); } : undefined);
+                return fileRequest_1;
+            }
+            return this._loadFile(scene, fileOrUrl, function (data) {
+                var arrayBuffer = data;
+                _this._unpackBinaryAsync(new babylonjs_Misc_observable__WEBPACK_IMPORTED_MODULE_0__["DataReader"]({
+                    readAsync: function (byteOffset, byteLength) { return readAsync(arrayBuffer, byteOffset, byteLength); },
+                    byteLength: arrayBuffer.byteLength
+                })).then(function (loaderData) {
+                    onSuccess(loaderData);
+                }, onError ? function (error) { return onError(undefined, error); } : undefined);
+            }, true, onError);
+        }
+        return this._loadFile(scene, fileOrUrl, function (data) {
+            if (fileOrUrl.name) {
+                _this._validate(scene, data, "file:", fileOrUrl.name);
+            }
+            else {
+                var url = fileOrUrl;
+                _this._validate(scene, data, babylonjs_Misc_observable__WEBPACK_IMPORTED_MODULE_0__["Tools"].GetFolderPath(url), babylonjs_Misc_observable__WEBPACK_IMPORTED_MODULE_0__["Tools"].GetFilename(url));
+            }
+            onSuccess({ json: _this._parseJson(data) });
+        }, useArrayBuffer, onError);
+    };
+    /** @hidden */
+    GLTFFileLoader.prototype.importMeshAsync = function (meshesNames, scene, data, rootUrl, onProgress, fileName) {
+        var _this = this;
+        return Promise.resolve().then(function () {
+            _this.onParsedObservable.notifyObservers(data);
+            _this.onParsedObservable.clear();
+            _this._log("Loading ".concat(fileName || ""));
+            _this._loader = _this._getLoader(data);
+            return _this._loader.importMeshAsync(meshesNames, scene, null, data, rootUrl, onProgress, fileName);
+        });
+    };
+    /** @hidden */
+    GLTFFileLoader.prototype.loadAsync = function (scene, data, rootUrl, onProgress, fileName) {
+        var _this = this;
+        return Promise.resolve().then(function () {
+            _this.onParsedObservable.notifyObservers(data);
+            _this.onParsedObservable.clear();
+            _this._log("Loading ".concat(fileName || ""));
+            _this._loader = _this._getLoader(data);
+            return _this._loader.loadAsync(scene, data, rootUrl, onProgress, fileName);
+        });
+    };
+    /** @hidden */
+    GLTFFileLoader.prototype.loadAssetContainerAsync = function (scene, data, rootUrl, onProgress, fileName) {
+        var _this = this;
+        return Promise.resolve().then(function () {
+            _this.onParsedObservable.notifyObservers(data);
+            _this.onParsedObservable.clear();
+            _this._log("Loading ".concat(fileName || ""));
+            _this._loader = _this._getLoader(data);
+            // Prepare the asset container.
+            var container = new babylonjs_Misc_observable__WEBPACK_IMPORTED_MODULE_0__["AssetContainer"](scene);
+            // Get materials/textures when loading to add to container
+            var materials = [];
+            _this.onMaterialLoadedObservable.add(function (material) {
+                materials.push(material);
+            });
+            var textures = [];
+            _this.onTextureLoadedObservable.add(function (texture) {
+                textures.push(texture);
+            });
+            var cameras = [];
+            _this.onCameraLoadedObservable.add(function (camera) {
+                cameras.push(camera);
+            });
+            return _this._loader.importMeshAsync(null, scene, container, data, rootUrl, onProgress, fileName).then(function (result) {
+                Array.prototype.push.apply(container.geometries, result.geometries);
+                Array.prototype.push.apply(container.meshes, result.meshes);
+                Array.prototype.push.apply(container.particleSystems, result.particleSystems);
+                Array.prototype.push.apply(container.skeletons, result.skeletons);
+                Array.prototype.push.apply(container.animationGroups, result.animationGroups);
+                Array.prototype.push.apply(container.materials, materials);
+                Array.prototype.push.apply(container.textures, textures);
+                Array.prototype.push.apply(container.lights, result.lights);
+                Array.prototype.push.apply(container.transformNodes, result.transformNodes);
+                Array.prototype.push.apply(container.cameras, cameras);
+                return container;
+            });
+        });
+    };
+    /** @hidden */
+    GLTFFileLoader.prototype.canDirectLoad = function (data) {
+        return (data.indexOf("asset") !== -1 && data.indexOf("version") !== -1)
+            || babylonjs_Misc_observable__WEBPACK_IMPORTED_MODULE_0__["StringTools"].StartsWith(data, "data:base64," + GLTFFileLoader.magicBase64Encoded) // this is technically incorrect, but will continue to support for backcompat.
+            || babylonjs_Misc_observable__WEBPACK_IMPORTED_MODULE_0__["StringTools"].StartsWith(data, "data:;base64," + GLTFFileLoader.magicBase64Encoded)
+            || babylonjs_Misc_observable__WEBPACK_IMPORTED_MODULE_0__["StringTools"].StartsWith(data, "data:application/octet-stream;base64," + GLTFFileLoader.magicBase64Encoded)
+            || babylonjs_Misc_observable__WEBPACK_IMPORTED_MODULE_0__["StringTools"].StartsWith(data, "data:model/gltf-binary;base64," + GLTFFileLoader.magicBase64Encoded);
+    };
+    /** @hidden */
+    GLTFFileLoader.prototype.directLoad = function (scene, data) {
+        if (babylonjs_Misc_observable__WEBPACK_IMPORTED_MODULE_0__["StringTools"].StartsWith(data, "base64," + GLTFFileLoader.magicBase64Encoded) || // this is technically incorrect, but will continue to support for backcompat.
+            babylonjs_Misc_observable__WEBPACK_IMPORTED_MODULE_0__["StringTools"].StartsWith(data, ";base64," + GLTFFileLoader.magicBase64Encoded) ||
+            babylonjs_Misc_observable__WEBPACK_IMPORTED_MODULE_0__["StringTools"].StartsWith(data, "application/octet-stream;base64," + GLTFFileLoader.magicBase64Encoded) ||
+            babylonjs_Misc_observable__WEBPACK_IMPORTED_MODULE_0__["StringTools"].StartsWith(data, "model/gltf-binary;base64," + GLTFFileLoader.magicBase64Encoded)) {
+            var arrayBuffer_1 = Object(babylonjs_Misc_observable__WEBPACK_IMPORTED_MODULE_0__["DecodeBase64UrlToBinary"])(data);
+            this._validate(scene, arrayBuffer_1);
+            return this._unpackBinaryAsync(new babylonjs_Misc_observable__WEBPACK_IMPORTED_MODULE_0__["DataReader"]({
+                readAsync: function (byteOffset, byteLength) { return readAsync(arrayBuffer_1, byteOffset, byteLength); },
+                byteLength: arrayBuffer_1.byteLength
+            }));
+        }
+        this._validate(scene, data);
+        return Promise.resolve({ json: this._parseJson(data) });
+    };
+    /** @hidden */
+    GLTFFileLoader.prototype.createPlugin = function () {
+        return new GLTFFileLoader();
+    };
+    Object.defineProperty(GLTFFileLoader.prototype, "loaderState", {
+        /**
+         * The loader state or null if the loader is not active.
+         */
+        get: function () {
+            return this._state;
+        },
+        enumerable: false,
+        configurable: true
+    });
+    /**
+     * Returns a promise that resolves when the asset is completely loaded.
+     * @returns a promise that resolves when the asset is completely loaded.
+     */
+    GLTFFileLoader.prototype.whenCompleteAsync = function () {
+        var _this = this;
+        return new Promise(function (resolve, reject) {
+            _this.onCompleteObservable.addOnce(function () {
+                resolve();
+            });
+            _this.onErrorObservable.addOnce(function (reason) {
+                reject(reason);
+            });
+        });
+    };
+    /** @hidden */
+    GLTFFileLoader.prototype._setState = function (state) {
+        if (this._state === state) {
+            return;
+        }
+        this._state = state;
+        this.onLoaderStateChangedObservable.notifyObservers(this._state);
+        this._log(GLTFLoaderState[this._state]);
+    };
+    /** @hidden */
+    GLTFFileLoader.prototype._loadFile = function (scene, fileOrUrl, onSuccess, useArrayBuffer, onError, onOpened) {
+        var _this = this;
+        var request = scene._loadFile(fileOrUrl, onSuccess, function (event) {
+            _this._onProgress(event, request);
+        }, true, useArrayBuffer, onError, onOpened);
+        request.onCompleteObservable.add(function (request) {
+            _this._requests.splice(_this._requests.indexOf(request), 1);
+        });
+        this._requests.push(request);
+        return request;
+    };
+    GLTFFileLoader.prototype._onProgress = function (event, request) {
+        if (!this._progressCallback) {
+            return;
+        }
+        request._lengthComputable = event.lengthComputable;
+        request._loaded = event.loaded;
+        request._total = event.total;
+        var lengthComputable = true;
+        var loaded = 0;
+        var total = 0;
+        for (var _i = 0, _a = this._requests; _i < _a.length; _i++) {
+            var request_1 = _a[_i];
+            if (request_1._lengthComputable === undefined || request_1._loaded === undefined || request_1._total === undefined) {
+                return;
+            }
+            lengthComputable = lengthComputable && request_1._lengthComputable;
+            loaded += request_1._loaded;
+            total += request_1._total;
+        }
+        this._progressCallback({
+            lengthComputable: lengthComputable,
+            loaded: loaded,
+            total: lengthComputable ? total : 0
+        });
+    };
+    GLTFFileLoader.prototype._validate = function (scene, data, rootUrl, fileName) {
+        var _this = this;
+        if (rootUrl === void 0) { rootUrl = ""; }
+        if (fileName === void 0) { fileName = ""; }
+        if (!this.validate) {
+            return;
+        }
+        this._startPerformanceCounter("Validate JSON");
+        _glTFValidation__WEBPACK_IMPORTED_MODULE_1__["GLTFValidation"].ValidateAsync(data, rootUrl, fileName, function (uri) {
+            return _this.preprocessUrlAsync(rootUrl + uri).then(function (url) { return scene._loadFileAsync(url, undefined, true, true); });
+        }).then(function (result) {
+            _this._endPerformanceCounter("Validate JSON");
+            _this.onValidatedObservable.notifyObservers(result);
+            _this.onValidatedObservable.clear();
+        }, function (reason) {
+            _this._endPerformanceCounter("Validate JSON");
+            babylonjs_Misc_observable__WEBPACK_IMPORTED_MODULE_0__["Tools"].Warn("Failed to validate: ".concat(reason.message));
+            _this.onValidatedObservable.clear();
+        });
+    };
+    GLTFFileLoader.prototype._getLoader = function (loaderData) {
+        var asset = loaderData.json.asset || {};
+        this._log("Asset version: ".concat(asset.version));
+        asset.minVersion && this._log("Asset minimum version: ".concat(asset.minVersion));
+        asset.generator && this._log("Asset generator: ".concat(asset.generator));
+        var version = GLTFFileLoader._parseVersion(asset.version);
+        if (!version) {
+            throw new Error("Invalid version: " + asset.version);
+        }
+        if (asset.minVersion !== undefined) {
+            var minVersion = GLTFFileLoader._parseVersion(asset.minVersion);
+            if (!minVersion) {
+                throw new Error("Invalid minimum version: " + asset.minVersion);
+            }
+            if (GLTFFileLoader._compareVersion(minVersion, { major: 2, minor: 0 }) > 0) {
+                throw new Error("Incompatible minimum version: " + asset.minVersion);
+            }
+        }
+        var createLoaders = {
+            1: GLTFFileLoader._CreateGLTF1Loader,
+            2: GLTFFileLoader._CreateGLTF2Loader
+        };
+        var createLoader = createLoaders[version.major];
+        if (!createLoader) {
+            throw new Error("Unsupported version: " + asset.version);
+        }
+        return createLoader(this);
+    };
+    GLTFFileLoader.prototype._parseJson = function (json) {
+        this._startPerformanceCounter("Parse JSON");
+        this._log("JSON length: ".concat(json.length));
+        var parsed = JSON.parse(json);
+        this._endPerformanceCounter("Parse JSON");
+        return parsed;
+    };
+    GLTFFileLoader.prototype._unpackBinaryAsync = function (dataReader) {
+        var _this = this;
+        this._startPerformanceCounter("Unpack Binary");
+        // Read magic + version + length + json length + json format
+        return dataReader.loadAsync(20).then(function () {
+            var Binary = {
+                Magic: 0x46546C67
+            };
+            var magic = dataReader.readUint32();
+            if (magic !== Binary.Magic) {
+                throw new Error("Unexpected magic: " + magic);
+            }
+            var version = dataReader.readUint32();
+            if (_this.loggingEnabled) {
+                _this._log("Binary version: ".concat(version));
+            }
+            var length = dataReader.readUint32();
+            if (dataReader.buffer.byteLength !== 0 && length !== dataReader.buffer.byteLength) {
+                throw new Error("Length in header does not match actual data length: ".concat(length, " != ").concat(dataReader.buffer.byteLength));
+            }
+            var unpacked;
+            switch (version) {
+                case 1: {
+                    unpacked = _this._unpackBinaryV1Async(dataReader, length);
+                    break;
+                }
+                case 2: {
+                    unpacked = _this._unpackBinaryV2Async(dataReader, length);
+                    break;
+                }
+                default: {
+                    throw new Error("Unsupported version: " + version);
+                }
+            }
+            _this._endPerformanceCounter("Unpack Binary");
+            return unpacked;
+        });
+    };
+    GLTFFileLoader.prototype._unpackBinaryV1Async = function (dataReader, length) {
+        var ContentFormat = {
+            JSON: 0
+        };
+        var contentLength = dataReader.readUint32();
+        var contentFormat = dataReader.readUint32();
+        if (contentFormat !== ContentFormat.JSON) {
+            throw new Error("Unexpected content format: ".concat(contentFormat));
+        }
+        var bodyLength = length - dataReader.byteOffset;
+        var data = { json: this._parseJson(dataReader.readString(contentLength)), bin: null };
+        if (bodyLength !== 0) {
+            var startByteOffset_1 = dataReader.byteOffset;
+            data.bin = {
+                readAsync: function (byteOffset, byteLength) { return dataReader.buffer.readAsync(startByteOffset_1 + byteOffset, byteLength); },
+                byteLength: bodyLength
+            };
+        }
+        return Promise.resolve(data);
+    };
+    GLTFFileLoader.prototype._unpackBinaryV2Async = function (dataReader, length) {
+        var _this = this;
+        var ChunkFormat = {
+            JSON: 0x4E4F534A,
+            BIN: 0x004E4942
+        };
+        // Read the JSON chunk header.
+        var chunkLength = dataReader.readUint32();
+        var chunkFormat = dataReader.readUint32();
+        if (chunkFormat !== ChunkFormat.JSON) {
+            throw new Error("First chunk format is not JSON");
+        }
+        // Bail if there are no other chunks.
+        if (dataReader.byteOffset + chunkLength === length) {
+            return dataReader.loadAsync(chunkLength).then(function () {
+                return { json: _this._parseJson(dataReader.readString(chunkLength)), bin: null };
+            });
+        }
+        // Read the JSON chunk and the length and type of the next chunk.
+        return dataReader.loadAsync(chunkLength + 8).then(function () {
+            var data = { json: _this._parseJson(dataReader.readString(chunkLength)), bin: null };
+            var readAsync = function () {
+                var chunkLength = dataReader.readUint32();
+                var chunkFormat = dataReader.readUint32();
+                switch (chunkFormat) {
+                    case ChunkFormat.JSON: {
+                        throw new Error("Unexpected JSON chunk");
+                    }
+                    case ChunkFormat.BIN: {
+                        var startByteOffset_2 = dataReader.byteOffset;
+                        data.bin = {
+                            readAsync: function (byteOffset, byteLength) { return dataReader.buffer.readAsync(startByteOffset_2 + byteOffset, byteLength); },
+                            byteLength: chunkLength
+                        };
+                        dataReader.skipBytes(chunkLength);
+                        break;
+                    }
+                    default: {
+                        // ignore unrecognized chunkFormat
+                        dataReader.skipBytes(chunkLength);
+                        break;
+                    }
+                }
+                if (dataReader.byteOffset !== length) {
+                    return dataReader.loadAsync(8).then(readAsync);
+                }
+                return Promise.resolve(data);
+            };
+            return readAsync();
+        });
+    };
+    GLTFFileLoader._parseVersion = function (version) {
+        if (version === "1.0" || version === "1.0.1") {
+            return {
+                major: 1,
+                minor: 0
+            };
+        }
+        var match = (version + "").match(/^(\d+)\.(\d+)/);
+        if (!match) {
+            return null;
+        }
+        return {
+            major: parseInt(match[1]),
+            minor: parseInt(match[2])
+        };
+    };
+    GLTFFileLoader._compareVersion = function (a, b) {
+        if (a.major > b.major) {
+            return 1;
+        }
+        if (a.major < b.major) {
+            return -1;
+        }
+        if (a.minor > b.minor) {
+            return 1;
+        }
+        if (a.minor < b.minor) {
+            return -1;
+        }
+        return 0;
+    };
+    /** @hidden */
+    GLTFFileLoader.prototype._logOpen = function (message) {
+        this._log(message);
+        this._logIndentLevel++;
+    };
+    /** @hidden */
+    GLTFFileLoader.prototype._logClose = function () {
+        --this._logIndentLevel;
+    };
+    GLTFFileLoader.prototype._logEnabled = function (message) {
+        var spaces = GLTFFileLoader._logSpaces.substr(0, this._logIndentLevel * 2);
+        babylonjs_Misc_observable__WEBPACK_IMPORTED_MODULE_0__["Logger"].Log("".concat(spaces).concat(message));
+    };
+    GLTFFileLoader.prototype._logDisabled = function (message) {
+    };
+    GLTFFileLoader.prototype._startPerformanceCounterEnabled = function (counterName) {
+        babylonjs_Misc_observable__WEBPACK_IMPORTED_MODULE_0__["Tools"].StartPerformanceCounter(counterName);
+    };
+    GLTFFileLoader.prototype._startPerformanceCounterDisabled = function (counterName) {
+    };
+    GLTFFileLoader.prototype._endPerformanceCounterEnabled = function (counterName) {
+        babylonjs_Misc_observable__WEBPACK_IMPORTED_MODULE_0__["Tools"].EndPerformanceCounter(counterName);
+    };
+    GLTFFileLoader.prototype._endPerformanceCounterDisabled = function (counterName) {
+    };
+    // ----------
+    // V1 options
+    // ----------
+    /**
+     * Set this property to false to disable incremental loading which delays the loader from calling the success callback until after loading the meshes and shaders.
+     * Textures always loads asynchronously. For example, the success callback can compute the bounding information of the loaded meshes when incremental loading is disabled.
+     * Defaults to true.
+     * @hidden
+     */
+    GLTFFileLoader.IncrementalLoading = true;
+    /**
+     * Set this property to true in order to work with homogeneous coordinates, available with some converters and exporters.
+     * Defaults to false. See https://en.wikipedia.org/wiki/Homogeneous_coordinates.
+     * @hidden
+     */
+    GLTFFileLoader.HomogeneousCoordinates = false;
+    GLTFFileLoader.magicBase64Encoded = "Z2xURg"; // "glTF" base64 encoded (without the quotes!)
+    GLTFFileLoader._logSpaces = "                                ";
+    return GLTFFileLoader;
+}());
+
+if (babylonjs_Misc_observable__WEBPACK_IMPORTED_MODULE_0__["SceneLoader"]) {
+    babylonjs_Misc_observable__WEBPACK_IMPORTED_MODULE_0__["SceneLoader"].RegisterPlugin(new GLTFFileLoader());
+}
 
 
 /***/ }),
@@ -6660,133 +6564,129 @@
 "use strict";
 __webpack_require__.r(__webpack_exports__);
 /* harmony export (binding) */ __webpack_require__.d(__webpack_exports__, "GLTFValidation", function() { return GLTFValidation; });
-<<<<<<< HEAD
-/* harmony import */ var babylonjs_Misc_tools__WEBPACK_IMPORTED_MODULE_0__ = __webpack_require__(/*! babylonjs/Misc/tools */ "babylonjs/Maths/math.color");
-=======
 /* harmony import */ var babylonjs_Misc_tools__WEBPACK_IMPORTED_MODULE_0__ = __webpack_require__(/*! babylonjs/Misc/tools */ "babylonjs/Misc/observable");
->>>>>>> cebc7bae
 /* harmony import */ var babylonjs_Misc_tools__WEBPACK_IMPORTED_MODULE_0___default = /*#__PURE__*/__webpack_require__.n(babylonjs_Misc_tools__WEBPACK_IMPORTED_MODULE_0__);
-
-function validateAsync(data, rootUrl, fileName, getExternalResource) {
-    var options = {
-        externalResourceFunction: function (uri) { return getExternalResource(uri).then(function (value) { return new Uint8Array(value); }); }
-    };
-    if (fileName) {
-        options.uri = (rootUrl === "file:" ? fileName : rootUrl + fileName);
-    }
-    return (data instanceof ArrayBuffer)
-        ? GLTFValidator.validateBytes(new Uint8Array(data), options)
-        : GLTFValidator.validateString(data, options);
-}
-/**
- * The worker function that gets converted to a blob url to pass into a worker.
- */
-function workerFunc() {
-    var pendingExternalResources = [];
-    onmessage = function (message) {
-        var data = message.data;
-        switch (data.id) {
-            case "init": {
-                importScripts(data.url);
-                break;
-            }
-            case "validate": {
-                validateAsync(data.data, data.rootUrl, data.fileName, function (uri) { return new Promise(function (resolve, reject) {
-                    var index = pendingExternalResources.length;
-                    pendingExternalResources.push({ resolve: resolve, reject: reject });
-                    postMessage({ id: "getExternalResource", index: index, uri: uri });
-                }); }).then(function (value) {
-                    postMessage({ id: "validate.resolve", value: value });
-                }, function (reason) {
-                    postMessage({ id: "validate.reject", reason: reason });
-                });
-                break;
-            }
-            case "getExternalResource.resolve": {
-                pendingExternalResources[data.index].resolve(data.value);
-                break;
-            }
-            case "getExternalResource.reject": {
-                pendingExternalResources[data.index].reject(data.reason);
-                break;
-            }
-        }
-    };
-}
-/**
- * glTF validation
- */
-var GLTFValidation = /** @class */ (function () {
-    function GLTFValidation() {
-    }
-    /**
-     * Validate a glTF asset using the glTF-Validator.
-     * @param data The JSON of a glTF or the array buffer of a binary glTF
-     * @param rootUrl The root url for the glTF
-     * @param fileName The file name for the glTF
-     * @param getExternalResource The callback to get external resources for the glTF validator
-     * @returns A promise that resolves with the glTF validation results once complete
-     */
-    GLTFValidation.ValidateAsync = function (data, rootUrl, fileName, getExternalResource) {
-        var _this = this;
-        if (typeof Worker === "function") {
-            return new Promise(function (resolve, reject) {
-                var workerContent = "".concat(validateAsync, "(").concat(workerFunc, ")()");
-                var workerBlobUrl = URL.createObjectURL(new Blob([workerContent], { type: "application/javascript" }));
-                var worker = new Worker(workerBlobUrl);
-                var onError = function (error) {
-                    worker.removeEventListener("error", onError);
-                    worker.removeEventListener("message", onMessage);
-                    reject(error);
-                };
-                var onMessage = function (message) {
-                    var data = message.data;
-                    switch (data.id) {
-                        case "getExternalResource": {
-                            getExternalResource(data.uri).then(function (value) {
-                                worker.postMessage({ id: "getExternalResource.resolve", index: data.index, value: value }, [value]);
-                            }, function (reason) {
-                                worker.postMessage({ id: "getExternalResource.reject", index: data.index, reason: reason });
-                            });
-                            break;
-                        }
-                        case "validate.resolve": {
-                            worker.removeEventListener("error", onError);
-                            worker.removeEventListener("message", onMessage);
-                            resolve(data.value);
-                            break;
-                        }
-                        case "validate.reject": {
-                            worker.removeEventListener("error", onError);
-                            worker.removeEventListener("message", onMessage);
-                            reject(data.reason);
-                        }
-                    }
-                };
-                worker.addEventListener("error", onError);
-                worker.addEventListener("message", onMessage);
-                worker.postMessage({ id: "init", url: _this.Configuration.url });
-                worker.postMessage({ id: "validate", data: data, rootUrl: rootUrl, fileName: fileName });
-            });
-        }
-        else {
-            if (!this._LoadScriptPromise) {
-                this._LoadScriptPromise = babylonjs_Misc_tools__WEBPACK_IMPORTED_MODULE_0__["Tools"].LoadScriptAsync(this.Configuration.url);
-            }
-            return this._LoadScriptPromise.then(function () {
-                return validateAsync(data, rootUrl, fileName, getExternalResource);
-            });
-        }
-    };
-    /**
-     * The configuration. Defaults to `{ url: "https://preview.babylonjs.com/gltf_validator.js" }`.
-     */
-    GLTFValidation.Configuration = {
-        url: "https://preview.babylonjs.com/gltf_validator.js"
-    };
-    return GLTFValidation;
-}());
-
+
+function validateAsync(data, rootUrl, fileName, getExternalResource) {
+    var options = {
+        externalResourceFunction: function (uri) { return getExternalResource(uri).then(function (value) { return new Uint8Array(value); }); }
+    };
+    if (fileName) {
+        options.uri = (rootUrl === "file:" ? fileName : rootUrl + fileName);
+    }
+    return (data instanceof ArrayBuffer)
+        ? GLTFValidator.validateBytes(new Uint8Array(data), options)
+        : GLTFValidator.validateString(data, options);
+}
+/**
+ * The worker function that gets converted to a blob url to pass into a worker.
+ */
+function workerFunc() {
+    var pendingExternalResources = [];
+    onmessage = function (message) {
+        var data = message.data;
+        switch (data.id) {
+            case "init": {
+                importScripts(data.url);
+                break;
+            }
+            case "validate": {
+                validateAsync(data.data, data.rootUrl, data.fileName, function (uri) { return new Promise(function (resolve, reject) {
+                    var index = pendingExternalResources.length;
+                    pendingExternalResources.push({ resolve: resolve, reject: reject });
+                    postMessage({ id: "getExternalResource", index: index, uri: uri });
+                }); }).then(function (value) {
+                    postMessage({ id: "validate.resolve", value: value });
+                }, function (reason) {
+                    postMessage({ id: "validate.reject", reason: reason });
+                });
+                break;
+            }
+            case "getExternalResource.resolve": {
+                pendingExternalResources[data.index].resolve(data.value);
+                break;
+            }
+            case "getExternalResource.reject": {
+                pendingExternalResources[data.index].reject(data.reason);
+                break;
+            }
+        }
+    };
+}
+/**
+ * glTF validation
+ */
+var GLTFValidation = /** @class */ (function () {
+    function GLTFValidation() {
+    }
+    /**
+     * Validate a glTF asset using the glTF-Validator.
+     * @param data The JSON of a glTF or the array buffer of a binary glTF
+     * @param rootUrl The root url for the glTF
+     * @param fileName The file name for the glTF
+     * @param getExternalResource The callback to get external resources for the glTF validator
+     * @returns A promise that resolves with the glTF validation results once complete
+     */
+    GLTFValidation.ValidateAsync = function (data, rootUrl, fileName, getExternalResource) {
+        var _this = this;
+        if (typeof Worker === "function") {
+            return new Promise(function (resolve, reject) {
+                var workerContent = "".concat(validateAsync, "(").concat(workerFunc, ")()");
+                var workerBlobUrl = URL.createObjectURL(new Blob([workerContent], { type: "application/javascript" }));
+                var worker = new Worker(workerBlobUrl);
+                var onError = function (error) {
+                    worker.removeEventListener("error", onError);
+                    worker.removeEventListener("message", onMessage);
+                    reject(error);
+                };
+                var onMessage = function (message) {
+                    var data = message.data;
+                    switch (data.id) {
+                        case "getExternalResource": {
+                            getExternalResource(data.uri).then(function (value) {
+                                worker.postMessage({ id: "getExternalResource.resolve", index: data.index, value: value }, [value]);
+                            }, function (reason) {
+                                worker.postMessage({ id: "getExternalResource.reject", index: data.index, reason: reason });
+                            });
+                            break;
+                        }
+                        case "validate.resolve": {
+                            worker.removeEventListener("error", onError);
+                            worker.removeEventListener("message", onMessage);
+                            resolve(data.value);
+                            break;
+                        }
+                        case "validate.reject": {
+                            worker.removeEventListener("error", onError);
+                            worker.removeEventListener("message", onMessage);
+                            reject(data.reason);
+                        }
+                    }
+                };
+                worker.addEventListener("error", onError);
+                worker.addEventListener("message", onMessage);
+                worker.postMessage({ id: "init", url: _this.Configuration.url });
+                worker.postMessage({ id: "validate", data: data, rootUrl: rootUrl, fileName: fileName });
+            });
+        }
+        else {
+            if (!this._LoadScriptPromise) {
+                this._LoadScriptPromise = babylonjs_Misc_tools__WEBPACK_IMPORTED_MODULE_0__["Tools"].LoadScriptAsync(this.Configuration.url);
+            }
+            return this._LoadScriptPromise.then(function () {
+                return validateAsync(data, rootUrl, fileName, getExternalResource);
+            });
+        }
+    };
+    /**
+     * The configuration. Defaults to `{ url: "https://preview.babylonjs.com/gltf_validator.js" }`.
+     */
+    GLTFValidation.Configuration = {
+        url: "https://preview.babylonjs.com/gltf_validator.js"
+    };
+    return GLTFValidation;
+}());
+
 
 
 /***/ }),
@@ -6812,24 +6712,24 @@
 
 /* harmony reexport (safe) */ __webpack_require__.d(__webpack_exports__, "GLTFValidation", function() { return _glTF_glTFValidation__WEBPACK_IMPORTED_MODULE_1__["GLTFValidation"]; });
 
-
-
-/**
- * This is the entry point for the UMD module.
- * The entry point for a future ESM package should be index.ts
- */
-var globalObject = (typeof global !== 'undefined') ? global : ((typeof window !== 'undefined') ? window : undefined);
-if (typeof globalObject !== "undefined") {
-    globalObject.BABYLON = globalObject.BABYLON || {};
-    for (var key in _glTF_glTFFileLoader__WEBPACK_IMPORTED_MODULE_0__) {
-        globalObject.BABYLON[key] = _glTF_glTFFileLoader__WEBPACK_IMPORTED_MODULE_0__[key];
-    }
-    for (var key in _glTF_glTFValidation__WEBPACK_IMPORTED_MODULE_1__) {
-        globalObject.BABYLON[key] = _glTF_glTFValidation__WEBPACK_IMPORTED_MODULE_1__[key];
-    }
-}
-
-
+
+
+/**
+ * This is the entry point for the UMD module.
+ * The entry point for a future ESM package should be index.ts
+ */
+var globalObject = (typeof global !== 'undefined') ? global : ((typeof window !== 'undefined') ? window : undefined);
+if (typeof globalObject !== "undefined") {
+    globalObject.BABYLON = globalObject.BABYLON || {};
+    for (var key in _glTF_glTFFileLoader__WEBPACK_IMPORTED_MODULE_0__) {
+        globalObject.BABYLON[key] = _glTF_glTFFileLoader__WEBPACK_IMPORTED_MODULE_0__[key];
+    }
+    for (var key in _glTF_glTFValidation__WEBPACK_IMPORTED_MODULE_1__) {
+        globalObject.BABYLON[key] = _glTF_glTFValidation__WEBPACK_IMPORTED_MODULE_1__[key];
+    }
+}
+
+
 
 /* WEBPACK VAR INJECTION */}.call(this, __webpack_require__(/*! ./../../../node_modules/webpack/buildin/global.js */ "../../node_modules/webpack/buildin/global.js")))
 
@@ -6848,38 +6748,38 @@
 /* harmony import */ var _glTF_2_0_glTFLoaderInterfaces__WEBPACK_IMPORTED_MODULE_1__ = __webpack_require__(/*! ../glTF/2.0/glTFLoaderInterfaces */ "./glTF/2.0/glTFLoaderInterfaces.ts");
 /* harmony import */ var _glTF_2_0_index__WEBPACK_IMPORTED_MODULE_2__ = __webpack_require__(/*! ../glTF/2.0/index */ "./glTF/2.0/index.ts");
 /* harmony reexport (module object) */ __webpack_require__.d(__webpack_exports__, "GLTF2", function() { return _glTF_2_0_index__WEBPACK_IMPORTED_MODULE_2__; });
-
-
-
-/**
- * This is the entry point for the UMD module.
- * The entry point for a future ESM package should be index.ts
- */
-var globalObject = (typeof global !== 'undefined') ? global : ((typeof window !== 'undefined') ? window : undefined);
-if (typeof globalObject !== "undefined") {
-    globalObject.BABYLON = globalObject.BABYLON || {};
-    var BABYLON = globalObject.BABYLON;
-    BABYLON.GLTF2 = BABYLON.GLTF2 || {};
-    BABYLON.GLTF2.Loader = BABYLON.GLTF2.Loader || {};
-    BABYLON.GLTF2.Loader.Extensions = BABYLON.GLTF2.Loader.Extensions || {};
-    var keys = [];
-    for (var key in _glTF_2_0_Extensions_index__WEBPACK_IMPORTED_MODULE_0__) {
-        BABYLON.GLTF2.Loader.Extensions[key] = _glTF_2_0_Extensions_index__WEBPACK_IMPORTED_MODULE_0__[key];
-        keys.push(key);
-    }
-    for (var key in _glTF_2_0_glTFLoaderInterfaces__WEBPACK_IMPORTED_MODULE_1__) {
-        BABYLON.GLTF2.Loader[key] = _glTF_2_0_glTFLoaderInterfaces__WEBPACK_IMPORTED_MODULE_1__[key];
-        keys.push(key);
-    }
-    for (var key in _glTF_2_0_index__WEBPACK_IMPORTED_MODULE_2__) {
-        // Prevent Reassignment.
-        if (keys.indexOf(key) > -1) {
-            continue;
-        }
-        BABYLON.GLTF2[key] = _glTF_2_0_index__WEBPACK_IMPORTED_MODULE_2__[key];
-    }
-}
-
+
+
+
+/**
+ * This is the entry point for the UMD module.
+ * The entry point for a future ESM package should be index.ts
+ */
+var globalObject = (typeof global !== 'undefined') ? global : ((typeof window !== 'undefined') ? window : undefined);
+if (typeof globalObject !== "undefined") {
+    globalObject.BABYLON = globalObject.BABYLON || {};
+    var BABYLON = globalObject.BABYLON;
+    BABYLON.GLTF2 = BABYLON.GLTF2 || {};
+    BABYLON.GLTF2.Loader = BABYLON.GLTF2.Loader || {};
+    BABYLON.GLTF2.Loader.Extensions = BABYLON.GLTF2.Loader.Extensions || {};
+    var keys = [];
+    for (var key in _glTF_2_0_Extensions_index__WEBPACK_IMPORTED_MODULE_0__) {
+        BABYLON.GLTF2.Loader.Extensions[key] = _glTF_2_0_Extensions_index__WEBPACK_IMPORTED_MODULE_0__[key];
+        keys.push(key);
+    }
+    for (var key in _glTF_2_0_glTFLoaderInterfaces__WEBPACK_IMPORTED_MODULE_1__) {
+        BABYLON.GLTF2.Loader[key] = _glTF_2_0_glTFLoaderInterfaces__WEBPACK_IMPORTED_MODULE_1__[key];
+        keys.push(key);
+    }
+    for (var key in _glTF_2_0_index__WEBPACK_IMPORTED_MODULE_2__) {
+        // Prevent Reassignment.
+        if (keys.indexOf(key) > -1) {
+            continue;
+        }
+        BABYLON.GLTF2[key] = _glTF_2_0_index__WEBPACK_IMPORTED_MODULE_2__[key];
+    }
+}
+
 
 /* WEBPACK VAR INJECTION */}.call(this, __webpack_require__(/*! ./../../../node_modules/webpack/buildin/global.js */ "../../node_modules/webpack/buildin/global.js")))
 
@@ -6908,28 +6808,20 @@
 /* harmony import */ var _legacy_glTF2__WEBPACK_IMPORTED_MODULE_1__ = __webpack_require__(/*! ./legacy-glTF2 */ "./legacy/legacy-glTF2.ts");
 /* harmony reexport (safe) */ __webpack_require__.d(__webpack_exports__, "GLTF2", function() { return _legacy_glTF2__WEBPACK_IMPORTED_MODULE_1__["GLTF2"]; });
 
-
-
+
+
 
 
 /***/ }),
 
-<<<<<<< HEAD
-/***/ "babylonjs/Maths/math.color":
-=======
 /***/ "babylonjs/Misc/observable":
->>>>>>> cebc7bae
 /*!****************************************************************************************************!*\
   !*** external {"root":"BABYLON","commonjs":"babylonjs","commonjs2":"babylonjs","amd":"babylonjs"} ***!
   \****************************************************************************************************/
 /*! no static exports found */
 /***/ (function(module, exports) {
 
-<<<<<<< HEAD
-module.exports = __WEBPACK_EXTERNAL_MODULE_babylonjs_Maths_math_color__;
-=======
 module.exports = __WEBPACK_EXTERNAL_MODULE_babylonjs_Misc_observable__;
->>>>>>> cebc7bae
 
 /***/ })
 
