--- conflicted
+++ resolved
@@ -1,11 +1,7 @@
 {
     "name": "babylonjs-gltf2interface",
     "description": "A typescript declaration of babylon's gltf2 inteface.",
-<<<<<<< HEAD
-    "version": "4.1.0-beta.10",
-=======
     "version": "4.1.0-beta.12",
->>>>>>> f508e817
     "repository": {
         "type": "git",
         "url": "https://github.com/BabylonJS/Babylon.js.git"
