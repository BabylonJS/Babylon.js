{
    "author": {
        "name": "David CATUHE"
    },
    "name": "babylonjs-gui",
    "description": "The Babylon.js GUI library is an extension you can use to generate interactive user interface. It is build on top of the DynamicTexture.",
<<<<<<< HEAD
    "version": "4.1.0-beta.10",
=======
    "version": "4.1.0-beta.12",
>>>>>>> f508e817
    "repository": {
        "type": "git",
        "url": "https://github.com/BabylonJS/Babylon.js.git"
    },
    "main": "babylon.gui.min.js",
    "files": [
        "babylon.gui.js",
        "babylon.gui.js.map",
        "babylon.gui.min.js",
        "babylon.gui.module.d.ts",
        "readme.md",
        "package.json"
    ],
    "typings": "babylon.gui.module.d.ts",
    "keywords": [
        "3D",
        "javascript",
        "html5",
        "webgl",
        "gui"
    ],
    "license": "Apache-2.0",
    "dependencies": {
<<<<<<< HEAD
        "babylonjs": "4.1.0-beta.10"
=======
        "babylonjs": "4.1.0-beta.12"
>>>>>>> f508e817
    },
    "engines": {
        "node": "*"
    }
}<|MERGE_RESOLUTION|>--- conflicted
+++ resolved
@@ -4,11 +4,7 @@
     },
     "name": "babylonjs-gui",
     "description": "The Babylon.js GUI library is an extension you can use to generate interactive user interface. It is build on top of the DynamicTexture.",
-<<<<<<< HEAD
-    "version": "4.1.0-beta.10",
-=======
     "version": "4.1.0-beta.12",
->>>>>>> f508e817
     "repository": {
         "type": "git",
         "url": "https://github.com/BabylonJS/Babylon.js.git"
@@ -32,11 +28,7 @@
     ],
     "license": "Apache-2.0",
     "dependencies": {
-<<<<<<< HEAD
-        "babylonjs": "4.1.0-beta.10"
-=======
         "babylonjs": "4.1.0-beta.12"
->>>>>>> f508e817
     },
     "engines": {
         "node": "*"
